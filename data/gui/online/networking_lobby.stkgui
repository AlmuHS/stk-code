--- conflicted
+++ resolved
@@ -20,11 +20,7 @@
             <box proportion="2" height="100%" layout="vertical-row">
                 <textbox id="chat" width="100%" height="30%"/>
                 <spacer height="20"/>
-<<<<<<< HEAD
-                <button id="send_text" height="30%" width="fit" I18N="In the network lobby" text="Send text" />
-=======
                 <button id="send" height="30%" width="fit" I18N="In the network lobby" text="Send" />
->>>>>>> 01c12879
             </box>
             <spacer width="40"/>
             <buttonbar id="actions" proportion="1" width="75%" height="75%">
