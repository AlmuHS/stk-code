--- conflicted
+++ resolved
@@ -1,69 +1,3 @@
-<<<<<<< HEAD
-#version 130
-uniform sampler2D normals_and_depth;
-uniform sampler2D noise_texture;
-uniform mat4 invprojm;
-uniform mat4 projm;
-uniform vec4 samplePoints[16];
-
-in vec2 uv;
-out vec4 FragColor;
-
-const float strengh = 4.;
-const float radius = .4f;
-
-#define SAMPLES 8
-
-const float invSamples = strengh / SAMPLES;
-
-vec3 rand(vec2 co)
-{
-   return texture(noise_texture, co).xyz;
-}
-
-void main(void)
-{
-	vec4 cur = texture(normals_and_depth, uv);
-	float curdepth = texture(normals_and_depth, uv).a;
-	vec4 FragPos = invprojm * (2.0f * vec4(uv, curdepth, 1.0f) - 1.0f);
-	FragPos /= FragPos.w;
-
-	// get the normal of current fragment
-	vec3 norm = normalize(cur.xyz * vec3(2.0) - vec3(1.0));
-	// Workaround for nvidia and skyboxes
-	float len = dot(vec3(1.0), abs(cur.xyz));
-	if (len < 0.2 || curdepth > 0.999) discard;
-	// Make a tangent as random as possible
-	vec3 randvect = rand(uv);
-	vec3 tangent = normalize(cross(norm, randvect));
-	vec3 bitangent = cross(norm, tangent);
-
-	float bl = 0.0;
-
-	for(int i = 0; i < SAMPLES; ++i) {
-		vec3 sampleDir = samplePoints[i].x * tangent + samplePoints[i].y * bitangent + samplePoints[i].z * norm;
-		sampleDir *= samplePoints[i].w;
-		vec4 samplePos = FragPos + radius * vec4(sampleDir, 0.0);
-		vec4 sampleProj = projm * samplePos;
-		sampleProj /= sampleProj.w;
-
-		bool isInsideTexture = (sampleProj.x > -1.) && (sampleProj.x < 1.) && (sampleProj.y > -1.) && (sampleProj.y < 1.);
-		// get the depth of the occluder fragment
-		float occluderFragmentDepth = texture(normals_and_depth, (sampleProj.xy * 0.5) + 0.5).a;
-		// Position of the occluder fragment in worldSpace
-		vec4 occluderPos = invprojm * vec4(sampleProj.xy, 2.0 * occluderFragmentDepth - 1.0, 1.0f);
-		occluderPos /= occluderPos.w;
-
-		bool isOccluded = isInsideTexture && (sampleProj.z > (2. * occluderFragmentDepth - 1.0)) && (distance(FragPos, occluderPos) < radius);
-		bl += isOccluded ? smoothstep(radius, 0, distance(samplePos, FragPos)) : 0.;
-	}
-
-	// output the result
-	float ao = 1.0 - bl * invSamples;
-
-	FragColor = vec4(ao);
-}
-=======
 #version 130
 uniform sampler2D ntex;
 uniform sampler2D dtex;
@@ -132,5 +66,4 @@
 	}
 
 	ao = 1.0 - bl * invSamples;
-}
->>>>>>> 653a695e
+}