--- conflicted
+++ resolved
@@ -1,13 +1,6 @@
-<<<<<<< HEAD
-# Modify this file to change the last-modified date when you add/remove a file.
-# This will then trigger a new cmake run automatically.
-file(GLOB_RECURSE STK_SOURCES RELATIVE ${CMAKE_CURRENT_SOURCE_DIR} "src/*.cpp")
-file(GLOB_RECURSE STK_HEADERS RELATIVE ${CMAKE_CURRENT_SOURCE_DIR} "src/*.hpp")
-file(GLOB_RECURSE STK_SHADERS RELATIVE ${CMAKE_CURRENT_SOURCE_DIR} "data/shaders/*")
-=======
-# Modify this file to change the last-modified date when you add/remove a file.
-# This will then trigger a new cmake run automatically.
-file(GLOB_RECURSE STK_HEADERS RELATIVE ${CMAKE_CURRENT_SOURCE_DIR} "src/*.hpp")
-file(GLOB_RECURSE STK_SOURCES RELATIVE ${CMAKE_CURRENT_SOURCE_DIR} "src/*.cpp")
-file(GLOB_RECURSE STK_SHADERS RELATIVE ${CMAKE_CURRENT_SOURCE_DIR} "data/shaders/*")
->>>>>>> 6dd4c6f8
+# Modify this file to change the last-modified date when you add/remove a file.
+# This will then trigger a new cmake run automatically.
+file(GLOB_RECURSE STK_HEADERS RELATIVE ${CMAKE_CURRENT_SOURCE_DIR} "src/*.hpp")
+file(GLOB_RECURSE STK_SOURCES RELATIVE ${CMAKE_CURRENT_SOURCE_DIR} "src/*.cpp")
+file(GLOB_RECURSE STK_SHADERS RELATIVE ${CMAKE_CURRENT_SOURCE_DIR} "data/shaders/*")
+