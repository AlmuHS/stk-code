# Modify this file to change the last-modified date when you add/remove a file. 
<<<<<<< HEAD
# This will then trigger a new cmake run automatically.    
=======
# This will then trigger a new cmake run automatically.
>>>>>>> 5e05f117
file(GLOB_RECURSE STK_HEADERS RELATIVE ${CMAKE_CURRENT_SOURCE_DIR} "src/*.hpp")
file(GLOB_RECURSE STK_SOURCES RELATIVE ${CMAKE_CURRENT_SOURCE_DIR} "src/*.cpp")
file(GLOB_RECURSE STK_SHADERS RELATIVE ${CMAKE_CURRENT_SOURCE_DIR} "data/shaders/*")
file(GLOB_RECURSE STK_RESOURCES RELATIVE ${CMAKE_CURRENT_SOURCE_DIR} "${PROJECT_BINARY_DIR}/tmp/*.rc")<|MERGE_RESOLUTION|>--- conflicted
+++ resolved
@@ -1,9 +1,5 @@
 # Modify this file to change the last-modified date when you add/remove a file. 
-<<<<<<< HEAD
-# This will then trigger a new cmake run automatically.    
-=======
 # This will then trigger a new cmake run automatically.
->>>>>>> 5e05f117
 file(GLOB_RECURSE STK_HEADERS RELATIVE ${CMAKE_CURRENT_SOURCE_DIR} "src/*.hpp")
 file(GLOB_RECURSE STK_SOURCES RELATIVE ${CMAKE_CURRENT_SOURCE_DIR} "src/*.cpp")
 file(GLOB_RECURSE STK_SHADERS RELATIVE ${CMAKE_CURRENT_SOURCE_DIR} "data/shaders/*")
