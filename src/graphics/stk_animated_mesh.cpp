--- conflicted
+++ resolved
@@ -329,7 +329,6 @@
     updateGL();
 }
 
-<<<<<<< HEAD
 int STKAnimatedMesh::getTotalJointSize() const
 {
     return m_skinned_mesh->getTotalJointSize();
@@ -347,6 +346,5 @@
             m_skinned_mesh = NULL;
     }
 }
-=======
-#endif   // !SERVER_ONLY
->>>>>>> ae0b1136
+
+#endif   // !SERVER_ONLY