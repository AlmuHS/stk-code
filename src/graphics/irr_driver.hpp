--- conflicted
+++ resolved
@@ -38,7 +38,6 @@
 #include "graphics/wind.hpp"
 #include "io/file_manager.hpp"
 #include "utils/aligned_array.hpp"
-#include "utils/avi_writer.hpp"
 #include "utils/no_copy.hpp"
 #include "utils/ptr_vector.hpp"
 #include "utils/vec3.hpp"
@@ -189,11 +188,6 @@
     float m_ssao_k;
     float m_ssao_sigma;
     
-<<<<<<< HEAD
-    AVIWriter* m_avi_writer;
-
-=======
->>>>>>> 09e2f96b
 #ifdef DEBUG
     /** Used to visualise skeletons. */
     std::vector<irr::scene::IAnimatedMeshSceneNode*> m_debug_meshes;
@@ -295,14 +289,6 @@
     void                  printRenderStats();
     bool                  supportsSplatting();
     void                  requestScreenshot();
-<<<<<<< HEAD
-    void                  startRecording();
-    void                  stopRecording(bool success = true);
-    void                  setTextureErrorMessage(const std::string &error,
-                                                 const std::string &detail="");
-    void                  unsetTextureErrorMessage();
-=======
->>>>>>> 09e2f96b
     class GPUTimer        &getGPUTimer(unsigned);
 
 #ifndef SERVER_ONLY
