--- conflicted
+++ resolved
@@ -436,11 +436,7 @@
             TexUnit(0, true)
         ), ListMatUnlit::getInstance());
         renderMeshes2ndPass<MeshShader::ObjectUnlitShader, video::EVT_STANDARD, 3, 1>(TexUnits(
-<<<<<<< HEAD
-            TexUnit(MeshShader::ObjectUnlitShader::getInstance()->TU_tex, true)
-=======
-            TexUnit(0, true)
->>>>>>> fc945a42
+            TexUnit(0, true)
             ), AnimatedListMatUnlit::getInstance());
 
         renderMeshes2ndPass<MeshShader::SplattingShader, video::EVT_2TCOORDS, 1>(TexUnits(
