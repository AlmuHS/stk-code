#ifndef STKMESH_H
#define STKMESH_H

#include "graphics/glwrap.hpp"
#include "graphics/irr_driver.hpp"
#include "utils/tuple.hpp"

#include <IMeshSceneNode.h>
#include <IMesh.h>
#include "../lib/irrlicht/source/Irrlicht/CMeshSceneNode.h"

//#include <STK::Tuple>
#include <vector>

enum MeshMaterial
{
    MAT_DEFAULT,
    MAT_ALPHA_REF,
    MAT_NORMAL_MAP,
    MAT_GRASS,
    MAT_SPHEREMAP,
    MAT_SPLATTING,
    MAT_UNLIT,
    MAT_DETAIL,
    MAT_COUNT
};

enum TransparentMaterial
{
    TM_DEFAULT,
    TM_ADDITIVE,
    TM_BUBBLE,
    TM_DISPLACEMENT,
    TM_COUNT
};

struct GLMesh {
    GLuint vao;
    GLuint vao_shadow_pass;
    GLuint vertex_buffer;
    GLuint index_buffer;
    video::ITexture *textures[6];
    GLenum PrimitiveType;
    GLenum IndexType;
    size_t IndexCount;
    size_t Stride;
    core::matrix4 TextureMatrix;
    size_t vaoBaseVertex;
    size_t vaoOffset;
    video::E_VERTEX_TYPE VAOType;
};

GLMesh allocateMeshBuffer(scene::IMeshBuffer* mb);
void fillLocalBuffer(GLMesh &, scene::IMeshBuffer* mb);
video::E_VERTEX_TYPE getVTXTYPEFromStride(size_t stride);
GLuint createVAO(GLuint vbo, GLuint idx, video::E_VERTEX_TYPE type);
core::matrix4 computeMVP(const core::matrix4 &ModelViewProjectionMatrix);
bool isObject(video::E_MATERIAL_TYPE type);

core::vector3df getWind();

// Pass 1 shader (ie shaders that outputs normals and depth)
class ListMatDefault
{
public:
<<<<<<< HEAD
    static std::vector<STK::Tuple<GLMesh *, core::matrix4, core::matrix4> > Arguments;
=======
    static std::vector<std::tuple<GLMesh *, core::matrix4, core::matrix4, core::matrix4, video::SColorf> > Arguments;
>>>>>>> 00ae1267
};

class ListMatAlphaRef
{
public:
<<<<<<< HEAD
    static std::vector<STK::Tuple<GLMesh *, core::matrix4, core::matrix4> > Arguments;
=======
    static std::vector<std::tuple<GLMesh *, core::matrix4, core::matrix4, core::matrix4, video::SColorf> > Arguments;
>>>>>>> 00ae1267
};

class ListMatNormalMap
{
public:
<<<<<<< HEAD
    static std::vector<STK::Tuple<GLMesh *, core::matrix4, core::matrix4, core::matrix4> > Arguments;
=======
    static std::vector<std::tuple<GLMesh *, core::matrix4, core::matrix4, core::matrix4, video::SColorf> > Arguments;
>>>>>>> 00ae1267
};

class ListMatGrass
{
public:
<<<<<<< HEAD
    static std::vector<STK::Tuple<GLMesh *, core::matrix4, core::matrix4> > Arguments;
=======
    static std::vector<std::tuple<GLMesh *, core::matrix4, core::matrix4, core::vector3df, video::SColorf> > Arguments;
>>>>>>> 00ae1267
};

class ListMatSphereMap
{
public:
<<<<<<< HEAD
    static std::vector<STK::Tuple<GLMesh *, core::matrix4, core::matrix4, core::vector3df> > Arguments;
=======
    static std::vector<std::tuple<GLMesh *, core::matrix4, core::matrix4, core::matrix4, video::SColorf> > Arguments;
>>>>>>> 00ae1267
};

class ListMatSplatting
{
public:
    static std::vector<STK::Tuple<GLMesh *, core::matrix4, core::matrix4, video::SColorf> > Arguments;
};

class ListMatUnlit
{
public:
<<<<<<< HEAD
    static std::vector<STK::Tuple<GLMesh *, core::matrix4, core::matrix4, video::SColorf> > Arguments;
};

class ListAlphaRefSM
{
public:
    static std::vector<STK::Tuple<GLMesh *, core::matrix4, core::matrix4, video::SColorf> > Arguments;
};

class ListSphereMapSM
{
public:
    static std::vector<STK::Tuple<GLMesh *, core::matrix4, core::matrix4, video::SColorf> > Arguments;
};

class ListSplattingSM
{
public:
    static std::vector<STK::Tuple<GLMesh *, core::matrix4, video::SColorf> > Arguments;
};

class ListUnlitSM
{
public:
    static std::vector<STK::Tuple<GLMesh *, core::matrix4> > Arguments;
=======
    static std::vector<std::tuple<GLMesh *, core::matrix4, core::matrix4> > Arguments;
>>>>>>> 00ae1267
};

class ListMatDetails
{
public:
<<<<<<< HEAD
    static std::vector<STK::Tuple<GLMesh *, core::matrix4, video::SColorf> > Arguments;
};

class ListGrassSM
{
public:
    static std::vector<STK::Tuple<GLMesh *, core::matrix4, core::vector3df, video::SColorf> > Arguments;
};
=======
    static std::vector<std::tuple<GLMesh *, core::matrix4, core::matrix4, core::matrix4, video::SColorf> > Arguments;
};

>>>>>>> 00ae1267

class ListBlendTransparent
{
public:
    static std::vector<STK::Tuple<GLMesh *, core::matrix4, core::matrix4> > Arguments;
};

class ListAdditiveTransparent
{
public:
    static std::vector<STK::Tuple<GLMesh *, core::matrix4, core::matrix4> > Arguments;
};

class ListBlendTransparentFog
{
public:
    static std::vector<STK::Tuple<GLMesh *, core::matrix4, core::matrix4, float, float, float, float, float, video::SColorf> > Arguments;
};

class ListAdditiveTransparentFog
{
public:
    static std::vector<STK::Tuple<GLMesh *, core::matrix4, core::matrix4, float, float, float, float, float, video::SColorf> > Arguments;
};

class ListDisplacement
{
public:
    static std::vector<STK::Tuple<GLMesh *, core::matrix4> > Arguments;
};

// Forward pass (for transparents meshes)
void drawBubble(const GLMesh &mesh, const core::matrix4 &ModelViewProjectionMatrix);

MeshMaterial MaterialTypeToMeshMaterial(video::E_MATERIAL_TYPE, video::E_VERTEX_TYPE);
TransparentMaterial MaterialTypeToTransparentMaterial(video::E_MATERIAL_TYPE, f32 MaterialTypeParam);

#endif // STKMESH_H<|MERGE_RESOLUTION|>--- conflicted
+++ resolved
@@ -9,7 +9,6 @@
 #include <IMesh.h>
 #include "../lib/irrlicht/source/Irrlicht/CMeshSceneNode.h"
 
-//#include <STK::Tuple>
 #include <vector>
 
 enum MeshMaterial
@@ -63,51 +62,31 @@
 class ListMatDefault
 {
 public:
-<<<<<<< HEAD
-    static std::vector<STK::Tuple<GLMesh *, core::matrix4, core::matrix4> > Arguments;
-=======
-    static std::vector<std::tuple<GLMesh *, core::matrix4, core::matrix4, core::matrix4, video::SColorf> > Arguments;
->>>>>>> 00ae1267
+    static std::vector<STK::Tuple<GLMesh *, core::matrix4, core::matrix4, core::matrix4, video::SColorf> > Arguments;
 };
 
 class ListMatAlphaRef
 {
 public:
-<<<<<<< HEAD
-    static std::vector<STK::Tuple<GLMesh *, core::matrix4, core::matrix4> > Arguments;
-=======
-    static std::vector<std::tuple<GLMesh *, core::matrix4, core::matrix4, core::matrix4, video::SColorf> > Arguments;
->>>>>>> 00ae1267
+    static std::vector<STK::Tuple<GLMesh *, core::matrix4, core::matrix4, core::matrix4, video::SColorf> > Arguments;
 };
 
 class ListMatNormalMap
 {
 public:
-<<<<<<< HEAD
-    static std::vector<STK::Tuple<GLMesh *, core::matrix4, core::matrix4, core::matrix4> > Arguments;
-=======
-    static std::vector<std::tuple<GLMesh *, core::matrix4, core::matrix4, core::matrix4, video::SColorf> > Arguments;
->>>>>>> 00ae1267
+    static std::vector<STK::Tuple<GLMesh *, core::matrix4, core::matrix4, core::matrix4, video::SColorf> > Arguments;
 };
 
 class ListMatGrass
 {
 public:
-<<<<<<< HEAD
-    static std::vector<STK::Tuple<GLMesh *, core::matrix4, core::matrix4> > Arguments;
-=======
-    static std::vector<std::tuple<GLMesh *, core::matrix4, core::matrix4, core::vector3df, video::SColorf> > Arguments;
->>>>>>> 00ae1267
+    static std::vector<STK::Tuple<GLMesh *, core::matrix4, core::matrix4, core::vector3df, video::SColorf> > Arguments;
 };
 
 class ListMatSphereMap
 {
 public:
-<<<<<<< HEAD
-    static std::vector<STK::Tuple<GLMesh *, core::matrix4, core::matrix4, core::vector3df> > Arguments;
-=======
-    static std::vector<std::tuple<GLMesh *, core::matrix4, core::matrix4, core::matrix4, video::SColorf> > Arguments;
->>>>>>> 00ae1267
+    static std::vector<STK::Tuple<GLMesh *, core::matrix4, core::matrix4, core::matrix4, video::SColorf> > Arguments;
 };
 
 class ListMatSplatting
@@ -119,54 +98,15 @@
 class ListMatUnlit
 {
 public:
-<<<<<<< HEAD
-    static std::vector<STK::Tuple<GLMesh *, core::matrix4, core::matrix4, video::SColorf> > Arguments;
-};
-
-class ListAlphaRefSM
-{
-public:
-    static std::vector<STK::Tuple<GLMesh *, core::matrix4, core::matrix4, video::SColorf> > Arguments;
-};
-
-class ListSphereMapSM
-{
-public:
-    static std::vector<STK::Tuple<GLMesh *, core::matrix4, core::matrix4, video::SColorf> > Arguments;
-};
-
-class ListSplattingSM
-{
-public:
-    static std::vector<STK::Tuple<GLMesh *, core::matrix4, video::SColorf> > Arguments;
-};
-
-class ListUnlitSM
-{
-public:
-    static std::vector<STK::Tuple<GLMesh *, core::matrix4> > Arguments;
-=======
-    static std::vector<std::tuple<GLMesh *, core::matrix4, core::matrix4> > Arguments;
->>>>>>> 00ae1267
+    static std::vector<STK::Tuple<GLMesh *, core::matrix4, core::matrix4> > Arguments;
 };
 
 class ListMatDetails
 {
 public:
-<<<<<<< HEAD
-    static std::vector<STK::Tuple<GLMesh *, core::matrix4, video::SColorf> > Arguments;
+    static std::vector<STK::Tuple<GLMesh *, core::matrix4, core::matrix4, core::matrix4, video::SColorf> > Arguments;
 };
 
-class ListGrassSM
-{
-public:
-    static std::vector<STK::Tuple<GLMesh *, core::matrix4, core::vector3df, video::SColorf> > Arguments;
-};
-=======
-    static std::vector<std::tuple<GLMesh *, core::matrix4, core::matrix4, core::matrix4, video::SColorf> > Arguments;
-};
-
->>>>>>> 00ae1267
 
 class ListBlendTransparent
 {
