//  SuperTuxKart - a fun racing game with go-kart
//  Copyright (C) 2014-2015 SuperTuxKart-Team
//
//  This program is free software; you can redistribute it and/or
//  modify it under the terms of the GNU General Public License
//  as published by the Free Software Foundation; either version 3
//  of the License, or (at your option) any later version.
//
//  This program is distributed in the hope that it will be useful,
//  but WITHOUT ANY WARRANTY; without even the implied warranty of
//  MERCHANTABILITY or FITNESS FOR A PARTICULAR PURPOSE.  See the
//  GNU General Public License for more details.
//
//  You should have received a copy of the GNU General Public License
//  along with this program; if not, write to the Free Software
//  Foundation, Inc., 59 Temple Place - Suite 330, Boston, MA  02111-1307, USA.

#ifndef SERVER_ONLY

#include "graphics/vao_manager.hpp"

#include "graphics/central_settings.hpp"
#include "graphics/glwrap.hpp"
#include "graphics/irr_driver.hpp"
#include "graphics/stk_mesh.hpp"

VAOManager::VAOManager()
{
    for (unsigned i = 0; i < VTXTYPE_COUNT; i++)
    {
        vao[i] = 0;
        vbo[i] = 0;
        ibo[i] = 0;
        last_vertex[i] = 0;
        last_index[i] = 0;
        RealVBOSize[i] = 0;
        RealIBOSize[i] = 0;
    }

    for (unsigned i = 0; i < InstanceTypeCount; i++)
    {
        glGenBuffers(1, &instance_vbo[i]);
        glBindBuffer(GL_ARRAY_BUFFER, instance_vbo[i]);
#if !defined(USE_GLES2)
        if (CVS->supportsAsyncInstanceUpload())
        {
            glBufferStorage(GL_ARRAY_BUFFER, 10000 * sizeof(InstanceDataThreeTex), 0, GL_MAP_WRITE_BIT | GL_MAP_PERSISTENT_BIT);
            Ptr[i] = glMapBufferRange(GL_ARRAY_BUFFER, 0, 10000 * sizeof(InstanceDataThreeTex), GL_MAP_WRITE_BIT | GL_MAP_PERSISTENT_BIT);
        }
        else
#endif
        {
            glBufferData(GL_ARRAY_BUFFER, 10000 * sizeof(InstanceDataThreeTex), 0, GL_STREAM_DRAW);
        }
    }
}

void VAOManager::cleanInstanceVAOs()
{
    std::map<std::pair<video::E_VERTEX_TYPE, InstanceType>, GLuint>::iterator It = InstanceVAO.begin(), E = InstanceVAO.end();
    for (; It != E; It++)
        glDeleteVertexArrays(1, &(It->second));
    InstanceVAO.clear();
}

VAOManager::~VAOManager()
{
    cleanInstanceVAOs();
    for (unsigned i = 0; i < VTXTYPE_COUNT; i++)
    {
        if (vbo[i])
            glDeleteBuffers(1, &vbo[i]);
        if (ibo[i])
            glDeleteBuffers(1, &ibo[i]);
        if (vao[i])
            glDeleteVertexArrays(1, &vao[i]);
    }
    for (unsigned i = 0; i < InstanceTypeCount; i++)
    {
        glDeleteBuffers(1, &instance_vbo[i]);
    }

}

static void
<<<<<<< HEAD
resizeBufferIfNecessary(size_t &lastIndex, size_t newLastIndex, size_t& bufferSize, size_t stride, GLenum type, GLuint &id, void *&Pointer)
=======
resizeBufferIfNecessary(unsigned int &lastIndex, unsigned int  newLastIndex,
                        unsigned int bufferSize, unsigned int stride, GLenum type,
                        GLuint &id, void *&Pointer)
>>>>>>> f1f8bf0e
{
    if (newLastIndex >= bufferSize)
    {
        while (newLastIndex >= bufferSize)
            bufferSize = bufferSize == 0 ? 1 : bufferSize * 2;
        GLuint newVBO;
        glGenBuffers(1, &newVBO);
        glBindBuffer(type, newVBO);
#if !defined(USE_GLES2)
        if (CVS->supportsAsyncInstanceUpload())
        {
            glBufferStorage(type, bufferSize *stride, 0, GL_MAP_WRITE_BIT | GL_MAP_PERSISTENT_BIT);
            Pointer = glMapBufferRange(type, 0, bufferSize * stride, GL_MAP_WRITE_BIT | GL_MAP_PERSISTENT_BIT);
        }
        else
#endif
            glBufferData(type, bufferSize * stride, 0, GL_DYNAMIC_DRAW);

        if (id)
        {
            // Copy old data
            GLuint oldVBO = id;
            glBindBuffer(GL_COPY_WRITE_BUFFER, newVBO);
            glBindBuffer(GL_COPY_READ_BUFFER, oldVBO);
            glCopyBufferSubData(GL_COPY_READ_BUFFER, GL_COPY_WRITE_BUFFER, 0, 0, lastIndex * stride);
            glDeleteBuffers(1, &oldVBO);
        }
        id = newVBO;
    }
    lastIndex = newLastIndex;
}

void VAOManager::regenerateBuffer(enum VTXTYPE tp, unsigned int newlastvertex,
                                  unsigned int newlastindex)
{
    glBindVertexArray(0);
    resizeBufferIfNecessary(last_vertex[tp], newlastvertex, RealVBOSize[tp],
                            getVertexPitch(tp), GL_ARRAY_BUFFER, vbo[tp], VBOPtr[tp]);
    resizeBufferIfNecessary(last_index[tp], newlastindex, RealIBOSize[tp],
                            sizeof(u16), GL_ELEMENT_ARRAY_BUFFER, ibo[tp], IBOPtr[tp]);
}

void VAOManager::regenerateVAO(enum VTXTYPE tp)
{
    if (vao[tp])
        glDeleteVertexArrays(1, &vao[tp]);
    glGenVertexArrays(1, &vao[tp]);
    glBindVertexArray(vao[tp]);
    glBindBuffer(GL_ARRAY_BUFFER, vbo[tp]);

    VertexUtils::bindVertexArrayAttrib(getVertexType(tp));

    glBindBuffer(GL_ELEMENT_ARRAY_BUFFER, ibo[tp]);
    glBindVertexArray(0);
}

template<typename T>
struct VAOInstanceUtil
{
    static void SetVertexAttrib_impl()
    {
        glEnableVertexAttribArray(7);
        glVertexAttribPointer(7, 3, GL_FLOAT, GL_FALSE, sizeof(T), 0);
        glVertexAttribDivisorARB(7, 1);
        glEnableVertexAttribArray(8);
        glVertexAttribPointer(8, 3, GL_FLOAT, GL_FALSE, sizeof(T), (GLvoid*)(3 * sizeof(float)));
        glVertexAttribDivisorARB(8, 1);
        glEnableVertexAttribArray(9);
        glVertexAttribPointer(9, 3, GL_FLOAT, GL_FALSE, sizeof(T), (GLvoid*)(6 * sizeof(float)));
        glVertexAttribDivisorARB(9, 1);
    }

    static void SetVertexAttrib();
};

template<>
void VAOInstanceUtil<InstanceDataSingleTex>::SetVertexAttrib()
{
    SetVertexAttrib_impl();
    glEnableVertexAttribArray(11);
    glVertexAttribIPointer(11, 2, GL_UNSIGNED_INT, sizeof(InstanceDataSingleTex), (GLvoid*)(9 * sizeof(float)));
    glVertexAttribDivisorARB(11, 1);
    glEnableVertexAttribArray(15);
    glVertexAttribIPointer(15, 1, GL_INT, sizeof(InstanceDataSingleTex), (GLvoid*)(11 * sizeof(float)));
    glVertexAttribDivisorARB(15, 1);
}

template<>
void VAOInstanceUtil<InstanceDataThreeTex>::SetVertexAttrib()
{
    SetVertexAttrib_impl();
    glEnableVertexAttribArray(10);
    glVertexAttribPointer(10, 4, GL_FLOAT, GL_FALSE, sizeof(InstanceDataThreeTex), (GLvoid*)(9 * sizeof(float)));
    glVertexAttribDivisorARB(10, 1);
    glEnableVertexAttribArray(11);
    glVertexAttribIPointer(11, 2, GL_UNSIGNED_INT, sizeof(InstanceDataThreeTex), (GLvoid*)(13 * sizeof(float)));
    glVertexAttribDivisorARB(11, 1);
    glEnableVertexAttribArray(12);
    glVertexAttribIPointer(12, 2, GL_UNSIGNED_INT, sizeof(InstanceDataThreeTex), (GLvoid*)(13 * sizeof(float) + 2 * sizeof(unsigned)));
    glVertexAttribDivisorARB(12, 1);
    glEnableVertexAttribArray(13);
    glVertexAttribIPointer(13, 2, GL_UNSIGNED_INT, sizeof(InstanceDataThreeTex), (GLvoid*)(13 * sizeof(float) + 4 * sizeof(unsigned)));
    glVertexAttribDivisorARB(13, 1);
    glEnableVertexAttribArray(15);
    glVertexAttribIPointer(15, 1, GL_INT, sizeof(InstanceDataThreeTex), (GLvoid*)(13 * sizeof(float) + 6 * sizeof(unsigned)));;
    glVertexAttribDivisorARB(15, 1);
}

template<>
void VAOInstanceUtil<InstanceDataFourTex>::SetVertexAttrib()
{
    SetVertexAttrib_impl();
    glEnableVertexAttribArray(10);
    glVertexAttribPointer(10, 4, GL_FLOAT, GL_FALSE, sizeof(InstanceDataFourTex), (GLvoid*)(9 * sizeof(float)));
    glVertexAttribDivisorARB(10, 1);
    glEnableVertexAttribArray(11);
    glVertexAttribIPointer(11, 2, GL_UNSIGNED_INT, sizeof(InstanceDataFourTex), (GLvoid*)(13 * sizeof(float)));
    glVertexAttribDivisorARB(11, 1);
    glEnableVertexAttribArray(12);
    glVertexAttribIPointer(12, 2, GL_UNSIGNED_INT, sizeof(InstanceDataFourTex), (GLvoid*)(13 * sizeof(float) + 2 * sizeof(unsigned)));
    glVertexAttribDivisorARB(12, 1);
    glEnableVertexAttribArray(13);
    glVertexAttribIPointer(13, 2, GL_UNSIGNED_INT, sizeof(InstanceDataFourTex), (GLvoid*)(13 * sizeof(float) + 4 * sizeof(unsigned)));
    glVertexAttribDivisorARB(13, 1);
    glEnableVertexAttribArray(14);
    glVertexAttribIPointer(14, 2, GL_UNSIGNED_INT, sizeof(InstanceDataFourTex), (GLvoid*)(13 * sizeof(float) + 6 * sizeof(unsigned)));
    glVertexAttribDivisorARB(14, 1);
    glEnableVertexAttribArray(15);
    glVertexAttribIPointer(15, 1, GL_INT, sizeof(InstanceDataFourTex), (GLvoid*)(13 * sizeof(float) + 8 * sizeof(unsigned)));
    glVertexAttribDivisorARB(15, 1);
}

template<>
void VAOInstanceUtil<GlowInstanceData>::SetVertexAttrib()
{
    SetVertexAttrib_impl();
    glEnableVertexAttribArray(10);
    glVertexAttribPointer(10, 4, GL_UNSIGNED_BYTE, GL_TRUE, sizeof(GlowInstanceData), (GLvoid*)(9 * sizeof(float)));
    glVertexAttribDivisorARB(10, 1);
}


void VAOManager::regenerateInstancedVAO()
{
    cleanInstanceVAOs();

    enum video::E_VERTEX_TYPE IrrVT[] = { video::EVT_STANDARD, video::EVT_2TCOORDS, video::EVT_TANGENTS, video::EVT_SKINNED_MESH };
    for (unsigned i = 0; i < VTXTYPE_COUNT; i++)
    {
        video::E_VERTEX_TYPE tp = IrrVT[i];
        if (!vbo[tp] || !ibo[tp])
            continue;
        GLuint vao = createVAO(vbo[tp], ibo[tp], tp);
        glBindBuffer(GL_ARRAY_BUFFER, instance_vbo[InstanceTypeThreeTex]);
        VAOInstanceUtil<InstanceDataThreeTex>::SetVertexAttrib();
        InstanceVAO[std::pair<video::E_VERTEX_TYPE, InstanceType>(tp, InstanceTypeThreeTex)] = vao;

        vao = createVAO(vbo[tp], ibo[tp], tp);
        glBindBuffer(GL_ARRAY_BUFFER, instance_vbo[InstanceTypeFourTex]);
        VAOInstanceUtil<InstanceDataFourTex>::SetVertexAttrib();
        InstanceVAO[std::pair<video::E_VERTEX_TYPE, InstanceType>(tp, InstanceTypeFourTex)] = vao;

        vao = createVAO(vbo[tp], ibo[tp], tp);
        glBindBuffer(GL_ARRAY_BUFFER, instance_vbo[InstanceTypeShadow]);
        VAOInstanceUtil<InstanceDataSingleTex>::SetVertexAttrib();
        InstanceVAO[std::pair<video::E_VERTEX_TYPE, InstanceType>(tp, InstanceTypeShadow)] = vao;

        vao = createVAO(vbo[tp], ibo[tp], tp);
        glBindBuffer(GL_ARRAY_BUFFER, instance_vbo[InstanceTypeRSM]);
        VAOInstanceUtil<InstanceDataSingleTex>::SetVertexAttrib();
        InstanceVAO[std::pair<video::E_VERTEX_TYPE, InstanceType>(tp, InstanceTypeRSM)] = vao;

        vao = createVAO(vbo[tp], ibo[tp], tp);
        glBindBuffer(GL_ARRAY_BUFFER, instance_vbo[InstanceTypeGlow]);
        VAOInstanceUtil<GlowInstanceData>::SetVertexAttrib();
        InstanceVAO[std::pair<video::E_VERTEX_TYPE, InstanceType>(tp, InstanceTypeGlow)] = vao;

        glBindVertexArray(0);
    }



}

unsigned int VAOManager::getVertexPitch(enum VTXTYPE tp) const
{
    switch (tp)
    {
    case VTXTYPE_STANDARD:
        return getVertexPitchFromType(video::EVT_STANDARD);
    case VTXTYPE_TCOORD:
        return getVertexPitchFromType(video::EVT_2TCOORDS);
    case VTXTYPE_TANGENT:
        return getVertexPitchFromType(video::EVT_TANGENTS);
    case VTXTYPE_SKINNED_MESH:
        return getVertexPitchFromType(video::EVT_SKINNED_MESH);
    default:
        assert(0 && "Wrong vtxtype");
        return -1;
    }
}

VAOManager::VTXTYPE VAOManager::getVTXTYPE(video::E_VERTEX_TYPE type)
{
    switch (type)
    {
    default:
        assert(0 && "Wrong vtxtype");
    case video::EVT_STANDARD:
        return VTXTYPE_STANDARD;
    case video::EVT_2TCOORDS:
        return VTXTYPE_TCOORD;
    case video::EVT_TANGENTS:
        return VTXTYPE_TANGENT;
    case video::EVT_SKINNED_MESH:
        return VTXTYPE_SKINNED_MESH;
    }
};

irr::video::E_VERTEX_TYPE VAOManager::getVertexType(enum VTXTYPE tp)
{
    switch (tp)
    {
    default:
    case VTXTYPE_STANDARD:
        return video::EVT_STANDARD;
    case VTXTYPE_TCOORD:
        return video::EVT_2TCOORDS;
    case VTXTYPE_TANGENT:
        return video::EVT_TANGENTS;
    case VTXTYPE_SKINNED_MESH:
        return video::EVT_SKINNED_MESH;
    }
}

void VAOManager::append(scene::IMeshBuffer *mb, VTXTYPE tp)
{
    unsigned int old_vtx_cnt = last_vertex[tp];
    unsigned int old_idx_cnt = last_index[tp];

    regenerateBuffer(tp, old_vtx_cnt + mb->getVertexCount(), old_idx_cnt + mb->getIndexCount());
#if !defined(USE_GLES2)
    if (CVS->supportsAsyncInstanceUpload())
    {
        void *tmp = (char*)VBOPtr[tp] + old_vtx_cnt * getVertexPitch(tp);
        memcpy(tmp, mb->getVertices(), mb->getVertexCount() * getVertexPitch(tp));
    }
    else
#endif
    {
        glBindBuffer(GL_ARRAY_BUFFER, vbo[tp]);
        glBufferSubData(GL_ARRAY_BUFFER, old_vtx_cnt * getVertexPitch(tp), mb->getVertexCount() * getVertexPitch(tp), mb->getVertices());
    }
#if !defined(USE_GLES2)
    if (CVS->supportsAsyncInstanceUpload())
    {
        void *tmp = (char*)IBOPtr[tp] + old_idx_cnt * sizeof(u16);
        memcpy(tmp, mb->getIndices(), mb->getIndexCount() * sizeof(u16));
    }
    else
#endif
    {
        glBindBuffer(GL_ELEMENT_ARRAY_BUFFER, ibo[tp]);
        glBufferSubData(GL_ELEMENT_ARRAY_BUFFER, old_idx_cnt * sizeof(u16), mb->getIndexCount() * sizeof(u16), mb->getIndices());
    }

    mappedBaseVertex[tp][mb] = old_vtx_cnt;
    mappedBaseIndex[tp][mb] = old_idx_cnt * sizeof(u16);
}

std::pair<unsigned, unsigned> VAOManager::getBase(scene::IMeshBuffer *mb)
{
    VTXTYPE tp = getVTXTYPE(mb->getVertexType());
    if (mappedBaseVertex[tp].find(mb) == mappedBaseVertex[tp].end())
    {
        assert(mappedBaseIndex[tp].find(mb) == mappedBaseIndex[tp].end());
        append(mb, tp);
        regenerateVAO(tp);
        regenerateInstancedVAO();
    }

    std::unordered_map<scene::IMeshBuffer*, unsigned>::iterator It;
    It = mappedBaseVertex[tp].find(mb);
    assert(It != mappedBaseVertex[tp].end());
    unsigned vtx = It->second;
    It = mappedBaseIndex[tp].find(mb);
    assert(It != mappedBaseIndex[tp].end());
    return std::pair<unsigned, unsigned>(vtx, It->second);
}

#endif   // !SERVER_ONLY<|MERGE_RESOLUTION|>--- conflicted
+++ resolved
@@ -83,13 +83,9 @@
 }
 
 static void
-<<<<<<< HEAD
-resizeBufferIfNecessary(size_t &lastIndex, size_t newLastIndex, size_t& bufferSize, size_t stride, GLenum type, GLuint &id, void *&Pointer)
-=======
 resizeBufferIfNecessary(unsigned int &lastIndex, unsigned int  newLastIndex,
-                        unsigned int bufferSize, unsigned int stride, GLenum type,
+                        unsigned int &bufferSize, unsigned int stride, GLenum type,
                         GLuint &id, void *&Pointer)
->>>>>>> f1f8bf0e
 {
     if (newLastIndex >= bufferSize)
     {
