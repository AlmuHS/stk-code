//  SuperTuxKart - a fun racing game with go-kart
//  Copyright (C) 2009-2015 Joerg Henrichs
//
//  This program is free software; you can redistribute it and/or
//  modify it under the terms of the GNU General Public License
//  as published by the Free Software Foundation; either version 3
//  of the License, or (at your option) any later version.
//
//  This program is distributed in the hope that it will be useful,
//  but WITHOUT ANY WARRANTY; without even the implied warranty of
//  MERCHANTABILITY or FITNESS FOR A PARTICULAR PURPOSE.  See the
//  GNU General Public License for more details.
//
//  You should have received a copy of the GNU General Public License
//  along with this program; if not, write to the Free Software
//  Foundation, Inc., 59 Temple Place - Suite 330, Boston, MA  02111-1307, USA.

#include "graphics/irr_driver.hpp"

#include "config/user_config.hpp"
#include "graphics/callbacks.hpp"
#include "graphics/camera.hpp"
#include "graphics/central_settings.hpp"
#include "graphics/glwrap.hpp"
#include "graphics/2dutils.hpp"
#include "graphics/graphics_restrictions.hpp"
#include "graphics/light.hpp"
#include "graphics/material_manager.hpp"
#include "graphics/particle_kind_manager.hpp"
#include "graphics/per_camera_node.hpp"
#include "graphics/post_processing.hpp"
#include "graphics/referee.hpp"
#include "graphics/shaders.hpp"
#include "graphics/shadow_matrices.hpp"
#include "graphics/stk_animated_mesh.hpp"
#include "graphics/stk_billboard.hpp"
#include "graphics/stk_mesh_scene_node.hpp"
#include "graphics/stk_scene_manager.hpp"
#include "graphics/sun.hpp"
#include "graphics/rtts.hpp"
#include "graphics/texture_manager.hpp"
#include "graphics/water.hpp"
#include "graphics/wind.hpp"
#include "guiengine/engine.hpp"
#include "guiengine/message_queue.hpp"
#include "guiengine/modaldialog.hpp"
#include "guiengine/scalable_font.hpp"
#include "guiengine/screen.hpp"
#include "io/file_manager.hpp"
#include "items/item_manager.hpp"
#include "items/powerup_manager.hpp"
#include "items/attachment_manager.hpp"
#include "items/projectile_manager.hpp"
#include "karts/abstract_kart.hpp"
#include "karts/kart_properties_manager.hpp"
#include "main_loop.hpp"
#include "modes/profile_world.hpp"
#include "modes/world.hpp"
#include "physics/physics.hpp"
#include "scriptengine/property_animator.hpp"
#include "states_screens/dialogs/confirm_resolution_dialog.hpp"
#include "states_screens/state_manager.hpp"
#include "tracks/track_manager.hpp"
#include "utils/constants.hpp"
#include "utils/log.hpp"
#include "utils/profiler.hpp"
#include "utils/vs.hpp"

#include <irrlicht.h>
#include "../lib/irrlicht/source/Irrlicht/CSkinnedMesh.h"

/* Build-time check that the Irrlicht we're building against works for us.
 * Should help prevent distros building against an incompatible library.
 */

#if IRRLICHT_VERSION_MAJOR < 1 || IRRLICHT_VERSION_MINOR < 7 || \
    _IRR_MATERIAL_MAX_TEXTURES_ < 8 || !defined(_IRR_COMPILE_WITH_OPENGL_) || \
    !defined(_IRR_COMPILE_WITH_B3D_LOADER_)
#error "Building against an incompatible Irrlicht. Distros, \
please use the included version."
#endif

using namespace irr;

#ifdef WIN32
#define WIN32_LEAN_AND_MEAN
#include <windows.h>
#endif
#if defined(__linux__) && !defined(ANDROID)
#include <X11/Xlib.h>
#include <X11/Xutil.h>
#endif

/** singleton */
IrrDriver *irr_driver = NULL;

GPUTimer          m_perf_query[Q_LAST];

const int MIN_SUPPORTED_HEIGHT = 768;
const int MIN_SUPPORTED_WIDTH  = 1024;
const bool ALLOW_1280_X_720    = true;

// ----------------------------------------------------------------------------
/** The constructor creates the irrlicht device. It first creates a NULL
 *  device. This is necessary to handle the Chicken/egg problem with irrlicht:
 *  access to the file system is given from the device, but we can't create the
 *  device before reading the user_config file (for resolution, fullscreen).
 *  So we create a dummy device here to begin with, which is then later (once
 *  the real device exists) changed in initDevice().
 */
IrrDriver::IrrDriver()
{
    m_shadow_matrices     = NULL;
    m_resolution_changing = RES_CHANGE_NONE;
    m_phase               = SOLID_NORMAL_AND_DEPTH_PASS;
    m_device              = createDevice(video::EDT_NULL,
                                         irr::core::dimension2d<u32>(640, 480),
                                         /*bits*/16U, /**fullscreen*/ false,
                                         /*stencilBuffer*/ false,
                                         /*vsync*/false,
                                         /*event receiver*/ NULL,
                                         file_manager->getFileSystem());
    m_request_screenshot = false;
    m_rtts                = NULL;
    m_post_processing     = NULL;
    m_wind                = new Wind();
    m_skybox              = NULL;
    m_spherical_harmonics = NULL;

    m_mipviz = m_wireframe = m_normals = m_ssaoviz = false;
    m_lightviz = m_shadowviz = m_distortviz = m_rsm = m_rh = m_gi = false;
    m_boundingboxesviz = false;
    m_last_light_bucket_distance = 0;
    memset(m_object_count, 0, sizeof(m_object_count));
    memset(m_poly_count, 0, sizeof(m_poly_count));
}   // IrrDriver

// ----------------------------------------------------------------------------
/** Destructor - removes the irrlicht device.
 */
IrrDriver::~IrrDriver()
{
    // Note that we can not simply delete m_post_processing here:
    // m_post_processing uses a material that has a reference to
    // m_post_processing (for a callback). So when the material is
    // removed it will try to drop the ref count of its callback object,
    // which is m_post_processing, and which was already deleted. So
    // instead we just decrease the ref count here. When the material
    // is deleted, it will trigger the actual deletion of
    // PostProcessing when decreasing the refcount of its callback object.
    if(m_post_processing)
    {
        // check if we createad the OpenGL device by calling initDevice()
        m_post_processing->drop();
    }
    assert(m_device != NULL);

    m_device->drop();
    m_device = NULL;
    m_modes.clear();

    delete m_shadow_matrices;
    m_shadow_matrices = NULL;
    if (CVS->isGLSL())
    {
        Shaders::destroy();
    }
    delete m_wind;
    delete m_spherical_harmonics;
}   // ~IrrDriver

// ----------------------------------------------------------------------------
/** Called before a race is started, after all cameras are set up.
 */
void IrrDriver::reset()
{
    if (CVS->isGLSL()) m_post_processing->reset();
}   // reset

void IrrDriver::setPhase(STKRenderingPass p)
{
    m_phase = p;
}

STKRenderingPass IrrDriver::getPhase() const
{
  return m_phase;
}

void IrrDriver::IncreaseObjectCount()
{
    m_object_count[m_phase]++;
}

void IrrDriver::IncreasePolyCount(unsigned Polys)
{
    m_poly_count[m_phase] += Polys;
}

core::array<video::IRenderTarget> &IrrDriver::getMainSetup()
{
  return m_mrt;
}

GPUTimer &IrrDriver::getGPUTimer(unsigned i)
{
    return m_perf_query[i];
}

// ----------------------------------------------------------------------------
void IrrDriver::computeMatrixesAndCameras(scene::ICameraSceneNode *const camnode,
                                          size_t width, size_t height)
{
    m_current_screen_size = core::vector2df(float(width), float(height));
    m_shadow_matrices->computeMatrixesAndCameras(camnode, width, height);
}   // computeMatrixesAndCameras

// ----------------------------------------------------------------------------

#if defined(__linux__) && !defined(ANDROID)
/*
Returns the parent window of "window" (i.e. the ancestor of window
that is a direct child of the root, or window itself if it is a direct child).
If window is the root window, returns window.
*/
Window get_toplevel_parent(Display* display, Window window)
{
     Window parent;
     Window root;
     Window * children;
     unsigned int num_children;

     while (true)
     {
         if (0 == XQueryTree(display, window, &root,
                   &parent, &children, &num_children))
         {
             Log::fatal("irr_driver", "XQueryTree error\n");
         }
         if (children) { //must test for null
             XFree(children);
         }
         if (window == root || parent == root) {
             return window;
         }
         else {
             window = parent;
         }
     }
}
#endif

// ----------------------------------------------------------------------------
/** If the position of the window should be remembered, store it in the config
 *  file.
 *  \post The user config file must still be saved!
 */
void IrrDriver::updateConfigIfRelevant()
{
        if (!UserConfigParams::m_fullscreen &&
             UserConfigParams::m_remember_window_location)
    {
#ifdef WIN32
        const video::SExposedVideoData& videoData = m_device->getVideoDriver()
                                                     ->getExposedVideoData();
        // this should work even if using DirectX in theory because the HWnd is
        // always third pointer in the struct, no matter which union is used
        HWND window = (HWND)videoData.OpenGLWin32.HWnd;
        WINDOWPLACEMENT placement;
        placement.length = sizeof(WINDOWPLACEMENT);
        if (GetWindowPlacement(window, &placement))
        {
            int x = (int)placement.rcNormalPosition.left;
            int y = (int)placement.rcNormalPosition.top;
            // If the windows position is saved, it must be a non-negative
            // number. So if the window is partly off screen, move it to the
            // corresponding edge.
            if(x<0) x = 0;
            if(y<0) y = 0;
            Log::verbose("irr_driver",
                       "Retrieved window location for config : %i %i\n", x, y);

            if (UserConfigParams::m_window_x != x || UserConfigParams::m_window_y != y)
            {
                UserConfigParams::m_window_x = x;
                UserConfigParams::m_window_y = y;
            }
        }
        else
        {
            Log::warn("irr_driver", "Could not retrieve window location\n");
        }
#elif defined(__linux__) && !defined(ANDROID)
        const video::SExposedVideoData& videoData =
            m_device->getVideoDriver()->getExposedVideoData();
        Display* display = (Display*)videoData.OpenGLLinux.X11Display;
        XWindowAttributes xwa;
        XGetWindowAttributes(display, get_toplevel_parent(display,
                                       videoData.OpenGLLinux.X11Window), &xwa);
        int wx = xwa.x;
        int wy = xwa.y;
        Log::verbose("irr_driver",
                     "Retrieved window location for config : %i %i\n", wx, wy);


        if (UserConfigParams::m_window_x != wx || UserConfigParams::m_window_y != wy)
        {
            UserConfigParams::m_window_x = wx;
            UserConfigParams::m_window_y = wy;
        }
#endif
    }
}   // updateConfigIfRelevant

// ----------------------------------------------------------------------------
/** Gets a list of supported video modes from the irrlicht device. This data
 *  is stored in m_modes.
 */
void IrrDriver::createListOfVideoModes()
{
    // Note that this is actually reported by valgrind as a leak, but it is
    // a leak in irrlicht: this list is dynamically created the first time
    // it is used, but then not cleaned on exit.
    video::IVideoModeList* modes = m_device->getVideoModeList();
    const int count = modes->getVideoModeCount();

    for(int i=0; i<count; i++)
    {
        // only consider 32-bit resolutions for now
        if (modes->getVideoModeDepth(i) >= 24)
        {
            const int w = modes->getVideoModeResolution(i).Width;
            const int h = modes->getVideoModeResolution(i).Height;
            if ((h < MIN_SUPPORTED_HEIGHT || w < MIN_SUPPORTED_WIDTH) &&
                (!(h==600 && w==800 && UserConfigParams::m_artist_debug_mode) &&
                (!(h==720 && w==1280 && ALLOW_1280_X_720 == true))))
                continue;

            VideoMode mode(w, h);
            m_modes.push_back( mode );
        }   // if depth >=24
    }   // for i < video modes count
}   // createListOfVideoModes

// ----------------------------------------------------------------------------
/** This creates the actualy OpenGL device. This is called
 */
void IrrDriver::initDevice()
{
    SIrrlichtCreationParameters params;
    
    // If --no-graphics option was used, the null device can still be used.
    if (!ProfileWorld::isNoGraphics())
    {
        // This code is only executed once. No need to reload the video
        // modes every time the resolution changes.
        if(m_modes.size()==0)
        {
            createListOfVideoModes();
            // The debug name is only set if irrlicht is compiled in debug
            // mode. So we use this to print a warning to the user.
            if(m_device->getDebugName())
            {
                Log::warn("irr_driver",
                          "!!!!! Performance warning: Irrlicht compiled with "
                          "debug mode.!!!!!\n");
                Log::warn("irr_driver",
                          "!!!!! This can have a significant performance "
                          "impact         !!!!!\n");
            }

        } // end if firstTime

        video::IVideoModeList* modes = m_device->getVideoModeList();
        const core::dimension2d<u32> ssize = modes->getDesktopResolution();

        if (ssize.Width < 1 || ssize.Height < 1)
        {
            Log::warn("irr_driver", "Unknown desktop resolution.");
        }
        else if (UserConfigParams::m_width > (int)ssize.Width ||
                 UserConfigParams::m_height > (int)ssize.Height)
        {
            Log::warn("irr_driver", "The window size specified in "
                      "user config is larger than your screen!");
            UserConfigParams::m_width = (int)ssize.Width;
            UserConfigParams::m_height = (int)ssize.Height;
        }

        if (UserConfigParams::m_fullscreen)
        {
            if (modes->getVideoModeCount() > 0)
            {
                core::dimension2d<u32> res = core::dimension2du(
                                                    UserConfigParams::m_width,
                                                    UserConfigParams::m_height);
                res = modes->getVideoModeResolution(res, res);

                UserConfigParams::m_width = res.Width;
                UserConfigParams::m_height = res.Height;
            }
            else
            {
                Log::warn("irr_driver", "Cannot get information about "
                          "resolutions. Disable fullscreen.");
                UserConfigParams::m_fullscreen = false;
            }
        }

        if (UserConfigParams::m_width < 1 || UserConfigParams::m_height < 1)
        {
            Log::warn("irr_driver", "Invalid window size. "
                         "Try to use the default one.");
            UserConfigParams::m_width = MIN_SUPPORTED_WIDTH;
            UserConfigParams::m_height = MIN_SUPPORTED_HEIGHT;
        }

        m_device->closeDevice();
        m_video_driver  = NULL;
        m_gui_env       = NULL;
        m_scene_manager = NULL;
        // In some circumstances it would happen that a WM_QUIT message
        // (apparently sent for this NULL device) is later received by
        // the actual window, causing it to immediately quit.
        // Following advise on the irrlicht forums I added the following
        // two calles - the first one didn't make a difference (but
        // certainly can't hurt), but the second one apparenlty solved
        // the problem for now.
        m_device->clearSystemMessages();
        m_device->run();
        m_device->drop();
        m_device  = NULL;

        params.ForceLegacyDevice = (UserConfigParams::m_force_legacy_device || 
            UserConfigParams::m_gamepad_visualisation);

        // Try 32 and, upon failure, 24 then 16 bit per pixels
        for (int bits=32; bits>15; bits -=8)
        {
            if(UserConfigParams::logMisc())
                Log::verbose("irr_driver", "Trying to create device with "
                             "%i bits\n", bits);

            params.DriverType    = video::EDT_OPENGL;
            params.Stencilbuffer = false;
            params.Bits          = bits;
            params.EventReceiver = this;
            params.Fullscreen    = UserConfigParams::m_fullscreen;
            params.Vsync         = UserConfigParams::m_vsync;
            params.FileSystem    = file_manager->getFileSystem();
            params.WindowSize    =
                core::dimension2du(UserConfigParams::m_width,
                                   UserConfigParams::m_height);
            params.HandleSRGB    = true;
            
            /*
            switch ((int)UserConfigParams::m_antialiasing)
            {
            case 0:
                break;
            case 1:
                params.AntiAlias = 2;
                break;
            case 2:
                params.AntiAlias = 4;
                break;
            case 3:
                params.AntiAlias = 8;
                break;
            default:
                Log::error("irr_driver",
                           "[IrrDriver] WARNING: Invalid value for "
                           "anti-alias setting : %i\n",
                           (int)UserConfigParams::m_antialiasing);
            }
            */
            m_device = createDeviceEx(params);

            if(m_device)
                break;
        }   // for bits=32, 24, 16


        // if still no device, try with a default screen size, maybe
        // size is the problem
        if(!m_device)
        {
            UserConfigParams::m_width  = MIN_SUPPORTED_WIDTH;
            UserConfigParams::m_height = MIN_SUPPORTED_HEIGHT;

            m_device = createDevice(video::EDT_OPENGL,
                        core::dimension2du(UserConfigParams::m_width,
                                           UserConfigParams::m_height ),
                                    32, //bits per pixel
                                    UserConfigParams::m_fullscreen,
                                    false,  // stencil buffers
                                    false,  // vsync
                                    this,   // event receiver
                                    file_manager->getFileSystem()
                                    );
            if (m_device)
            {
                Log::verbose("irr_driver", "An invalid resolution was set in "
                             "the config file, reverting to saner values\n");
            }
        }
    }

    if(!m_device)
    {
        Log::fatal("irr_driver", "Couldn't initialise irrlicht device. Quitting.\n");
    }
    
    CVS->init();
                    
    // This is the ugly hack for intel driver on linux, which doesn't
    // use sRGB-capable visual, even if we request it. This causes
    // the screen to be darker than expected. It affects mesa 10.6 and newer. 
    // Though we are able to force to use the proper format on mesa side by 
    // setting WithAlphaChannel parameter.
    if (!ProfileWorld::isNoGraphics() && CVS->needsSRGBCapableVisualWorkaround())
    {
        Log::warn("irr_driver", "Created visual is not sRGB-capable. "
                                "Re-creating device to workaround the issue.");
        m_device->closeDevice();
        m_device->drop();

        params.WithAlphaChannel = true;
        
        m_device = createDeviceEx(params);
        
        if(!m_device)
        {
            Log::fatal("irr_driver", "Couldn't initialise irrlicht device. Quitting.\n");
        }
    }

    m_scene_manager = m_device->getSceneManager();
    m_gui_env       = m_device->getGUIEnvironment();
    m_video_driver  = m_device->getVideoDriver();
    m_sync = 0;

    m_actual_screen_size = m_video_driver->getCurrentRenderTargetSize();

<<<<<<< HEAD
        m_need_ubo_workaround = false;
#ifdef WIN32
        // Fix for Intel Sandy Bridge on Windows which supports GL up to 3.1 only
        if (strstr((const char *)glGetString(GL_VENDOR), "Intel") != nullptr && (GLMajorVersion == 3 && GLMinorVersion == 1))
            m_need_ubo_workaround = true;
#endif
    m_glsl = (GLMajorVersion > 3 || (GLMajorVersion == 3 && GLMinorVersion >= 1));
    }
    
    // Parse extensions
    hasVSLayer = false;
    // Default false value for hasVSLayer if --no-graphics argument is used
    if (!ProfileWorld::isNoGraphics())
=======
    m_spherical_harmonics = new SphericalHarmonics(m_scene_manager->getAmbientLight().toSColor());

    if (UserConfigParams::m_shadows_resolution != 0 &&
        (UserConfigParams::m_shadows_resolution < 512 ||
         UserConfigParams::m_shadows_resolution > 2048))
>>>>>>> 8c29fb01
    {
        Log::warn("irr_driver", 
               "Invalid value for UserConfigParams::m_shadows_resolution : %i",
            (int)UserConfigParams::m_shadows_resolution);
        UserConfigParams::m_shadows_resolution = 0;
    }

    // This remaps the window, so it has to be done before the clear to avoid flicker
    m_device->setResizable(false);

    // Immediate clear to black for a nicer user loading experience
    m_video_driver->beginScene(/*backBuffer clear*/true, /* Z */ false);
    m_video_driver->endScene();

    if (CVS->isGLSL())
    {
        Log::info("irr_driver", "GLSL supported.");
    }

/*    if (!supportGeometryShader())
    {
        // these options require geometry shaders
        UserConfigParams::m_shadows = 0;
        UserConfigParams::m_gi = false;
    }*/

    // m_glsl might be reset in rtt if an error occurs.
    if (CVS->isGLSL())
    {
        Shaders::init();

        m_mrt.clear();
        m_mrt.reallocate(2);

    }
    else
    {
        Log::warn("irr_driver", "Using the fixed pipeline (old GPU, or "
                                "shaders disabled in options)");
    }

    // Only change video driver settings if we are showing graphics
    if (!ProfileWorld::isNoGraphics())
    {
#if defined(__linux__) && !defined(ANDROID)
        // Set class hints on Linux, used by Window Managers.
        const video::SExposedVideoData& videoData = m_video_driver
                                                ->getExposedVideoData();
        XClassHint* classhint = XAllocClassHint();
        classhint->res_name = (char*)"SuperTuxKart";
        classhint->res_class = (char*)"SuperTuxKart";
        XSetClassHint((Display*)videoData.OpenGLLinux.X11Display,
                           videoData.OpenGLLinux.X11Window,
                           classhint);
        XFree(classhint);
#endif
        m_device->setWindowCaption(L"SuperTuxKart");
        m_device->getVideoDriver()
            ->setTextureCreationFlag(video::ETCF_CREATE_MIP_MAPS, true);
        m_device->getVideoDriver()
            ->setTextureCreationFlag(video::ETCF_OPTIMIZED_FOR_QUALITY, true);

        // Force creation of mipmaps even if the mipmaps flag in a b3d file
        // does not set the 'enable mipmap' flag.
        m_scene_manager->getParameters()
            ->setAttribute(scene::B3D_LOADER_IGNORE_MIPMAP_FLAG, true);

        // Set window to remembered position
        if (  !UserConfigParams::m_fullscreen
            && UserConfigParams::m_remember_window_location
            && UserConfigParams::m_window_x >= 0
            && UserConfigParams::m_window_y >= 0            )
        {
            moveWindow(UserConfigParams::m_window_x,
                       UserConfigParams::m_window_y);
        } // If reinstating window location
    } // If showing graphics

    // Initialize material2D
    video::SMaterial& material2D = m_video_driver->getMaterial2D();
    material2D.setFlag(video::EMF_ANTI_ALIASING, true);
    for (unsigned int n=0; n<video::MATERIAL_MAX_TEXTURES; n++)
    {
        material2D.TextureLayer[n].BilinearFilter = false;
        material2D.TextureLayer[n].TrilinearFilter = true;
        material2D.TextureLayer[n].TextureWrapU = video::ETC_CLAMP_TO_EDGE;
        material2D.TextureLayer[n].TextureWrapV = video::ETC_CLAMP_TO_EDGE;

        //material2D.TextureLayer[n].LODBias = 16;
        material2D.UseMipMaps = true;
    }
    material2D.AntiAliasing=video::EAAM_FULL_BASIC;
    //m_video_driver->enableMaterial2D();

    // Initialize post-processing if supported
    m_post_processing = new PostProcessing(m_video_driver);

    // set cursor visible by default (what's the default is not too clearly documented,
    // so let's decide ourselves...)
    m_device->getCursorControl()->setVisible(true);
    m_pointer_shown = true;
    m_shadow_matrices = new ShadowMatrices();
}   // initDevice

// ----------------------------------------------------------------------------
void IrrDriver::setMaxTextureSize()
{
    if( (UserConfigParams::m_high_definition_textures & 0x01) == 0)
    {
        io::IAttributes &att = m_video_driver->getNonConstDriverAttributes();
        att.setAttribute("MAX_TEXTURE_SIZE", core::dimension2du(512, 512));
    }
}   // setMaxTextureSize

// ----------------------------------------------------------------------------
void IrrDriver::cleanSunInterposer()
{
    delete m_sun_interposer;
}   // cleanSunInterposer

// ----------------------------------------------------------------------------
void IrrDriver::createSunInterposer()
{
    scene::IMesh * sphere = m_scene_manager->getGeometryCreator()
                                           ->createSphereMesh(1, 16, 16);
    for (unsigned i = 0; i < sphere->getMeshBufferCount(); ++i)
    {
        scene::IMeshBuffer *mb = sphere->getMeshBuffer(i);
        if (!mb)
            continue;
        mb->getMaterial().setTexture(0, 
                        getUnicolorTexture(video::SColor(255, 255, 255, 255)));
        mb->getMaterial().setTexture(1,
                                getUnicolorTexture(video::SColor(0, 0, 0, 0)));
    }
    m_sun_interposer = new STKMeshSceneNode(sphere, 
                                            m_scene_manager->getRootSceneNode(),
                                            NULL, -1, "sun_interposer");

    m_sun_interposer->grab();
    m_sun_interposer->setParent(NULL);
    m_sun_interposer->setScale(core::vector3df(20));

    m_sun_interposer->getMaterial(0).Lighting = false;
    m_sun_interposer->getMaterial(0).ColorMask = video::ECP_NONE;
    m_sun_interposer->getMaterial(0).ZWriteEnable = false;
    m_sun_interposer->getMaterial(0).MaterialType = Shaders::getShader(ES_OBJECTPASS);

    sphere->drop();
}

//-----------------------------------------------------------------------------
void IrrDriver::getOpenGLData(std::string *vendor, std::string *renderer,
                              std::string *version)
{
    *vendor   = (char*)glGetString(GL_VENDOR  );
    *renderer = (char*)glGetString(GL_RENDERER);
    *version  = (char*)glGetString(GL_VERSION );
}   // getOpenGLData

//-----------------------------------------------------------------------------
void IrrDriver::showPointer()
{
    if (!m_pointer_shown)
    {
        m_pointer_shown = true;
        this->getDevice()->getCursorControl()->setVisible(true);
    }
}   // showPointer

//-----------------------------------------------------------------------------
void IrrDriver::hidePointer()
{
    // always visible in artist debug mode, to be able to use the context menu
    if (UserConfigParams::m_artist_debug_mode)
    {
        this->getDevice()->getCursorControl()->setVisible(true);
        return;
    }

    if (m_pointer_shown)
    {
        m_pointer_shown = false;
        this->getDevice()->getCursorControl()->setVisible(false);
    }
}   // hidePointer

//-----------------------------------------------------------------------------

core::position2di IrrDriver::getMouseLocation()
{
    return this->getDevice()->getCursorControl()->getPosition();
}

//-----------------------------------------------------------------------------
/** Moves the STK main window to coordinates (x,y)
 *  \return true on success, false on failure
 *          (always true on Linux at the moment)
 */
bool IrrDriver::moveWindow(int x, int y)
{
#ifdef WIN32
    const video::SExposedVideoData& videoData =
                    m_video_driver->getExposedVideoData();
    // this should work even if using DirectX in theory,
    // because the HWnd is always third pointer in the struct,
    // no matter which union is used
    HWND window = (HWND)videoData.OpenGLWin32.HWnd;
    if (SetWindowPos(window, HWND_TOP, x, y, -1, -1,
                     SWP_NOOWNERZORDER | SWP_NOSIZE))
    {
        // everything OK
        return true;
    }
    else
    {
        Log::warn("irr_driver", "Could not set window location\n");
        return false;
    }
#elif defined(__linux__) && !defined(ANDROID)
    const video::SExposedVideoData& videoData = m_video_driver->getExposedVideoData();

    Display* display = (Display*)videoData.OpenGLLinux.X11Display;
    int screen = DefaultScreen(display);
    int screen_w = DisplayWidth(display, screen);
    int screen_h = DisplayHeight(display, screen);

    if (x + UserConfigParams::m_width > screen_w)
    {
        x = screen_w - UserConfigParams::m_width;
    }

    if (y + UserConfigParams::m_height > screen_h)
    {
        y = screen_h - UserConfigParams::m_height;
    }

    // TODO: Actually handle possible failure
    XMoveWindow(display, videoData.OpenGLLinux.X11Window, x, y);
#endif
    return true;
}
//-----------------------------------------------------------------------------

void IrrDriver::changeResolution(const int w, const int h,
                                 const bool fullscreen)
{
    // update user config values
    UserConfigParams::m_prev_width = UserConfigParams::m_width;
    UserConfigParams::m_prev_height = UserConfigParams::m_height;
    UserConfigParams::m_prev_fullscreen = UserConfigParams::m_fullscreen;

    UserConfigParams::m_width = w;
    UserConfigParams::m_height = h;
    UserConfigParams::m_fullscreen = fullscreen;

    // Setting this flag will trigger a call to applyResolutionSetting()
    // in the next update call. This avoids the problem that changeResolution
    // is actually called from the gui, i.e. the event loop, i.e. while the
    // old device is active - so we can't delete this device (which we must
    // do in applyResolutionSettings
    m_resolution_changing = RES_CHANGE_YES;
}   // changeResolution

//-----------------------------------------------------------------------------

void IrrDriver::applyResolutionSettings()
{
    // show black before resolution switch so we don't see OpenGL's buffer
    // garbage during switch
    m_video_driver->beginScene(true, true, video::SColor(255,100,101,140));
    GL32_draw2DRectangle( video::SColor(255, 0, 0, 0),
                            core::rect<s32>(0, 0,
                                            UserConfigParams::m_prev_width,
                                            UserConfigParams::m_prev_height) );
    m_video_driver->endScene();
    track_manager->removeAllCachedData();
    attachment_manager->removeTextures();
    projectile_manager->removeTextures();
    ItemManager::removeTextures();
    kart_properties_manager->unloadAllKarts();
    powerup_manager->unloadPowerups();
    Referee::cleanup();
    ParticleKindManager::get()->cleanup();
    delete input_manager;
    GUIEngine::clear();
    GUIEngine::cleanUp();

    m_device->closeDevice();
    m_device->clearSystemMessages();
    m_device->run();

    delete material_manager;
    material_manager = NULL;

    // ---- Reinit
    // FIXME: this load sequence is (mostly) duplicated from main.cpp!!
    // That's just error prone
    // (we're sure to update main.cpp at some point and forget this one...)
    ShaderBase::updateShaders();
    VAOManager::getInstance()->kill();
    SolidPassCmd::getInstance()->kill();
    ShadowPassCmd::getInstance()->kill();
    RSMPassCmd::getInstance()->kill();
    GlowPassCmd::getInstance()->kill();
    resetTextureTable();
    // initDevice will drop the current device.
    if (CVS->isGLSL())
    {
        Shaders::destroy();
    }
    initDevice();

    // Re-init GUI engine
    GUIEngine::init(m_device, m_video_driver, StateManager::get());

    //material_manager->reInit();
    material_manager = new MaterialManager();
    material_manager->loadMaterial();
    input_manager = new InputManager ();
    input_manager->setMode(InputManager::MENU);

    GUIEngine::addLoadingIcon(
        irr_driver->getTexture(file_manager
                               ->getAsset(FileManager::GUI,"options_video.png"))
                             );

    file_manager->pushTextureSearchPath(file_manager->getAsset(FileManager::MODEL,""));
    const std::string materials_file =
        file_manager->getAssetChecked(FileManager::MODEL, "materials.xml");
    if (materials_file != "")
    {
        material_manager->addSharedMaterial(materials_file);
    }

    powerup_manager->loadAllPowerups ();
    ItemManager::loadDefaultItemMeshes();
    projectile_manager->loadData();
    Referee::init();
    GUIEngine::addLoadingIcon(
        irr_driver->getTexture(file_manager->getAsset(FileManager::GUI,"gift.png")) );

    file_manager->popTextureSearchPath();

    kart_properties_manager->loadAllKarts();

    attachment_manager->loadModels();
    std::string banana = file_manager->getAsset(FileManager::GUI, "banana.png");
    GUIEngine::addLoadingIcon(irr_driver->getTexture(banana) );
    // No need to reload cached track data (track_manager->cleanAllCachedData
    // above) - this happens dynamically when the tracks are loaded.
    GUIEngine::reshowCurrentScreen();
    MessageQueue::updatePosition();
}   // applyResolutionSettings

// ----------------------------------------------------------------------------

void IrrDriver::cancelResChange()
{
    UserConfigParams::m_width = UserConfigParams::m_prev_width;
    UserConfigParams::m_height = UserConfigParams::m_prev_height;
    UserConfigParams::m_fullscreen = UserConfigParams::m_prev_fullscreen;

    // This will trigger calling applyResolutionSettings in update(). This is
    // necessary to avoid that the old screen is deleted, while it is
    // still active (i.e. sending out events which triggered the change
    // of resolution
    // Setting this flag will trigger a call to applyResolutionSetting()
    // in the next update call. This avoids the problem that changeResolution
    // is actually called from the gui, i.e. the event loop, i.e. while the
    // old device is active - so we can't delete this device (which we must
    // do in applyResolutionSettings)
    m_resolution_changing=RES_CHANGE_CANCEL;

}   // cancelResChange

// ----------------------------------------------------------------------------
/** Prints statistics about rendering, e.g. number of drawn and culled
 *  triangles etc. Note that printing this information will also slow
 *  down STK.
 */
void IrrDriver::printRenderStats()
{
    io::IAttributes * attr = m_scene_manager->getParameters();
    Log::verbose("irr_driver",
           "[%ls], FPS:%3d Tri:%.03fm Cull %d/%d nodes (%d,%d,%d)\n",
           m_video_driver->getName(),
           m_video_driver->getFPS (),
           (f32) m_video_driver->getPrimitiveCountDrawn( 0 ) * ( 1.f / 1000000.f ),
           attr->getAttributeAsInt ( "culled" ),
           attr->getAttributeAsInt ( "calls" ),
           attr->getAttributeAsInt ( "drawn_solid" ),
           attr->getAttributeAsInt ( "drawn_transparent" ),
           attr->getAttributeAsInt ( "drawn_transparent_effect" )
           );

}   // printRenderStats

// ----------------------------------------------------------------------------
/** Loads an animated mesh and returns a pointer to it.
 *  \param filename File to load.
 */
scene::IAnimatedMesh *IrrDriver::getAnimatedMesh(const std::string &filename)
{
    scene::IAnimatedMesh *m  = NULL;

    if (StringUtils::getExtension(filename) == "b3dz")
    {
        // compressed file
        io::IFileSystem* file_system = getDevice()->getFileSystem();
        if (!file_system->addFileArchive(filename.c_str(),
                                         /*ignoreCase*/false,
                                         /*ignorePath*/true, io::EFAT_ZIP))
        {
            Log::error("irr_driver",
                       "getMesh: Failed to open zip file <%s>\n",
                       filename.c_str());
            return NULL;
        }

        // Get the recently added archive
        io::IFileArchive* zip_archive =
        file_system->getFileArchive(file_system->getFileArchiveCount()-1);
        io::IReadFile* content = zip_archive->createAndOpenFile(0);
        m = m_scene_manager->getMesh(content);
        content->drop();

        file_system->removeFileArchive(file_system->getFileArchiveCount()-1);
    }
    else
    {
        m = m_scene_manager->getMesh(filename.c_str());
    }

    if(!m) return NULL;

    setAllMaterialFlags(m);

    return m;
}   // getAnimatedMesh

// ----------------------------------------------------------------------------

/** Loads a non-animated mesh and returns a pointer to it.
 *  \param filename  File to load.
 */
scene::IMesh *IrrDriver::getMesh(const std::string &filename)
{
    scene::IAnimatedMesh* am = getAnimatedMesh(filename);
    if (am == NULL)
    {
        Log::error("irr_driver", "Cannot load mesh <%s>\n",
                   filename.c_str());
        return NULL;
    }
    return am->getMesh(0);
}   // getMesh

// ----------------------------------------------------------------------------
/** Create a skinned mesh which has copied all meshbuffers and joints of the
 *  original mesh. Note, that this will not copy any other information like
 *   joints data.
 *  \param mesh Original mesh
 *  \return Newly created skinned mesh. You should call drop() when you don't
 *          need it anymore.
 */
scene::IAnimatedMesh *IrrDriver::copyAnimatedMesh(scene::IAnimatedMesh *orig,
                                                  video::E_RENDER_TYPE rt)
{
    using namespace scene;
    CSkinnedMesh *mesh = dynamic_cast<CSkinnedMesh*>(orig);
    if (!mesh)
    {
        Log::error("copyAnimatedMesh", "Given mesh was not a skinned mesh.");
        return NULL;
    }

    scene::IAnimatedMesh* out = mesh->clone();
    out->setRenderType(rt);
    return out;
}   // copyAnimatedMesh

// ----------------------------------------------------------------------------
/** Sets the material flags in this mesh depending on the settings in
 *  material_manager.
 *  \param mesh  The mesh to change the settings in.
 */
void IrrDriver::setAllMaterialFlags(scene::IMesh *mesh) const
{
    unsigned int n=mesh->getMeshBufferCount();
    for(unsigned int i=0; i<n; i++)
    {
        scene::IMeshBuffer *mb = mesh->getMeshBuffer(i);
        video::SMaterial &irr_material = mb->getMaterial();

        // special case : for splatting, the main material is on layer 1.
        // it was done this way to provide a fallback for computers
        // where shaders are not supported
        video::ITexture* t2 = irr_material.getTexture(1);
        bool is_splatting = false;
        if (t2)
        {
            Material* mat = material_manager->getMaterialFor(t2, mb);
            if (mat != NULL && mat->getShaderType() == Material::SHADERTYPE_SPLATTING)
            {
                material_manager->setAllMaterialFlags(t2, mb);
                is_splatting = true;
            }
        }

        if (!is_splatting)
        {
            video::ITexture* t = irr_material.getTexture(0);
            if (t)
            {
                material_manager->setAllMaterialFlags(t, mb);
            }
            else
            {
                material_manager->setAllUntexturedMaterialFlags(mb);
            }
        }

    }  // for i<getMeshBufferCount()
}   // setAllMaterialFlags

// ----------------------------------------------------------------------------
/** Converts the mesh into a water scene node.
 *  \param mesh The mesh which is converted into a water scene node.
 *  \param wave_height Height of the water waves.
 *  \param wave_speed Speed of the water waves.
 *  \param wave_length Lenght of a water wave.
 */
scene::ISceneNode* IrrDriver::addWaterNode(scene::IMesh *mesh,
                                           scene::IMesh **welded,
                                           float wave_height,
                                           float wave_speed,
                                           float wave_length)
{
    mesh->setMaterialFlag(video::EMF_GOURAUD_SHADING, true);
    scene::IMesh* welded_mesh = m_scene_manager->getMeshManipulator()
                                               ->createMeshWelded(mesh);
    scene::ISceneNode* out = NULL;

    // TODO: using cand's new WaterNode would be better, but it does not
    // support our material flags (like transparency, etc.)
    //if (!m_glsl)
    //{
        out = m_scene_manager->addWaterSurfaceSceneNode(welded_mesh,
                                                     wave_height, wave_speed,
                                                     wave_length);
    //} else
    //{
    //    out = new WaterNode(m_scene_manager, welded_mesh, wave_height, wave_speed,
    //                        wave_length);
    //}

    out->getMaterial(0).setFlag(video::EMF_GOURAUD_SHADING, true);
    welded_mesh->drop();  // The scene node keeps a reference

    *welded = welded_mesh;

    return out;
}   // addWaterNode

// ----------------------------------------------------------------------------
/** Adds a mesh that will be optimised using an oct tree.
 *  \param mesh Mesh to add.
 */
scene::IMeshSceneNode *IrrDriver::addOctTree(scene::IMesh *mesh)
{
    return m_scene_manager->addOctreeSceneNode(mesh);
}   // addOctTree

// ----------------------------------------------------------------------------
/** Adds a sphere with a given radius and color.
 *  \param radius The radius of the sphere.
 *  \param color The color to use (default (0,0,0,0)
 */
scene::IMeshSceneNode *IrrDriver::addSphere(float radius,
                                            const video::SColor &color)
{
    scene::IMesh *mesh = m_scene_manager->getGeometryCreator()
                       ->createSphereMesh(radius);
    
    mesh->setMaterialFlag(video::EMF_COLOR_MATERIAL, true);
    video::SMaterial &m = mesh->getMeshBuffer(0)->getMaterial();
    m.AmbientColor    = color;
    m.DiffuseColor    = color;
    m.EmissiveColor   = color;
    m.BackfaceCulling = false;
    m.MaterialType    = video::EMT_SOLID;
    m.setTexture(0, getUnicolorTexture(video::SColor(128, 255, 105, 180)));
    m.setTexture(1, getUnicolorTexture(video::SColor(0, 0, 0, 0)));

    if (CVS->isGLSL())
    {
        STKMeshSceneNode *node =
            new STKMeshSceneNode(mesh,
                                m_scene_manager->getRootSceneNode(),
                                NULL, -1, "sphere");
        return node;
    }

    scene::IMeshSceneNode *node = m_scene_manager->addMeshSceneNode(mesh);
    return node;
}   // addSphere

// ----------------------------------------------------------------------------
/** Adds a particle scene node.
 */
scene::IParticleSystemSceneNode *IrrDriver::addParticleNode(bool default_emitter)
{
    return m_scene_manager->addParticleSystemSceneNode(default_emitter);
}   // addParticleNode

// ----------------------------------------------------------------------------
/** Adds a static mesh to scene. This should be used for smaller objects,
 *  since the node is not optimised.
 *  \param mesh The mesh to add.
 */
scene::IMeshSceneNode *IrrDriver::addMesh(scene::IMesh *mesh,
                                          const std::string& debug_name,
                                          scene::ISceneNode *parent)
{
    if (!CVS->isGLSL())
        return m_scene_manager->addMeshSceneNode(mesh, parent);

    if (!parent)
      parent = m_scene_manager->getRootSceneNode();

    scene::IMeshSceneNode* node = new STKMeshSceneNode(mesh, parent, 
                                                       m_scene_manager, -1,
                                                       debug_name);
    node->drop();

    return node;
}   // addMesh

// ----------------------------------------------------------------------------

PerCameraNode *IrrDriver::addPerCameraNode(scene::ISceneNode* node,
                                           scene::ICameraSceneNode* camera,
                                           scene::ISceneNode *parent)
{
    return new PerCameraNode((parent ? parent
                                     : m_scene_manager->getRootSceneNode()),
                             m_scene_manager, -1, camera, node);
}   // addNode


// ----------------------------------------------------------------------------
/** Adds a billboard node to scene.
 */
scene::ISceneNode *IrrDriver::addBillboard(const core::dimension2d< f32 > size,
                                           video::ITexture *texture,
                                           scene::ISceneNode* parent,
                                           bool alphaTesting)
{
    scene::IBillboardSceneNode* node;
    if (CVS->isGLSL())
    {
        if (!parent)
            parent = m_scene_manager->getRootSceneNode();

        node = new STKBillboard(parent, m_scene_manager, -1, 
                                vector3df(0., 0., 0.), size);
        node->drop();
    }
    else
        node = m_scene_manager->addBillboardSceneNode(parent, size);
    assert(node->getMaterialCount() > 0);
    node->setMaterialTexture(0, texture);
    if(alphaTesting)
        node->setMaterialType(video::EMT_TRANSPARENT_ALPHA_CHANNEL_REF);
    return node;
}   // addMesh

// ----------------------------------------------------------------------------
/** Creates a quad mesh with a given material.
 *  \param material The material to use (NULL if no material).
 *  \param create_one_quad If true creates one quad in the mesh.
 */
scene::IMesh *IrrDriver::createQuadMesh(const video::SMaterial *material,
                                        bool create_one_quad)
{
    scene::SMeshBuffer *buffer = new scene::SMeshBuffer();
    if(create_one_quad)
    {
        video::S3DVertex v;
        v.Pos    = core::vector3df(0,0,0);
        v.Normal = core::vector3df(1/sqrt(2.0f), 1/sqrt(2.0f), 0);

        // Add the vertices
        // ----------------
        buffer->Vertices.push_back(v);
        buffer->Vertices.push_back(v);
        buffer->Vertices.push_back(v);
        buffer->Vertices.push_back(v);

        // Define the indices for the triangles
        // ------------------------------------
        buffer->Indices.push_back(0);
        buffer->Indices.push_back(1);
        buffer->Indices.push_back(2);

        buffer->Indices.push_back(0);
        buffer->Indices.push_back(2);
        buffer->Indices.push_back(3);
    }
    if(material)
        buffer->Material = *material;
    scene::SMesh *mesh   = new scene::SMesh();
    mesh->addMeshBuffer(buffer);
    mesh->recalculateBoundingBox();
    buffer->drop();
    return mesh;
}   // createQuadMesh

// ----------------------------------------------------------------------------
/** Creates a quad mesh buffer with a given width and height (z coordinate is
 *  0).
 *  \param material The material to use for this quad.
 *  \param w Width of the quad.
 *  \param h Height of the quad.
 */
scene::IMesh *IrrDriver::createTexturedQuadMesh(const video::SMaterial *material,
                                                const double w, const double h)
{
    scene::SMeshBuffer *buffer = new scene::SMeshBuffer();

    const float w_2 = (float)w/2.0f;
    const float h_2 = (float)h/2.0f;

    video::S3DVertex v1;
    v1.Pos    = core::vector3df(-w_2,-h_2,0);
    v1.Normal = core::vector3df(0, 0, -1.0f);
    v1.TCoords = core::vector2d<f32>(1,1);
    v1.Color = video::SColor(255, 255, 255, 255);

    video::S3DVertex v2;
    v2.Pos    = core::vector3df(w_2,-h_2,0);
    v2.Normal = core::vector3df(0, 0, -1.0f);
    v2.TCoords = core::vector2d<f32>(0,1);
    v1.Color = video::SColor(255, 255, 255, 255);

    video::S3DVertex v3;
    v3.Pos    = core::vector3df(w_2,h_2,0);
    v3.Normal = core::vector3df(0, 0, -1.0f);
    v3.TCoords = core::vector2d<f32>(0,0);
    v3.Color = video::SColor(255, 255, 255, 255);

    video::S3DVertex v4;
    v4.Pos    = core::vector3df(-w_2,h_2,0);
    v4.Normal = core::vector3df(0, 0, -1.0f);
    v4.TCoords = core::vector2d<f32>(1,0);
    v4.Color = video::SColor(255, 255, 255, 255);

    // Add the vertices
    // ----------------
    buffer->Vertices.push_back(v1);
    buffer->Vertices.push_back(v2);
    buffer->Vertices.push_back(v3);
    buffer->Vertices.push_back(v4);

    // Define the indices for the triangles
    // ------------------------------------
    buffer->Indices.push_back(0);
    buffer->Indices.push_back(1);
    buffer->Indices.push_back(2);

    buffer->Indices.push_back(0);
    buffer->Indices.push_back(2);
    buffer->Indices.push_back(3);

    if (material) buffer->Material = *material;
    scene::SMesh *mesh = new scene::SMesh();
    mesh->addMeshBuffer(buffer);
    mesh->recalculateBoundingBox();
    buffer->drop();
    return mesh;
}   // createQuadMesh

// ----------------------------------------------------------------------------
/** Removes a scene node from the scene.
 *  \param node The scene node to remove.
 */
void IrrDriver::removeNode(scene::ISceneNode *node)
{
    node->remove();
}   // removeNode

// ----------------------------------------------------------------------------
/** Removes a mesh from the mesh cache, freeing the memory.
 *  \param mesh The mesh to remove.
 */
void IrrDriver::removeMeshFromCache(scene::IMesh *mesh)
{
    m_scene_manager->getMeshCache()->removeMesh(mesh);
}   // removeMeshFromCache

// ----------------------------------------------------------------------------
/** Removes a texture from irrlicht's texture cache.
 *  \param t The texture to remove.
 */
void IrrDriver::removeTexture(video::ITexture *t)
{
    m_video_driver->removeTexture(t);
}   // removeTexture

// ----------------------------------------------------------------------------
/** Adds an animated mesh to the scene.
 *  \param mesh The animated mesh to add.
 */
scene::IAnimatedMeshSceneNode *IrrDriver::addAnimatedMesh(scene::IAnimatedMesh *mesh,
    const std::string& debug_name, scene::ISceneNode* parent)
{
    if (!CVS->isGLSL())
    {
        return m_scene_manager->addAnimatedMeshSceneNode(mesh, parent, -1,
            core::vector3df(0, 0, 0),
            core::vector3df(0, 0, 0),
            core::vector3df(1, 1, 1),
            /*addIfMeshIsZero*/true);
    }

    if (!parent)
        parent = m_scene_manager->getRootSceneNode();
    scene::IAnimatedMeshSceneNode* node =
        new STKAnimatedMesh(mesh, parent, m_scene_manager, -1, debug_name,
        core::vector3df(0, 0, 0), core::vector3df(0, 0, 0), core::vector3df(1, 1, 1));
    node->drop();
    return node;
}   // addAnimatedMesh

// ----------------------------------------------------------------------------
/** Adds a sky dome. Documentation from irrlicht:
 *  A skydome is a large (half-) sphere with a panoramic texture on the inside
 *  and is drawn around the camera position.
 *  \param texture: Texture for the dome.
 *  \param horiRes: Number of vertices of a horizontal layer of the sphere.
 *  \param vertRes: Number of vertices of a vertical layer of the sphere.
 *  \param texturePercentage: How much of the height of the texture is used.
 *         Should be between 0 and 1.
 *  \param spherePercentage: How much of the sphere is drawn. Value should be
 *          between 0 and 2, where 1 is an exact half-sphere and 2 is a full
 *          sphere.
 */
scene::ISceneNode *IrrDriver::addSkyDome(video::ITexture *texture,
                                         int hori_res, int vert_res,
                                         float texture_percent,
                                         float sphere_percent)
{
    Log::error("skybox", "Using deprecated SkyDome");
    return m_scene_manager->addSkyDomeSceneNode(texture, hori_res, vert_res,
                                                texture_percent,
                                                sphere_percent);
}   // addSkyDome

// ----------------------------------------------------------------------------
/** Adds a skybox using. Irrlicht documentation:
 *  A skybox is a big cube with 6 textures on it and is drawn around the camera
 *  position.
 *  \param top: Texture for the top plane of the box.
 *  \param bottom: Texture for the bottom plane of the box.
 *  \param left: Texture for the left plane of the box.
 *  \param right: Texture for the right plane of the box.
 *  \param front: Texture for the front plane of the box.
 *  \param back: Texture for the back plane of the box.
 */
scene::ISceneNode *IrrDriver::addSkyBox(const std::vector<video::ITexture*> &texture,
    const std::vector<video::ITexture*> &spherical_harmonics_textures)
{
    assert(texture.size() == 6);

    if (CVS->isGLSL())
    {
        m_skybox = new Skybox(texture);
    }

    if(spherical_harmonics_textures.size() == 6)
    {
        m_spherical_harmonics->setTextures(spherical_harmonics_textures);
    }
    
    return m_scene_manager->addSkyBoxSceneNode(texture[0], texture[1],
                                               texture[2], texture[3],
                                               texture[4], texture[5]);
}   // addSkyBox

void IrrDriver::suppressSkyBox()
{
    delete m_skybox;
    m_skybox = NULL;
}

// ----------------------------------------------------------------------------
/** Adds a camera to the scene.
 */
scene::ICameraSceneNode *IrrDriver::addCameraSceneNode()
 {
     return m_scene_manager->addCameraSceneNode();
 }   // addCameraSceneNode

// ----------------------------------------------------------------------------
/** Removes a camera. This can't be done with removeNode() since the camera
 *  can be marked as active, meaning a drop will not delete it. While this
 *  doesn't really cause a memory leak (the camera is removed the next time
 *  a camera is added), it's a bit cleaner and easier to check for memory
 *  leaks, since the scene root should now always be empty.
 */
void IrrDriver::removeCameraSceneNode(scene::ICameraSceneNode *camera)
{
    if(camera==m_scene_manager->getActiveCamera())
        m_scene_manager->setActiveCamera(NULL);    // basically causes a drop
    camera->remove();
}   // removeCameraSceneNode

// ----------------------------------------------------------------------------
/** Sets an error message to be displayed when a texture is not found. This
 *  error message is shown before the "Texture '%s' not found" message. It can
 *  be used to supply additional details like what kart is currently being
 *  loaded.
 *  \param error Error message, potentially with a '%' which will be replaced
 *               with detail.
 *  \param detail String to replace a '%' in the error message.
 */
void IrrDriver::setTextureErrorMessage(const std::string &error,
                                       const std::string &detail)
{
    if(detail=="")
        m_texture_error_message = error;
    else
        m_texture_error_message = StringUtils::insertValues(error, detail);
}   // setTextureErrorMessage

// ----------------------------------------------------------------------------
/** Disables the texture error message again.
 */
void IrrDriver::unsetTextureErrorMessage()
{
    m_texture_error_message = "";
}   // unsetTextureErrorMessage

// ----------------------------------------------------------------------------
/** Retrieve all textures in the specified directory, generate a smaller
*   version for each of them and save them in the cache. Smaller textures are
*   generated only if they do not already exist or if their original version
*   is newer than the cached one.
*   \param dir Directory from where textures will be retrieved.
*              Must end with '/'.
*   \return Directory where smaller textures were cached.
*/
std::string IrrDriver::generateSmallerTextures(const std::string& dir)
{
    std::set<std::string> files;
    file_manager->listFiles(files, dir, true);

    std::set<std::string>::const_iterator it;
    for (it = files.begin(); it != files.end(); ++it)
    {
        std::string ext = StringUtils::toLowerCase(StringUtils::getExtension(*it));
        if (ext == "png" || ext == "jpg" || ext == "jpeg" || ext == "bmp")
        {
            getSmallerTexture(*it);
        }
    } // for it in files

    return file_manager->getTextureCacheLocation(dir);
} // generateSmallerTextures

// ----------------------------------------------------------------------------
/** Return the filename for the cached smaller version of the texture. Also,
*   generate the smaller version of the texture if it does not already
*   exist or if the original version is newer than the cached one.
*   \param filename File name of the original texture.
*   \return File name of the cached texture.
*/
std::string IrrDriver::getSmallerTexture(const std::string& filename)
{
    // Retrieve the filename of the cached texture
    std::string cached_file = file_manager->getTextureCacheLocation(filename);

    // If the cached texture does not exist, we generate it.
    if (!file_manager->fileExists(cached_file) ||
        file_manager->fileIsNewer(filename, cached_file))
    {
        video::IVideoDriver* video_driver = irr_driver->getVideoDriver();
        video::IImage* img =
            video_driver->createImageFromFile(filename.c_str());

        if (img != NULL)
        {
            core::dimension2d<u32> dim = img->getDimension();
            core::dimension2d<u32> new_dim; // Dimension of the cached texture
            const int scale_factor = 2;
            // Resize the texture only if it can be done properly
            if (dim.Width < scale_factor || dim.Height < scale_factor)
                new_dim = dim;
            else
                new_dim = dim / scale_factor;

            video::IImage* scaled =
                video_driver->createImage(img->getColorFormat(), new_dim);
            img->copyToScaling(scaled);

            video_driver->writeImageToFile(scaled, cached_file.c_str());
        } // if img != NULL
    } // if !file_manager->fileExists(cached_file)
    return cached_file;
} // getSmallerTexture

// ----------------------------------------------------------------------------
/** Loads a texture from a file and returns the texture object. This is just
 *  a convenient wrapper which loads the texture from a STK asset directory.
 *  It calls the file manager to get the full path, then calls the normal
 *  getTexture() function.s
 *  \param type The FileManager::AssetType of the texture.
 *  \param filename File name of the texture to load.
 *  \param is_premul If the alpha values needd to be multiplied for
 *         all pixels.
 *  \param is_prediv If the alpha value needs to be divided into
 *         each pixel.
 */
video::ITexture *IrrDriver::getTexture(FileManager::AssetType type,
                                       const std::string &filename,
                                       bool is_premul,
                                       bool is_prediv,
                                       bool complain_if_not_found)
{
    const std::string path = file_manager->getAsset(type, filename);
    return getTexture(path, is_premul, is_prediv, complain_if_not_found);
}   // getTexture

// ----------------------------------------------------------------------------
/** Loads a texture from a file and returns the texture object.
 *  \param filename File name of the texture to load.
 *  \param is_premul If the alpha values needd to be multiplied for
 *         all pixels.
 *  \param is_prediv If the alpha value needs to be divided into
 *         each pixel.
 */
video::ITexture *IrrDriver::getTexture(const std::string &filename,
                                       bool is_premul,
                                       bool is_prediv,
                                       bool complain_if_not_found)
{
    video::ITexture* out;
    if(!is_premul && !is_prediv)
    {
        if (!complain_if_not_found) m_device->getLogger()->setLogLevel(ELL_NONE);
        out = m_video_driver->getTexture(filename.c_str());
        if (!complain_if_not_found) m_device->getLogger()->setLogLevel(ELL_WARNING);
    }
    else
    {
        // FIXME: can't we just do this externally, and just use the
        // modified textures??
        video::IImage* img =
            m_video_driver->createImageFromFile(filename.c_str());
        // PNGs are non premul, but some are used for premul tasks, so convert
        // http://home.comcast.net/~tom_forsyth/blog.wiki.html#[[Premultiplied%20alpha]]
        // FIXME check param, not name
        if(img && is_premul &&
            StringUtils::hasSuffix(filename.c_str(), ".png") &&
            (img->getColorFormat() == video::ECF_A8R8G8B8) &&
            img->lock())
        {
            core::dimension2d<u32> dim = img->getDimension();
            for(unsigned int x = 0; x < dim.Width; x++)
            {
                for(unsigned int y = 0; y < dim.Height; y++)
                {
                    video::SColor col = img->getPixel(x, y);
                    unsigned int alpha = col.getAlpha();
                    unsigned int red   = alpha * col.getRed()   / 255;
                    unsigned int blue  = alpha * col.getBlue()  / 255;
                    unsigned int green = alpha * col.getGreen() / 255;
                    col.set(alpha, red, green, blue);
                    img->setPixel(x, y, col, false);
                }   // for y
            }   // for x
            img->unlock();
        }   // if png and ColorFOrmat and lock
        // Other formats can be premul, but the tasks can be non premul
        // So divide to get the separate RGBA (only possible if alpha!=0)
        else if(img && is_prediv &&
            (img->getColorFormat() == video::ECF_A8R8G8B8) &&
            img->lock())
        {
            core::dimension2d<u32> dim = img->getDimension();
            for(unsigned int  x = 0; x < dim.Width; x++)
            {
                for(unsigned int y = 0; y < dim.Height; y++)
                {
                    video::SColor col = img->getPixel(x, y);
                    unsigned int alpha = col.getAlpha();
                    // Avoid divide by zero
                    if (alpha) {
                        unsigned int red   = 255 * col.getRed() / alpha ;
                        unsigned int blue  = 255 * col.getBlue() / alpha;
                        unsigned int green = 255 * col.getGreen() / alpha;
                        col.set(alpha, red, green, blue);
                        img->setPixel(x, y, col, false);
                    }
                }   // for y
            }   // for x
            img->unlock();
        }   // if premul && color format && lock
        out = m_video_driver->addTexture(filename.c_str(), img, NULL);
    }   // if is_premul or is_prediv


    if (complain_if_not_found && out == NULL)
    {

        if(m_texture_error_message.size()>0)
        {
            Log::error("irr_driver", m_texture_error_message.c_str());
        }
        Log::error("irr_driver", "Texture '%s' not found.", filename.c_str());
    }

    m_texturesFileName[out] = filename;

    return out;
}   // getTexture

// ----------------------------------------------------------------------------
/** Clear the texture-filename reminder.
*/
void IrrDriver::clearTexturesFileName()
{
    m_texturesFileName.clear();
} // clearTexturesFileName

// ----------------------------------------------------------------------------
/** Get the texture file name using a texture pointer.
*   \param tex Pointer on the texture for which we want to find the file name.
*   \return Filename of the texture if found, or an empty string otherwise.
*/
std::string IrrDriver::getTextureName(video::ITexture* tex)
{
    std::map<video::ITexture*, std::string>::iterator it;
    it = m_texturesFileName.find(tex);
    if (it != m_texturesFileName.end())
        return it->second;
    else
        return "";
} // getTextureName

// ----------------------------------------------------------------------------
/** Appends a pointer to each texture used in this mesh to the vector.
 *  \param mesh The mesh from which the textures are being determined.
 *  \param texture_list The list to which to attach the pointer to.
 */
void IrrDriver::grabAllTextures(const scene::IMesh *mesh)
{
    const unsigned int n = mesh->getMeshBufferCount();

    for(unsigned int i=0; i<n; i++)
    {
        scene::IMeshBuffer *b = mesh->getMeshBuffer(i);
        video::SMaterial   &m = b->getMaterial();
        for(unsigned int j=0; j<video::MATERIAL_MAX_TEXTURES; j++)
        {
            video::ITexture *t = m.getTexture(j);
            if(t)
                t->grab();
        }   // for j < MATERIAL_MAX_TEXTURE
    }   // for i <getMeshBufferCount
}   // grabAllTextures

// ----------------------------------------------------------------------------
/** Appends a pointer to each texture used in this mesh to the vector.
 *  \param mesh The mesh from which the textures are being determined.
 *  \param texture_list The list to which to attach the pointer to.
 */
void IrrDriver::dropAllTextures(const scene::IMesh *mesh)
{
    const unsigned int n = mesh->getMeshBufferCount();

    for(unsigned int i=0; i<n; i++)
    {
        scene::IMeshBuffer *b = mesh->getMeshBuffer(i);
        video::SMaterial   &m = b->getMaterial();
        for(unsigned int j=0; j<video::MATERIAL_MAX_TEXTURES; j++)
        {
            video::ITexture *t = m.getTexture(j);
            if(t)
            {
                t->drop();
                if(t->getReferenceCount()==1)
                    removeTexture(t);
            }   // if t
        }   // for j < MATERIAL_MAX_TEXTURE
    }   // for i <getMeshBufferCount
}   // dropAllTextures

// ----------------------------------------------------------------------------
video::ITexture* IrrDriver::applyMask(video::ITexture* texture,
                                      const std::string& mask_path)
{
    video::IImage* img =
        m_video_driver->createImage(texture, core::position2d<s32>(0,0),
                                    texture->getSize());

    video::IImage* mask =
        m_video_driver->createImageFromFile(mask_path.c_str());

    if (img == NULL || mask == NULL) return NULL;

    if (img->lock() && mask->lock())
    {
        core::dimension2d<u32> dim = img->getDimension();
        for (unsigned int x = 0; x < dim.Width; x++)
        {
            for (unsigned int y = 0; y < dim.Height; y++)
            {
                video::SColor col = img->getPixel(x, y);
                video::SColor alpha = mask->getPixel(x, y);
                col.setAlpha( alpha.getRed() );
                img->setPixel(x, y, col, false);
            }   // for y
        }   // for x

        mask->unlock();
        img->unlock();
    }
    else
    {
        return NULL;
    }

    std::string base =
        StringUtils::getBasename(texture->getName().getPath().c_str());
    video::ITexture *t = m_video_driver->addTexture(base.c_str(),img, NULL);
    img->drop();
    mask->drop();
    return t;
}   // applyMask
// ----------------------------------------------------------------------------
void IrrDriver::setRTT(RTT* rtt)
{
    m_shadow_matrices->resetShadowCamNodes();
    m_rtts = rtt;
}
// ----------------------------------------------------------------------------
void IrrDriver::onLoadWorld()
{
    if (CVS->isGLSL())
    {
        const core::recti &viewport = Camera::getCamera(0)->getViewport();
        size_t width = viewport.LowerRightCorner.X - viewport.UpperLeftCorner.X;
        size_t height = viewport.LowerRightCorner.Y - viewport.UpperLeftCorner.Y;
        m_rtts = new RTT(width, height);
    }
}
// ----------------------------------------------------------------------------
void IrrDriver::onUnloadWorld()
{
    delete m_rtts;
    m_rtts = NULL;

    suppressSkyBox();
}
// ----------------------------------------------------------------------------
/** Sets the ambient light.
 *  \param light The colour of the light to set.
 */
void IrrDriver::setAmbientLight(const video::SColorf &light)
{
    m_scene_manager->setAmbientLight(light);
    m_spherical_harmonics->setAmbientLight(light.toSColor());
}   // setAmbientLight

video::SColorf IrrDriver::getAmbientLight() const
{
    return m_scene_manager->getAmbientLight();
}

// ----------------------------------------------------------------------------
/** Displays the FPS on the screen.
 */
void IrrDriver::displayFPS()
{
    gui::IGUIFont* font = GUIEngine::getSmallFont();
    core::rect<s32> position;

    if (UserConfigParams::m_artist_debug_mode)
        position = core::rect<s32>(75, 0, 1100, 40);
    else
        position = core::rect<s32>(75, 0, 900, 40);
    GL32_draw2DRectangle(video::SColor(150, 96, 74, 196), position, NULL);
    // We will let pass some time to let things settle before trusting FPS counter
    // even if we also ignore fps = 1, which tends to happen in first checks
    const int NO_TRUST_COUNT = 200;
    static int no_trust = NO_TRUST_COUNT;

    // Min and max info tracking, per mode, so user can check game vs menus
    bool current_state     = StateManager::get()->getGameState()
                               == GUIEngine::GAME;
    static bool prev_state = false;
    static int min         = 999; // Absurd values for start will print first time
    static int max         = 0;   // but no big issue, maybe even "invisible"
    static float low       = 1000000.0f; // These two are for polycount stats
    static float high      = 0.0f;       // just like FPS, but in KTris

    // Reset limits if state changes
    if (prev_state != current_state)
    {
        min = 999;
        max = 0;
        low = 1000000.0f;
        high = 0.0f;
        no_trust = NO_TRUST_COUNT;
        prev_state = current_state;
    }

    if (no_trust)
    {
        no_trust--;

        static video::SColor fpsColor = video::SColor(255, 0, 0, 0);
        font->draw( L"FPS: ...", core::rect< s32 >(100,0,400,50), fpsColor,
                    false );

        return;
    }

    // Ask for current frames per second and last number of triangles
    // processed (trimed to thousands)
    const int fps         = m_video_driver->getFPS();
    const float kilotris  = m_video_driver->getPrimitiveCountDrawn(0)
                                * (1.f / 1000.f);

    if (min > fps && fps > 1) min = fps; // Start moments sometimes give useless 1
    if (max < fps) max = fps;
    if (low > kilotris) low = kilotris;
    if (high < kilotris) high = kilotris;

    core::stringw fpsString;

    if (UserConfigParams::m_artist_debug_mode)
    {
        fpsString = _("FPS: %d/%d/%d  - PolyCount: %d Solid, "
                      "%d Shadows - LightDist : %d",
                    min, fps, max, m_poly_count[SOLID_NORMAL_AND_DEPTH_PASS],
                    m_poly_count[SHADOW_PASS], m_last_light_bucket_distance);
        m_poly_count[SOLID_NORMAL_AND_DEPTH_PASS] = 0;
        m_poly_count[SHADOW_PASS] = 0;
        m_object_count[SOLID_NORMAL_AND_DEPTH_PASS] = 0;
        m_object_count[SOLID_NORMAL_AND_DEPTH_PASS] = 0;
        m_object_count[TRANSPARENT_PASS] = 0;
    }
    else
        fpsString = _("FPS: %d/%d/%d - %d KTris", min, fps, max, (int)roundf(kilotris));

    static video::SColor fpsColor = video::SColor(255, 0, 0, 0);

    font->draw( fpsString.c_str(), position, fpsColor, false );
}   // updateFPS

// ----------------------------------------------------------------------------
#ifdef DEBUG
void IrrDriver::drawDebugMeshes()
{
    for (unsigned int n=0; n<m_debug_meshes.size(); n++)
    {
        scene::IMesh* mesh = m_debug_meshes[n]->getMesh();
        scene::ISkinnedMesh* smesh = static_cast<scene::ISkinnedMesh*>(mesh);
        const core::array< scene::ISkinnedMesh::SJoint * >& joints =
            smesh->getAllJoints();

        for (unsigned int j=0; j<joints.size(); j++)
        {
            drawJoint( false, true, joints[j], smesh, j);
        }
    }

    video::SColor color(255,255,255,255);
    video::SMaterial material;
    material.Thickness = 2;
    material.AmbientColor = color;
    material.DiffuseColor = color;
    material.EmissiveColor= color;
    material.BackfaceCulling = false;
    material.setFlag(video::EMF_LIGHTING, false);
    getVideoDriver()->setMaterial(material);
    getVideoDriver()->setTransform(video::ETS_WORLD, core::IdentityMatrix);

    for (unsigned int n=0; n<m_debug_meshes.size(); n++)
    {
        scene::IMesh* mesh = m_debug_meshes[n]->getMesh();


        scene::ISkinnedMesh* smesh = static_cast<scene::ISkinnedMesh*>(mesh);
        const core::array< scene::ISkinnedMesh::SJoint * >& joints =
            smesh->getAllJoints();

        for (unsigned int j=0; j<joints.size(); j++)
        {
            scene::IMesh* mesh = m_debug_meshes[n]->getMesh();
            scene::ISkinnedMesh* smesh = static_cast<scene::ISkinnedMesh*>(mesh);

            drawJoint(true, false, joints[j], smesh, j);
        }
    }
}   // drawDebugMeshes

// ----------------------------------------------------------------------------
/** Draws a joing for debugging skeletons.
 *  \param drawline If true draw a line to the parent.
 *  \param drawname If true draw the name of the joint.
 *  \param joint The joint to draw.
 *  \param mesh The mesh whose skeleton is drawn (only used to get
 *         all joints to find the parent).
 *  \param id Index, which (%4) determines the color to use.
 */
void IrrDriver::drawJoint(bool drawline, bool drawname,
                          scene::ISkinnedMesh::SJoint* joint,
                          scene::ISkinnedMesh* mesh, int id)
{
    scene::ISkinnedMesh::SJoint* parent = NULL;
    const core::array< scene::ISkinnedMesh::SJoint * >& joints
        = mesh->getAllJoints();
    for (unsigned int j=0; j<joints.size(); j++)
    {
        if (joints[j]->Children.linear_search(joint) != -1)
        {
            parent = joints[j];
            break;
        }
    }

    core::vector3df jointpos = joint->GlobalMatrix.getTranslation();

    video::SColor color(255, 255,255,255);
    if (parent == NULL) color = video::SColor(255,0,255,0);

    switch (id % 4)
    {
        case 0:
            color = video::SColor(255,255,0,255);
            break;
        case 1:
            color = video::SColor(255,255,0,0);
            break;
        case 2:
            color = video::SColor(255,0,0,255);
            break;
        case 3:
            color = video::SColor(255,0,255,255);
            break;
    }


    if (parent)
    {
        core::vector3df parentpos = parent->GlobalMatrix.getTranslation();

        jointpos = joint->GlobalMatrix.getTranslation();

        if (drawline)
        {
            irr_driver->getVideoDriver()->draw3DLine(jointpos,
                                                     parentpos,
                                                     color);
        }

    }
    else
    {
        /*
        if (drawline)
        {
            irr_driver->getVideoDriver()->draw3DLine(jointpos,
                                                     core::vector3df(0,0,0),
                                                     color);
        }
         */
    }

    if (joint->Children.size() == 0)
    {
        switch ((id + 1) % 4)
        {
            case 0:
                color = video::SColor(255,255,0,255);
                break;
            case 1:
                color = video::SColor(255,255,0,0);
                break;
            case 2:
                color = video::SColor(255,0,0,255);
                break;
            case 3:
                color = video::SColor(255,0,255,255);
                break;
        }

        // This code doesn't quite work. 0.25 is used so that the bone is not
        // way too long (not sure why I need to manually size it down)
        // and the rotation of the bone is often rather off
        core::vector3df v(0.0f, 0.25f, 0.0f);
        //joint->GlobalMatrix.rotateVect(v);
        joint->LocalMatrix.rotateVect(v);
        v *= joint->LocalMatrix.getScale();
        irr_driver->getVideoDriver()->draw3DLine(jointpos,
                                                 jointpos + v,
                                                 color);
    }

    switch ((id + 1) % 4)
    {
        case 0:
            color = video::SColor(255,255,0,255);
            break;
        case 1:
            color = video::SColor(255,255,0,0);
            break;
        case 2:
            color = video::SColor(255,0,0,255);
            break;
        case 3:
            color = video::SColor(255,0,255,255);
            break;
    }

    if (drawname)
    {
        irr_driver->getVideoDriver()->setTransform(video::ETS_WORLD,
                                                   core::IdentityMatrix);

        core::vector2di textpos =
            irr_driver->getSceneManager()->getSceneCollisionManager()
            ->getScreenCoordinatesFrom3DPosition(jointpos);

        GUIEngine::getSmallFont()->draw( stringw(joint->Name.c_str()),
                                         core::rect<s32>(textpos,
                                               core::dimension2d<s32>(500,50)),
                                         color, false, false );
    }
}
#endif

// ----------------------------------------------------------------------------
/** Requess a screenshot from irrlicht, and save it in a file.
 */
void IrrDriver::doScreenShot()
{
    m_request_screenshot = false;

    video::IImage* image = m_video_driver->createScreenShot();
    if(!image)
    {
        Log::error("irr_driver", "Could not create screen shot.");
        return;
    }

    // Screenshot was successful.
    time_t rawtime;
    time ( &rawtime );
    tm* timeInfo = localtime( &rawtime );
    char time_buffer[256];
    sprintf(time_buffer, "%i.%02i.%02i_%02i.%02i.%02i",
            timeInfo->tm_year + 1900, timeInfo->tm_mon+1,
            timeInfo->tm_mday, timeInfo->tm_hour,
            timeInfo->tm_min, timeInfo->tm_sec);

    std::string track_name = race_manager->getTrackName();
    if (World::getWorld() == NULL) track_name = "menu";
    std::string path = file_manager->getScreenshotDir()+track_name+"-"
                     + time_buffer+".png";

    if (irr_driver->getVideoDriver()->writeImageToFile(image, path.c_str(), 0))
    {
        RaceGUIBase* base = World::getWorld()
                          ? World::getWorld()->getRaceGUI()
                          : NULL;
        if (base)
        {
            base->addMessage(
                      core::stringw(("Screenshot saved to\n" + path).c_str()),
                      NULL, 2.0f, video::SColor(255,255,255,255), true, false);
        }   // if base
    }
    else
    {
        RaceGUIBase* base = World::getWorld()->getRaceGUI();
        if (base)
        {
            base->addMessage(
                core::stringw(("FAILED saving screenshot to\n" + path +
                              "\n:(").c_str()),
                NULL, 2.0f, video::SColor(255,255,255,255),
                true, false);
        }   // if base
    }   // if failed writing screenshot file
    image->drop();
}   // doScreenShot

// ----------------------------------------------------------------------------
/** Update, called once per frame.
 *  \param dt Time since last update
 */
void IrrDriver::update(float dt)
{
    // User aborted (e.g. closed window)
    // =================================
    if (!m_device->run())
    {
        // Don't bother cleaning up GUI, has no use and may result in crashes
        //GUIEngine::cleanUp();
        //GUIEngine::deallocate();
        main_loop->abort();
        return;
    }

    // If we quit via the menu the m_device->run() does not return true.
    // To avoid any other calls, we return here.
    if(main_loop->isAborted())
        return;

    // If the resolution should be switched, do it now. This will delete the
    // old device and create a new one.
    if (m_resolution_changing!=RES_CHANGE_NONE)
    {
        applyResolutionSettings();
        if(m_resolution_changing==RES_CHANGE_YES)
        new ConfirmResolutionDialog();
        m_resolution_changing = RES_CHANGE_NONE;
    }

    m_wind->update();

    PropertyAnimator::get()->update(dt);

    World *world = World::getWorld();

    if (world)
    {
        if (CVS->isGLSL())
            renderGLSL(dt);
        else
            renderFixed(dt);
            
        GUIEngine::Screen* current_screen = GUIEngine::getCurrentScreen();
        if (current_screen != NULL && current_screen->needs3D())
        {
            GUIEngine::render(dt);
        }
        
        if (world->getPhysics() != NULL)
        {
            IrrDebugDrawer* debug_drawer = world->getPhysics()->getDebugDrawer();
            if (debug_drawer != NULL && debug_drawer->debugEnabled())
            {
                debug_drawer->beginNextFrame();
            }
        }
    }
    else
    {
        m_video_driver->beginScene(/*backBuffer clear*/ true, /*zBuffer*/ true,
                                   video::SColor(255,100,101,140));

        GUIEngine::render(dt);

        m_video_driver->endScene();
    }
    
    if (m_request_screenshot) doScreenShot();

    // Enable this next print statement to get render information printed
    // E.g. number of triangles rendered, culled etc. The stats is only
    // printed while the race is running and not while the in-game menu
    // is shown. This way the output can be studied by just opening the
    // menu.
    //if(World::getWorld() && World::getWorld()->isRacePhase())
    //    printRenderStats();
}   // update

// ----------------------------------------------------------------------------

void IrrDriver::requestScreenshot()
{
    RaceGUIBase* base = World::getWorld()
                         ? World::getWorld()->getRaceGUI()
                         : NULL;
    if (base)
    {
        base->clearAllMessages();
    }

    m_request_screenshot = true;
}

// ----------------------------------------------------------------------------
/** This is not really used to process events, it's only used to shut down
 *  irrLicht's chatty logging until the event handler is ready to take
 *  the task.
 */
bool IrrDriver::OnEvent(const irr::SEvent &event)
{
    //TODO: ideally we wouldn't use this object to STFU irrlicht's chatty
    //      debugging, we'd just create the EventHandler earlier so it
    //      can act upon it
    switch (event.EventType)
    {
    case irr::EET_LOG_TEXT_EVENT:
    {
        // Ignore 'normal' messages
        if (event.LogEvent.Level > 1)
        {
            Log::warn("[IrrDriver Temp Logger]", "Level %d: %s\n",
                   event.LogEvent.Level,event.LogEvent.Text);
        }
        return true;
    }
    default:
        return false;
    }   // switch

    return false;
}   // OnEvent

// ----------------------------------------------------------------------------

bool IrrDriver::supportsSplatting()
{
    return CVS->isGLSL();
}

// ----------------------------------------------------------------------------

#if 0
#pragma mark -
#pragma mark RTT
#endif

// ----------------------------------------------------------------------------
/**
 * THIS IS THE OLD OPENGL 1 RTT PROVIDER, USE THE SHADER-BASED
 * RTT FOR NEW DEVELOPMENT
 * Begins a rendering to a texture.
 *  \param dimension The size of the texture.
 *  \param name Name of the texture.
 *  \param persistent_texture Whether the created RTT texture should persist in
 *                            memory after the RTTProvider is deleted
 */
IrrDriver::RTTProvider::RTTProvider(const core::dimension2du &dimension,
                                    const std::string &name, bool persistent_texture)
{
    m_persistent_texture = persistent_texture;
    m_video_driver = irr_driver->getVideoDriver();
    m_render_target_texture =
        m_video_driver->addRenderTargetTexture(dimension,
                                               name.c_str(),
                                               video::ECF_A8R8G8B8);
    if (m_render_target_texture != NULL)
    {
        m_video_driver->setRenderTarget(m_render_target_texture);
    }

    m_rtt_main_node = NULL;
    m_camera        = NULL;
    m_light         = NULL;
}   // RTTProvider

// ----------------------------------------------------------------------------
IrrDriver::RTTProvider::~RTTProvider()
{
    tearDownRTTScene();

    if (!m_persistent_texture)
        irr_driver->removeTexture(m_render_target_texture);
}   // ~RTTProvider

// ----------------------------------------------------------------------------
/** Sets up a given vector of meshes for render-to-texture. Ideal to embed a 3D
 *  object inside the GUI. If there are multiple meshes, the first mesh is
 *  considered to be the root, and all following meshes will have their
 *  locations relative to the location of the first mesh.
 */
void IrrDriver::RTTProvider::setupRTTScene(PtrVector<scene::IMesh, REF>& mesh,
                                           AlignedArray<Vec3>& mesh_location,
                                           AlignedArray<Vec3>& mesh_scale,
                                           const std::vector<int>& model_frames)
{
    if (model_frames[0] == -1)
    {
        scene::ISceneNode* node =
            irr_driver->getSceneManager()->addMeshSceneNode(mesh.get(0), NULL);
        node->setPosition( mesh_location[0].toIrrVector() );
        node->setScale( mesh_scale[0].toIrrVector() );
        node->setMaterialFlag(video::EMF_FOG_ENABLE, false);
        m_rtt_main_node = node;
    }
    else
    {
        scene::IAnimatedMeshSceneNode* node =
            irr_driver->getSceneManager()->addAnimatedMeshSceneNode(
                                    (scene::IAnimatedMesh*)mesh.get(0), NULL );
        node->setPosition( mesh_location[0].toIrrVector() );
        node->setFrameLoop(model_frames[0], model_frames[0]);
        node->setAnimationSpeed(0);
        node->setScale( mesh_scale[0].toIrrVector() );
        node->setMaterialFlag(video::EMF_FOG_ENABLE, false);

        m_rtt_main_node = node;
    }

    assert(m_rtt_main_node != NULL);
    assert(mesh.size() == mesh_location.size());
    assert(mesh.size() == model_frames.size());

    const int mesh_amount = mesh.size();
    for (int n=1; n<mesh_amount; n++)
    {
        if (model_frames[n] == -1)
        {
            scene::ISceneNode* node =
                irr_driver->getSceneManager()->addMeshSceneNode(mesh.get(n),
                                                                m_rtt_main_node);
            node->setPosition( mesh_location[n].toIrrVector() );
            node->updateAbsolutePosition();
            node->setScale( mesh_scale[n].toIrrVector() );
        }
        else
        {
            scene::IAnimatedMeshSceneNode* node =
                irr_driver->getSceneManager()
                ->addAnimatedMeshSceneNode((scene::IAnimatedMesh*)mesh.get(n),
                                           m_rtt_main_node                   );
            node->setPosition( mesh_location[n].toIrrVector() );
            node->setFrameLoop(model_frames[n], model_frames[n]);
            node->setAnimationSpeed(0);
            node->updateAbsolutePosition();
            node->setScale( mesh_scale[n].toIrrVector() );
            //Log::info("RTTProvider::setupRTTScene", "Set frame %d", model_frames[n]);
        }
    }

    irr_driver->getSceneManager()->setAmbientLight(video::SColor(255, 35, 35, 35) );
    
    const core::vector3df &spot_pos = core::vector3df(0, 30, 40);
    m_light = irr_driver->getSceneManager()
        ->addLightSceneNode(NULL, spot_pos, video::SColorf(1.0f,1.0f,1.0f),
                            1600 /* radius */);
    m_light->setLightType(video::ELT_SPOT);
    m_light->setRotation((core::vector3df(0, 10, 0) - spot_pos).getHorizontalAngle());
    m_light->updateAbsolutePosition();

    m_rtt_main_node->setMaterialFlag(video::EMF_GOURAUD_SHADING , true);
    m_rtt_main_node->setMaterialFlag(video::EMF_LIGHTING, true);

    const int materials = m_rtt_main_node->getMaterialCount();
    for (int n=0; n<materials; n++)
    {
        m_rtt_main_node->getMaterial(n).setFlag(video::EMF_LIGHTING, true);

         // set size of specular highlights
        m_rtt_main_node->getMaterial(n).Shininess = 100.0f;
        m_rtt_main_node->getMaterial(n).SpecularColor.set(255,50,50,50);
        m_rtt_main_node->getMaterial(n).DiffuseColor.set(255,150,150,150);

        m_rtt_main_node->getMaterial(n).setFlag(video::EMF_GOURAUD_SHADING ,
                                                true);
    }

    m_camera =  irr_driver->getSceneManager()->addCameraSceneNode();

    m_camera->setPosition( core::vector3df(0.0, 20.0f, 70.0f) );
    if (CVS->isGLSL())
        m_camera->setUpVector( core::vector3df(0.0, 1.0, 0.0) );
    else
        m_camera->setUpVector( core::vector3df(0.0, 1.0, 0.0) );
    m_camera->setTarget( core::vector3df(0, 10, 0.0f) );
    m_camera->setFOV( DEGREE_TO_RAD*50.0f );
    m_camera->updateAbsolutePosition();

    // Detach the note from the scene so we can render it independently
    m_rtt_main_node->setVisible(false);
    m_light->setVisible(false);
}   // setupRTTScene

// ----------------------------------------------------------------------------
void IrrDriver::RTTProvider::tearDownRTTScene()
{
    //if (m_rtt_main_node != NULL) m_rtt_main_node->drop();
    if (m_rtt_main_node != NULL) m_rtt_main_node->remove();
    if (m_light != NULL) m_light->remove();
    if (m_camera != NULL) m_camera->remove();

    m_rtt_main_node = NULL;
    m_camera = NULL;
    m_light = NULL;
}   // tearDownRTTScene

// ----------------------------------------------------------------------------
/**
 * Performs the actual render-to-texture
 *  \param target The texture to render the meshes to.
 *  \param angle (Optional) heading for all meshes.
 *  \return the texture that was rendered to, or NULL if RTT does not work on
 *          this computer
 */
video::ITexture* IrrDriver::RTTProvider::renderToTexture(float angle,
                                                         bool is_2d_render)
{
    // m_render_target_texture will be NULL if RTT doesn't work on this computer
    if (m_render_target_texture == NULL) return NULL;

    // Rendering a 2d only model (using direct opengl rendering)
    // does not work if setRenderTarget is called here again.
    // And rendering 3d only works if it is called here :(
    if(!is_2d_render)
        m_video_driver->setRenderTarget(m_render_target_texture);

    if (angle != -1 && m_rtt_main_node != NULL)
        m_rtt_main_node->setRotation( core::vector3df(0, angle, 0) );

    video::SOverrideMaterial &overridemat = m_video_driver->getOverrideMaterial();
    overridemat.EnablePasses = scene::ESNRP_SOLID;
    overridemat.EnableFlags = video::EMF_MATERIAL_TYPE;
    overridemat.Material.MaterialType = video::EMT_SOLID;

    if (m_rtt_main_node == NULL)
    {
        irr_driver->getSceneManager()->drawAll();
    }
    else
    {
        m_rtt_main_node->setVisible(true);
        m_light->setVisible(true);
        irr_driver->getSceneManager()->drawAll();
        m_rtt_main_node->setVisible(false);
        m_light->setVisible(false);
    }

    overridemat.EnablePasses = 0;

    m_video_driver->setRenderTarget(0, false, false);
    return m_render_target_texture;
}

// ----------------------------------------------------------------------------

void IrrDriver::applyObjectPassShader(scene::ISceneNode * const node, bool rimlit)
{
    if (!CVS->isGLSL())
        return;

    // Don't override sky
    if (node->getType() == scene::ESNT_SKY_DOME ||
        node->getType() == scene::ESNT_SKY_BOX)
        return;

    const u32 mcount = node->getMaterialCount();
    u32 i;
    const video::E_MATERIAL_TYPE ref = 
        Shaders::getShader(rimlit ? ES_OBJECTPASS_RIMLIT : ES_OBJECTPASS_REF);
    const video::E_MATERIAL_TYPE pass = 
        Shaders::getShader(rimlit ? ES_OBJECTPASS_RIMLIT : ES_OBJECTPASS);

    const video::E_MATERIAL_TYPE origref = Shaders::getShader(ES_OBJECTPASS_REF);
    const video::E_MATERIAL_TYPE origpass = Shaders::getShader(ES_OBJECTPASS);

    bool viamb = false;
    scene::IMesh *mesh = NULL;
    if (node->getType() == scene::ESNT_ANIMATED_MESH)
    {
        viamb = ((scene::IAnimatedMeshSceneNode *) node)->isReadOnlyMaterials();
        mesh = ((scene::IAnimatedMeshSceneNode *) node)->getMesh();
    }
    else if (node->getType() == scene::ESNT_MESH)
    {
        viamb = ((scene::IMeshSceneNode *) node)->isReadOnlyMaterials();
        mesh = ((scene::IMeshSceneNode *) node)->getMesh();
    }
    //else if (node->getType() == scene::ESNT_WATER_SURFACE)
    //{
    //    viamb = (dynamic_cast<scene::IMeshSceneNode*>(node))->isReadOnlyMaterials();
    //    mesh = (dynamic_cast<scene::IMeshSceneNode*>(node))->getMesh();
    //}

    for (i = 0; i < mcount; i++)
    {
        video::SMaterial &nodemat = node->getMaterial(i);
        video::SMaterial &mbmat = mesh ? mesh->getMeshBuffer(i)->getMaterial() 
                                       : nodemat;
        video::SMaterial *mat = &nodemat;

        if (viamb)
            mat = &mbmat;

        if (mat->MaterialType == video::EMT_TRANSPARENT_ALPHA_CHANNEL_REF ||
            mat->MaterialType == origref)
            mat->MaterialType = ref;
        else if (mat->MaterialType == video::EMT_SOLID ||
                 mat->MaterialType == origpass ||
                 (mat->MaterialType >= video::EMT_LIGHTMAP &&
                 mat->MaterialType <= video::EMT_LIGHTMAP_LIGHTING_M4))
            mat->MaterialType = pass;
    }


    core::list<scene::ISceneNode*> kids = node->getChildren();
    scene::ISceneNodeList::Iterator it = kids.begin();
    for (; it != kids.end(); ++it)
    {
        applyObjectPassShader(*it, rimlit);
    }
}

// ----------------------------------------------------------------------------

void IrrDriver::applyObjectPassShader()
{
    if (!CVS->isGLSL())
        return;

    applyObjectPassShader(m_scene_manager->getRootSceneNode());
}

// ----------------------------------------------------------------------------

scene::ISceneNode *IrrDriver::addLight(const core::vector3df &pos,
                                       float energy, float radius,
                                       float r, float g, float b,
                                       bool sun, scene::ISceneNode* parent)
{
    if (CVS->isGLSL())
    {
        if (parent == NULL) parent = m_scene_manager->getRootSceneNode();
        LightNode *light = NULL;

        if (!sun)
            light = new LightNode(m_scene_manager, parent, energy, radius,
                                  r, g, b);
        else
            light = new SunNode(m_scene_manager, parent, r, g, b);

        light->grab();

        light->setPosition(pos);
        light->updateAbsolutePosition();

        m_lights.push_back(light);

        if (sun)
        {
            //m_sun_interposer->setPosition(pos);
            //m_sun_interposer->updateAbsolutePosition();
            m_shadow_matrices->addLight(pos);

            ((WaterShaderProvider *) Shaders::getCallback(ES_WATER) )
                                                         ->setSunPosition(pos);
        }

        return light;
    }
    else
    {
        return m_scene_manager
               ->addLightSceneNode(m_scene_manager->getRootSceneNode(),
                                   pos, video::SColorf(1.0f, r, g, b));
    }
}   // addLight

// ----------------------------------------------------------------------------

void IrrDriver::clearLights()
{
    u32 i;
    const u32 max = (int)m_lights.size();
    for (i = 0; i < max; i++)
    {
        m_lights[i]->drop();
    }

    m_lights.clear();
}   // clearLights

// ----------------------------------------------------------------------------

GLuint IrrDriver::getRenderTargetTexture(TypeRTT which)
{
    return m_rtts->getRenderTarget(which);
}   // getRenderTargetTexture

// ----------------------------------------------------------------------------

FrameBuffer& IrrDriver::getFBO(TypeFBO which)
{
    return m_rtts->getFBO(which);
}   // getFBO

// ----------------------------------------------------------------------------

GLuint IrrDriver::getDepthStencilTexture()
{
    return m_rtts->getDepthStencilTexture();
}   // getDepthStencilTexture
<|MERGE_RESOLUTION|>--- conflicted
+++ resolved
@@ -542,27 +542,11 @@
 
     m_actual_screen_size = m_video_driver->getCurrentRenderTargetSize();
 
-<<<<<<< HEAD
-        m_need_ubo_workaround = false;
-#ifdef WIN32
-        // Fix for Intel Sandy Bridge on Windows which supports GL up to 3.1 only
-        if (strstr((const char *)glGetString(GL_VENDOR), "Intel") != nullptr && (GLMajorVersion == 3 && GLMinorVersion == 1))
-            m_need_ubo_workaround = true;
-#endif
-    m_glsl = (GLMajorVersion > 3 || (GLMajorVersion == 3 && GLMinorVersion >= 1));
-    }
-    
-    // Parse extensions
-    hasVSLayer = false;
-    // Default false value for hasVSLayer if --no-graphics argument is used
-    if (!ProfileWorld::isNoGraphics())
-=======
     m_spherical_harmonics = new SphericalHarmonics(m_scene_manager->getAmbientLight().toSColor());
 
     if (UserConfigParams::m_shadows_resolution != 0 &&
         (UserConfigParams::m_shadows_resolution < 512 ||
          UserConfigParams::m_shadows_resolution > 2048))
->>>>>>> 8c29fb01
     {
         Log::warn("irr_driver", 
                "Invalid value for UserConfigParams::m_shadows_resolution : %i",
