//
//  SuperTuxKart - a fun racing game with go-kart
//  Copyright (C) 2009-2013 Joerg Henrichs
//
//  This program is free software; you can redistribute it and/or
//  modify it under the terms of the GNU General Public License
//  as published by the Free Software Foundation; either version 3
//  of the License, or (at your option) any later version.
//
//  This program is distributed in the hope that it will be useful,
//  but WITHOUT ANY WARRANTY; without even the implied warranty of
//  MERCHANTABILITY or FITNESS FOR A PARTICULAR PURPOSE.  See the
//  GNU General Public License for more details.
//
//  You should have received a copy of the GNU General Public License
//  along with this program; if not, write to the Free Software
//  Foundation, Inc., 59 Temple Place - Suite 330, Boston, MA  02111-1307, USA.

#include "graphics/irr_driver.hpp"

#include "config/user_config.hpp"
#include "graphics/callbacks.hpp"
#include "graphics/camera.hpp"
#include "graphics/glwrap.hpp"
#include "graphics/hardware_skinning.hpp"
#include "graphics/lens_flare.hpp"
#include "graphics/light.hpp"
#include "graphics/material_manager.hpp"
#include "graphics/particle_kind_manager.hpp"
#include "graphics/per_camera_node.hpp"
#include "graphics/post_processing.hpp"
#include "graphics/referee.hpp"
#include "graphics/shaders.hpp"
#include "graphics/stkanimatedmesh.hpp"
#include "graphics/stkbillboard.hpp"
#include "graphics/stkmeshscenenode.hpp"
#include "graphics/sun.hpp"
#include "graphics/rtts.hpp"
#include "graphics/water.hpp"
#include "graphics/wind.hpp"
#include "guiengine/engine.hpp"
#include "guiengine/modaldialog.hpp"
#include "guiengine/scalable_font.hpp"
#include "guiengine/screen.hpp"
#include "io/file_manager.hpp"
#include "items/item_manager.hpp"
#include "items/powerup_manager.hpp"
#include "items/attachment_manager.hpp"
#include "items/projectile_manager.hpp"
#include "karts/abstract_kart.hpp"
#include "karts/kart_properties_manager.hpp"
#include "main_loop.hpp"
#include "modes/profile_world.hpp"
#include "modes/world.hpp"
#include "physics/physics.hpp"
#include "states_screens/dialogs/confirm_resolution_dialog.hpp"
#include "states_screens/state_manager.hpp"
#include "tracks/track_manager.hpp"
#include "utils/constants.hpp"
#include "utils/log.hpp"
#include "utils/profiler.hpp"
#include "utils/vs.hpp"

#include <irrlicht.h>

/* Build-time check that the Irrlicht we're building against works for us.
 * Should help prevent distros building against an incompatible library.
 */

#if IRRLICHT_VERSION_MAJOR < 1 || IRRLICHT_VERSION_MINOR < 7 || \
    _IRR_MATERIAL_MAX_TEXTURES_ < 8 || !defined(_IRR_COMPILE_WITH_OPENGL_) || \
    !defined(_IRR_COMPILE_WITH_B3D_LOADER_)
#error "Building against an incompatible Irrlicht. Distros, please use the included version."
#endif

using namespace irr;

#ifdef WIN32
#include <Windows.h>
#endif
#if defined(__linux__) && !defined(ANDROID)
#include <X11/Xlib.h>
#include <X11/Xutil.h>
#endif

/** singleton */
IrrDriver *irr_driver = NULL;

GPUTimer          m_perf_query[Q_LAST];

const int MIN_SUPPORTED_HEIGHT = 600;
const int MIN_SUPPORTED_WIDTH  = 800;

// ----------------------------------------------------------------------------
/** The constructor creates the irrlicht device. It first creates a NULL
 *  device. This is necessary to handle the Chicken/egg problem with irrlicht:
 *  access to the file system is given from the device, but we can't create the
 *  device before reading the user_config file (for resolution, fullscreen).
 *  So we create a dummy device here to begin with, which is then later (once
 *  the real device exists) changed in initDevice().
 */
IrrDriver::IrrDriver()
{
    m_resolution_changing = RES_CHANGE_NONE;
    m_phase               = SOLID_NORMAL_AND_DEPTH_PASS;
    m_device              = createDevice(video::EDT_NULL);
    m_request_screenshot  = false;
    m_shaders             = NULL;
    m_rtts                = NULL;
    m_post_processing     = NULL;
    m_wind                = new Wind();
    m_mipviz = m_wireframe = m_normals = m_ssaoviz = \
        m_lightviz = m_shadowviz = m_distortviz = m_rsm = m_rh = m_gi = false;
    SkyboxCubeMap = m_last_light_bucket_distance = 0;
    memset(object_count, 0, sizeof(object_count));
}   // IrrDriver

// ----------------------------------------------------------------------------
/** Destructor - removes the irrlicht device.
 */
IrrDriver::~IrrDriver()
{
    // Note that we can not simply delete m_post_processing here:
    // m_post_processing uses a material that has a reference to
    // m_post_processing (for a callback). So when the material is
    // removed it will try to drop the ref count of its callback object,
    // which is m_post_processing, and which was already deleted. So
    // instead we just decrease the ref count here. When the material
    // is deleted, it will trigger the actual deletion of
    // PostProcessing when decreasing the refcount of its callback object.
    if(m_post_processing)
    {
        // check if we createad the OpenGL device by calling initDevice()
        m_post_processing->drop();
    }
    assert(m_device != NULL);

    m_device->drop();
    m_device = NULL;
    m_modes.clear();

    delete m_shaders;
    delete m_wind;
}   // ~IrrDriver

// ----------------------------------------------------------------------------
/** Called before a race is started, after all cameras are set up.
 */
void IrrDriver::reset()
{
    if (m_glsl) m_post_processing->reset();
}   // reset

void IrrDriver::setPhase(STKRenderingPass p)
{
    m_phase = p;
}

STKRenderingPass IrrDriver::getPhase() const
{
  return m_phase;
}

void IrrDriver::IncreaseObjectCount()
{
    object_count[m_phase]++;
}

core::array<video::IRenderTarget> &IrrDriver::getMainSetup()
{
  return m_mrt;
}

GPUTimer &IrrDriver::getGPUTimer(unsigned i)
{
    return m_perf_query[i];
}

// ----------------------------------------------------------------------------

#if defined(__linux__) && !defined(ANDROID)
/*
Returns the parent window of "window" (i.e. the ancestor of window
that is a direct child of the root, or window itself if it is a direct child).
If window is the root window, returns window.
*/
Window get_toplevel_parent(Display* display, Window window)
{
     Window parent;
     Window root;
     Window * children;
     unsigned int num_children;

     while (true)
     {
         if (0 == XQueryTree(display, window, &root,
                   &parent, &children, &num_children))
         {
             Log::fatal("irr_driver", "XQueryTree error\n");
         }
         if (children) { //must test for null
             XFree(children);
         }
         if (window == root || parent == root) {
             return window;
         }
         else {
             window = parent;
         }
     }
}
#endif

// ----------------------------------------------------------------------------
/** If the position of the window should be remembered, store it in the config
 *  file.
 *  \post The user config file must still be saved!
 */
void IrrDriver::updateConfigIfRelevant()
{
        if (!UserConfigParams::m_fullscreen &&
             UserConfigParams::m_remember_window_location)
    {
#ifdef WIN32
        const video::SExposedVideoData& videoData = m_device->getVideoDriver()
                                                     ->getExposedVideoData();
        // this should work even if using DirectX in theory because the HWnd is
        // always third pointer in the struct, no matter which union is used
        HWND window = (HWND)videoData.OpenGLWin32.HWnd;
        WINDOWPLACEMENT placement;
        placement.length = sizeof(WINDOWPLACEMENT);
        if (GetWindowPlacement(window, &placement))
        {
            int x = (int)placement.rcNormalPosition.left;
            int y = (int)placement.rcNormalPosition.top;
            // If the windows position is saved, it must be a non-negative
            // number. So if the window is partly off screen, move it to the
            // corresponding edge.
            if(x<0) x = 0;
            if(y<0) y = 0;
            Log::verbose("irr_driver",
                       "Retrieved window location for config : %i %i\n", x, y);

            if (UserConfigParams::m_window_x != x || UserConfigParams::m_window_y != y)
            {
                UserConfigParams::m_window_x = x;
                UserConfigParams::m_window_y = y;
            }
        }
        else
        {
            Log::warn("irr_driver", "Could not retrieve window location\n");
        }
#elif defined(__linux__) && !defined(ANDROID)
        const video::SExposedVideoData& videoData =
            m_device->getVideoDriver()->getExposedVideoData();
        Display* display = (Display*)videoData.OpenGLLinux.X11Display;
        XWindowAttributes xwa;
        XGetWindowAttributes(display, get_toplevel_parent(display,
                                       videoData.OpenGLLinux.X11Window), &xwa);
        int wx = xwa.x;
        int wy = xwa.y;
        Log::verbose("irr_driver",
                     "Retrieved window location for config : %i %i\n", wx, wy);


        if (UserConfigParams::m_window_x != wx || UserConfigParams::m_window_y != wy)
        {
            UserConfigParams::m_window_x = wx;
            UserConfigParams::m_window_y = wy;
        }
#endif
    }
}   // updateConfigIfRelevant

// ----------------------------------------------------------------------------
/** Gets a list of supported video modes from the irrlicht device. This data
 *  is stored in m_modes.
 */
void IrrDriver::createListOfVideoModes()
{
    // Note that this is actually reported by valgrind as a leak, but it is
    // a leak in irrlicht: this list is dynamically created the first time
    // it is used, but then not cleaned on exit.
    video::IVideoModeList* modes = m_device->getVideoModeList();
    const int count = modes->getVideoModeCount();

    for(int i=0; i<count; i++)
    {
        // only consider 32-bit resolutions for now
        if (modes->getVideoModeDepth(i) >= 24)
        {
            const int w = modes->getVideoModeResolution(i).Width;
            const int h = modes->getVideoModeResolution(i).Height;
            if (h < MIN_SUPPORTED_HEIGHT || w < MIN_SUPPORTED_WIDTH)
                continue;

            VideoMode mode(w, h);
            m_modes.push_back( mode );
        }   // if depth >=24
    }   // for i < video modes count
}   // createListOfVideoModes

// ----------------------------------------------------------------------------
/** This creates the actualy OpenGL device. This is called
 */
void IrrDriver::initDevice()
{
    // If --no-graphics option was used, the null device can still be used.
    if (!ProfileWorld::isNoGraphics())
    {
        // This code is only executed once. No need to reload the video
        // modes every time the resolution changes.
        if(m_modes.size()==0)
        {
            createListOfVideoModes();
            // The debug name is only set if irrlicht is compiled in debug
            // mode. So we use this to print a warning to the user.
            if(m_device->getDebugName())
            {
                Log::warn("irr_driver",
                          "!!!!! Performance warning: Irrlicht compiled with "
                          "debug mode.!!!!!\n");
                Log::warn("irr_driver",
                          "!!!!! This can have a significant performance "
                          "impact         !!!!!\n");
            }

        } // end if firstTime

        const core::dimension2d<u32> ssize = m_device->getVideoModeList()
                                                     ->getDesktopResolution();
        if (UserConfigParams::m_width > (int)ssize.Width ||
            UserConfigParams::m_height > (int)ssize.Height)
        {
            Log::warn("irr_driver", "The window size specified in "
                      "user config is larger than your screen!");
            UserConfigParams::m_width = (int)ssize.Width;
            UserConfigParams::m_height = (int)ssize.Height;
        }

        core::dimension2d<u32> res = core::dimension2du(UserConfigParams::m_width, UserConfigParams::m_height);
        res = m_device->getVideoModeList()->getVideoModeResolution(res, res);

        if (res.Width > 0 && res.Height > 0)
        {
            UserConfigParams::m_width = res.Width;
            UserConfigParams::m_height = res.Height;
        }
        else
        {
            Log::verbose("irr_driver", "Cannot get information about "
                         "resolutions. Try to use the default one.");
            UserConfigParams::m_width = MIN_SUPPORTED_WIDTH;
            UserConfigParams::m_height = MIN_SUPPORTED_HEIGHT;
        }

        m_device->closeDevice();
        m_video_driver  = NULL;
        m_gui_env       = NULL;
        m_scene_manager = NULL;
        // In some circumstances it would happen that a WM_QUIT message
        // (apparently sent for this NULL device) is later received by
        // the actual window, causing it to immediately quit.
        // Following advise on the irrlicht forums I added the following
        // two calles - the first one didn't make a difference (but
        // certainly can't hurt), but the second one apparenlty solved
        // the problem for now.
        m_device->clearSystemMessages();
        m_device->run();
        // Clear the pointer stored in the file manager
        file_manager->dropFileSystem();
        m_device->drop();
        m_device  = NULL;

        SIrrlichtCreationParameters params;

        // Try 32 and, upon failure, 24 then 16 bit per pixels
        for (int bits=32; bits>15; bits -=8)
        {
            if(UserConfigParams::logMisc())
                Log::verbose("irr_driver", "Trying to create device with "
                             "%i bits\n", bits);

            params.DriverType    = video::EDT_OPENGL;
            params.Stencilbuffer = false;
            params.Bits          = bits;
            params.EventReceiver = this;
            params.Fullscreen    = UserConfigParams::m_fullscreen;
            params.Vsync         = UserConfigParams::m_vsync;
            params.WindowSize    =
                core::dimension2du(UserConfigParams::m_width,
                                   UserConfigParams::m_height);

            /*
            switch ((int)UserConfigParams::m_antialiasing)
            {
            case 0:
                break;
            case 1:
                params.AntiAlias = 2;
                break;
            case 2:
                params.AntiAlias = 4;
                break;
            case 3:
                params.AntiAlias = 8;
                break;
            default:
                Log::error("irr_driver",
                           "[IrrDriver] WARNING: Invalid value for "
                           "anti-alias setting : %i\n",
                           (int)UserConfigParams::m_antialiasing);
            }
            */
            m_device = createDeviceEx(params);

            if(m_device)
                break;
        }   // for bits=32, 24, 16


        // if still no device, try with a default screen size, maybe
        // size is the problem
        if(!m_device)
        {
            UserConfigParams::m_width  = MIN_SUPPORTED_WIDTH;
            UserConfigParams::m_height = MIN_SUPPORTED_HEIGHT;

            m_device = createDevice(video::EDT_OPENGL,
                        core::dimension2du(UserConfigParams::m_width,
                                           UserConfigParams::m_height ),
                                    32, //bits per pixel
                                    UserConfigParams::m_fullscreen,
                                    false,  // stencil buffers
                                    false,  // vsync
                                    this    // event receiver
                                    );
            if (m_device)
            {
                Log::verbose("irr_driver", "An invalid resolution was set in "
                             "the config file, reverting to saner values\n");
            }
        }
    }

    if(!m_device)
    {
        Log::fatal("irr_driver", "Couldn't initialise irrlicht device. Quitting.\n");
    }

    m_scene_manager = m_device->getSceneManager();
    m_gui_env       = m_device->getGUIEnvironment();
    m_video_driver  = m_device->getVideoDriver();

    GLMajorVersion = 2;
    GLMinorVersion = 1;
    // Call to glGetIntegerv should not be made if --no-graphics is used
    if(!ProfileWorld::isNoGraphics())
    {
        glGetIntegerv(GL_MAJOR_VERSION, &GLMajorVersion);
        glGetIntegerv(GL_MINOR_VERSION, &GLMinorVersion);
        Log::info("IrrDriver", "OpenGL version: %d.%d", GLMajorVersion, GLMinorVersion);
        Log::info("IrrDriver", "OpenGL vendor: %s", glGetString(GL_VENDOR));
        Log::info("IrrDriver", "OpenGL renderer: %s", glGetString(GL_RENDERER));
        Log::info("IrrDriver", "OpenGL version string: %s", glGetString(GL_VERSION));
<<<<<<< HEAD
=======

        m_need_ubo_workaround = false;
#ifdef WIN32
        // Fix for Intel Sandy Bridge on Windows which supports GL up to 3.1 only
        if (strstr((const char *)glGetString(GL_VENDOR), "Intel") != nullptr && (GLMajorVersion == 3 && GLMinorVersion == 1))
            m_need_ubo_workaround = true;
#endif
    }
>>>>>>> 1abd3b7b
    m_glsl = (GLMajorVersion > 3 || (GLMajorVersion == 3 && GLMinorVersion >= 1));
    }
    
    // Parse extensions
    hasVSLayer = false;
    // Default false value for hasVSLayer if --no-graphics argument is used
    if (!ProfileWorld::isNoGraphics())
    {
        const GLubyte *extensions = glGetString(GL_EXTENSIONS);
        if (extensions && strstr((const char*)extensions, "GL_AMD_vertex_shader_layer") != NULL)
        hasVSLayer = true;
    }



    // This remaps the window, so it has to be done before the clear to avoid flicker
    m_device->setResizable(false);

    // Immediate clear to black for a nicer user loading experience
    m_video_driver->beginScene(/*backBuffer clear*/true, /* Z */ false);
    m_video_driver->endScene();

    // Stores the new file system pointer.
    file_manager->reInit();


    if (m_glsl)
    {
        Log::info("irr_driver", "GLSL supported.");
    }
    // m_glsl might be reset in rtt if an error occurs.
    if(m_glsl)
    {
        m_shaders = new Shaders();

        m_mrt.clear();
        m_mrt.reallocate(2);

        irr::video::COpenGLDriver*    gl_driver = (irr::video::COpenGLDriver*)m_device->getVideoDriver();
        gl_driver->extGlGenQueries(1, &m_lensflare_query);
        m_query_issued = false;

        scene::IMesh * const sphere = m_scene_manager->getGeometryCreator()->createSphereMesh(1, 16, 16);
        m_sun_interposer = new STKMeshSceneNode(sphere, m_scene_manager->getRootSceneNode(), NULL, -1);
        m_sun_interposer->grab();
        m_sun_interposer->setParent(NULL);
        m_sun_interposer->setScale(core::vector3df(20));

        m_sun_interposer->getMaterial(0).Lighting = false;
        m_sun_interposer->getMaterial(0).ColorMask = video::ECP_NONE;
        m_sun_interposer->getMaterial(0).ZWriteEnable = false;
        m_sun_interposer->getMaterial(0).MaterialType = m_shaders->getShader(ES_OBJECTPASS);

        sphere->drop();

        m_lensflare = new scene::CLensFlareSceneNode(NULL, m_scene_manager, -1);
        video::ITexture * const tex = getTexture(FileManager::TEXTURE,
                                                 "lensflare.png"      );
        if (!tex) Log::fatal("irr_driver", "Cannot find lens flare texture");
        m_lensflare->setMaterialTexture(0, tex);
        m_lensflare->setAutomaticCulling(scene::EAC_OFF);

        m_suncam = m_scene_manager->addCameraSceneNode(0, vector3df(0), vector3df(0), -1, false);
        m_suncam->grab();
        m_suncam->setParent(NULL);
    }
    else
    {
        Log::warn("irr_driver", "Using the fixed pipeline (old GPU, or shaders disabled in options)");
    }

    // Only change video driver settings if we are showing graphics
    if (!ProfileWorld::isNoGraphics())
    {
#if defined(__linux__) && !defined(ANDROID)
        // Set class hints on Linux, used by Window Managers.
        const video::SExposedVideoData& videoData = m_video_driver
                                                ->getExposedVideoData();
        XClassHint* classhint = XAllocClassHint();
        classhint->res_name = (char*)"SuperTuxKart";
        classhint->res_class = (char*)"SuperTuxKart";
        XSetClassHint((Display*)videoData.OpenGLLinux.X11Display,
                           videoData.OpenGLLinux.X11Window,
                           classhint);
        XFree(classhint);
#endif
        m_device->setWindowCaption(L"SuperTuxKart");
        m_device->getVideoDriver()
            ->setTextureCreationFlag(video::ETCF_CREATE_MIP_MAPS, true);
        m_device->getVideoDriver()
            ->setTextureCreationFlag(video::ETCF_OPTIMIZED_FOR_QUALITY, true);

        // Force creation of mipmaps even if the mipmaps flag in a b3d file
        // does not set the 'enable mipmap' flag.
        m_scene_manager->getParameters()
            ->setAttribute(scene::B3D_LOADER_IGNORE_MIPMAP_FLAG, true);

        // Set window to remembered position
        if (  !UserConfigParams::m_fullscreen
            && UserConfigParams::m_remember_window_location
            && UserConfigParams::m_window_x >= 0
            && UserConfigParams::m_window_y >= 0            )
        {
            moveWindow(UserConfigParams::m_window_x,
                       UserConfigParams::m_window_y);
        } // If reinstating window location
    } // If showing graphics

    // Initialize material2D
    video::SMaterial& material2D = m_video_driver->getMaterial2D();
    material2D.setFlag(video::EMF_ANTI_ALIASING, true);
    for (unsigned int n=0; n<video::MATERIAL_MAX_TEXTURES; n++)
    {
        material2D.TextureLayer[n].BilinearFilter = false;
        material2D.TextureLayer[n].TrilinearFilter = true;
        material2D.TextureLayer[n].TextureWrapU = video::ETC_CLAMP_TO_EDGE;
        material2D.TextureLayer[n].TextureWrapV = video::ETC_CLAMP_TO_EDGE;

        //material2D.TextureLayer[n].LODBias = 16;
        material2D.UseMipMaps = true;
    }
    material2D.AntiAliasing=video::EAAM_FULL_BASIC;
    //m_video_driver->enableMaterial2D();

    // Initialize post-processing if supported
    m_post_processing = new PostProcessing(m_video_driver);

    // set cursor visible by default (what's the default is not too clearly documented,
    // so let's decide ourselves...)
    m_device->getCursorControl()->setVisible(true);
    m_pointer_shown = true;
}   // initDevice

//-----------------------------------------------------------------------------
void IrrDriver::showPointer()
{
    if (!m_pointer_shown)
    {
        m_pointer_shown = true;
        this->getDevice()->getCursorControl()->setVisible(true);
    }
}   // showPointer

//-----------------------------------------------------------------------------
void IrrDriver::hidePointer()
{
    // always visible in artist debug mode, to be able to use the context menu
    if (UserConfigParams::m_artist_debug_mode)
    {
        this->getDevice()->getCursorControl()->setVisible(true);
        return;
    }

    if (m_pointer_shown)
    {
        m_pointer_shown = false;
        this->getDevice()->getCursorControl()->setVisible(false);
    }
}   // hidePointer

//-----------------------------------------------------------------------------

core::position2di IrrDriver::getMouseLocation()
{
    return this->getDevice()->getCursorControl()->getPosition();
}

//-----------------------------------------------------------------------------
/** Moves the STK main window to coordinates (x,y)
 *  \return true on success, false on failure
 *          (always true on Linux at the moment)
 */
bool IrrDriver::moveWindow(const int x, const int y)
{
#ifdef WIN32
    const video::SExposedVideoData& videoData =
                    m_video_driver->getExposedVideoData();
    // this should work even if using DirectX in theory,
    // because the HWnd is always third pointer in the struct,
    // no matter which union is used
    HWND window = (HWND)videoData.OpenGLWin32.HWnd;
    if (SetWindowPos(window, HWND_TOP, x, y, -1, -1,
                     SWP_NOOWNERZORDER | SWP_NOSIZE))
    {
        // everything OK
        return true;
    }
    else
    {
        Log::warn("irr_driver", "Could not set window location\n");
        return false;
    }
#elif defined(__linux__) && !defined(ANDROID)
    const video::SExposedVideoData& videoData = m_video_driver->getExposedVideoData();
    // TODO: Actually handle possible failure
    XMoveWindow((Display*)videoData.OpenGLLinux.X11Display,
                videoData.OpenGLLinux.X11Window,
                x, y);
#endif
    return true;
}
//-----------------------------------------------------------------------------

void IrrDriver::changeResolution(const int w, const int h,
                                 const bool fullscreen)
{
    // update user config values
    UserConfigParams::m_prev_width = UserConfigParams::m_width;
    UserConfigParams::m_prev_height = UserConfigParams::m_height;
    UserConfigParams::m_prev_fullscreen = UserConfigParams::m_fullscreen;

    UserConfigParams::m_width = w;
    UserConfigParams::m_height = h;
    UserConfigParams::m_fullscreen = fullscreen;

    // Setting this flag will trigger a call to applyResolutionSetting()
    // in the next update call. This avoids the problem that changeResolution
    // is actually called from the gui, i.e. the event loop, i.e. while the
    // old device is active - so we can't delete this device (which we must
    // do in applyResolutionSettings
    m_resolution_changing = RES_CHANGE_YES;
}   // changeResolution

//-----------------------------------------------------------------------------

void IrrDriver::applyResolutionSettings()
{
    // show black before resolution switch so we don't see OpenGL's buffer
    // garbage during switch
    m_video_driver->beginScene(true, true, video::SColor(255,100,101,140));
    GL32_draw2DRectangle( video::SColor(255, 0, 0, 0),
                            core::rect<s32>(0, 0,
                                            UserConfigParams::m_prev_width,
                                            UserConfigParams::m_prev_height) );
    m_video_driver->endScene();
    track_manager->removeAllCachedData();
    attachment_manager->removeTextures();
    projectile_manager->removeTextures();
    ItemManager::removeTextures();
    kart_properties_manager->unloadAllKarts();
    powerup_manager->unloadPowerups();
    Referee::cleanup();
    ParticleKindManager::get()->cleanup();
    delete input_manager;
    GUIEngine::clear();
    GUIEngine::cleanUp();

    m_device->closeDevice();
    m_device->clearSystemMessages();
    m_device->run();

    delete material_manager;
    material_manager = NULL;

    // ---- Reinit
    // FIXME: this load sequence is (mostly) duplicated from main.cpp!!
    // That's just error prone
    // (we're sure to update main.cpp at some point and forget this one...)

    // initDevice will drop the current device.
    initDevice();

    // Re-init GUI engine
    GUIEngine::init(m_device, m_video_driver, StateManager::get());

    //material_manager->reInit();
    material_manager = new MaterialManager();
    material_manager->loadMaterial();
    input_manager = new InputManager ();
    input_manager->setMode(InputManager::MENU);

    GUIEngine::addLoadingIcon(
        irr_driver->getTexture(file_manager->getAsset(FileManager::GUI,"options_video.png"))
                             );

    file_manager->pushTextureSearchPath(file_manager->getAsset(FileManager::MODEL,""));
    const std::string materials_file =
        file_manager->getAssetChecked(FileManager::MODEL, "materials.xml");
    if (materials_file != "")
    {
        material_manager->addSharedMaterial(materials_file);
    }

    powerup_manager->loadAllPowerups ();
    ItemManager::loadDefaultItemMeshes();
    projectile_manager->loadData();
    Referee::init();
    GUIEngine::addLoadingIcon(
        irr_driver->getTexture(file_manager->getAsset(FileManager::GUI,"gift.png")) );

    file_manager->popTextureSearchPath();

    kart_properties_manager->loadAllKarts();

    attachment_manager->loadModels();
    std::string banana = file_manager->getAsset(FileManager::GUI, "banana.png");
    GUIEngine::addLoadingIcon(irr_driver->getTexture(banana) );
    // No need to reload cached track data (track_manager->cleanAllCachedData
    // above) - this happens dynamically when the tracks are loaded.
    GUIEngine::reshowCurrentScreen();

}   // applyResolutionSettings

// ----------------------------------------------------------------------------

void IrrDriver::cancelResChange()
{
    UserConfigParams::m_width = UserConfigParams::m_prev_width;
    UserConfigParams::m_height = UserConfigParams::m_prev_height;
    UserConfigParams::m_fullscreen = UserConfigParams::m_prev_fullscreen;

    // This will trigger calling applyResolutionSettings in update(). This is
    // necessary to avoid that the old screen is deleted, while it is
    // still active (i.e. sending out events which triggered the change
    // of resolution
    // Setting this flag will trigger a call to applyResolutionSetting()
    // in the next update call. This avoids the problem that changeResolution
    // is actually called from the gui, i.e. the event loop, i.e. while the
    // old device is active - so we can't delete this device (which we must
    // do in applyResolutionSettings)
    m_resolution_changing=RES_CHANGE_CANCEL;

}   // cancelResChange

// ----------------------------------------------------------------------------
/** Prints statistics about rendering, e.g. number of drawn and culled
 *  triangles etc. Note that printing this information will also slow
 *  down STK.
 */
void IrrDriver::printRenderStats()
{
    io::IAttributes * attr = m_scene_manager->getParameters();
    Log::verbose("irr_driver",
           "[%ls], FPS:%3d Tri:%.03fm Cull %d/%d nodes (%d,%d,%d)\n",
           m_video_driver->getName(),
           m_video_driver->getFPS (),
           (f32) m_video_driver->getPrimitiveCountDrawn( 0 ) * ( 1.f / 1000000.f ),
           attr->getAttributeAsInt ( "culled" ),
           attr->getAttributeAsInt ( "calls" ),
           attr->getAttributeAsInt ( "drawn_solid" ),
           attr->getAttributeAsInt ( "drawn_transparent" ),
           attr->getAttributeAsInt ( "drawn_transparent_effect" )
           );

}   // printRenderStats

// ----------------------------------------------------------------------------
/** Loads an animated mesh and returns a pointer to it.
 *  \param filename File to load.
 */
scene::IAnimatedMesh *IrrDriver::getAnimatedMesh(const std::string &filename)
{
    scene::IAnimatedMesh *m  = NULL;

    if (StringUtils::getExtension(filename) == "b3dz")
    {
        // compressed file
        io::IFileSystem* file_system = getDevice()->getFileSystem();
        if (!file_system->addFileArchive(filename.c_str(),
                                         /*ignoreCase*/false,
                                         /*ignorePath*/true, io::EFAT_ZIP))
        {
            Log::error("irr_driver",
                       "getMesh: Failed to open zip file <%s>\n",
                       filename.c_str());
            return NULL;
        }

        // Get the recently added archive
        io::IFileArchive* zip_archive =
        file_system->getFileArchive(file_system->getFileArchiveCount()-1);
        io::IReadFile* content = zip_archive->createAndOpenFile(0);
        m = m_scene_manager->getMesh(content);
        content->drop();

        file_system->removeFileArchive(file_system->getFileArchiveCount()-1);
    }
    else
    {
        m = m_scene_manager->getMesh(filename.c_str());
    }

    if(!m) return NULL;

    setAllMaterialFlags(m);

    return m;
}   // getAnimatedMesh

// ----------------------------------------------------------------------------

/** Loads a non-animated mesh and returns a pointer to it.
 *  \param filename  File to load.
 */
scene::IMesh *IrrDriver::getMesh(const std::string &filename)
{
    scene::IAnimatedMesh* am = getAnimatedMesh(filename);
    if (am == NULL)
    {
        Log::error("irr_driver", "Cannot load mesh <%s>\n",
                   filename.c_str());
        return NULL;
    }
    return am->getMesh(0);
}   // getMesh

// ----------------------------------------------------------------------------
/** Sets the material flags in this mesh depending on the settings in
 *  material_manager.
 *  \param mesh  The mesh to change the settings in.
 */
void IrrDriver::setAllMaterialFlags(scene::IMesh *mesh) const
{
    unsigned int n=mesh->getMeshBufferCount();
    for(unsigned int i=0; i<n; i++)
    {
        scene::IMeshBuffer *mb = mesh->getMeshBuffer(i);
        video::SMaterial &irr_material=mb->getMaterial();
        video::ITexture* t=irr_material.getTexture(0);
        if(t) material_manager->setAllMaterialFlags(t, mb);

        // special case : for splatting, the main material is on layer 1.
        // it was done this way to provide a fallback for computers
        // where shaders are not supported
        t = irr_material.getTexture(1);
        if (t)
        {
            Material* mat = material_manager->getMaterialFor(t, mb);
            if (mat != NULL && mat->getShaderType() == Material::SHADERTYPE_SPLATTING)
                material_manager->setAllMaterialFlags(t, mb);
        }

        material_manager->setAllUntexturedMaterialFlags(mb);
    }  // for i<getMeshBufferCount()
}   // setAllMaterialFlags

// ----------------------------------------------------------------------------
/** Converts the mesh into a water scene node.
 *  \param mesh The mesh which is converted into a water scene node.
 *  \param wave_height Height of the water waves.
 *  \param wave_speed Speed of the water waves.
 *  \param wave_length Lenght of a water wave.
 */
scene::ISceneNode* IrrDriver::addWaterNode(scene::IMesh *mesh,
                                           scene::IMesh **welded,
                                           float wave_height,
                                           float wave_speed,
                                           float wave_length)
{
    mesh->setMaterialFlag(video::EMF_GOURAUD_SHADING, true);
    scene::IMesh* welded_mesh = m_scene_manager->getMeshManipulator()
                                               ->createMeshWelded(mesh);
    scene::ISceneNode* out = NULL;

    // TODO: using cand's new WaterNode would be better, but it does not
    // support our material flags (like transparency, etc.)
    //if (!m_glsl)
    //{
        out = m_scene_manager->addWaterSurfaceSceneNode(welded_mesh,
                                                     wave_height, wave_speed,
                                                     wave_length);
    //} else
    //{
    //    out = new WaterNode(m_scene_manager, welded_mesh, wave_height, wave_speed,
    //                        wave_length);
    //}

    out->getMaterial(0).setFlag(video::EMF_GOURAUD_SHADING, true);
    welded_mesh->drop();  // The scene node keeps a reference

    *welded = welded_mesh;

    return out;
}   // addWaterNode

// ----------------------------------------------------------------------------
/** Adds a mesh that will be optimised using an oct tree.
 *  \param mesh Mesh to add.
 */
scene::IMeshSceneNode *IrrDriver::addOctTree(scene::IMesh *mesh)
{
    return m_scene_manager->addOctreeSceneNode(mesh);
}   // addOctTree

// ----------------------------------------------------------------------------
/** Adds a sphere with a given radius and color.
 *  \param radius The radius of the sphere.
 *  \param color The color to use (default (0,0,0,0)
 */
scene::IMeshSceneNode *IrrDriver::addSphere(float radius,
                                            const video::SColor &color)
{
    scene::IMeshSceneNode *node = m_scene_manager->addSphereSceneNode(radius);
    node->setMaterialType(video::EMT_SOLID);
    scene::IMesh *mesh = node->getMesh();
    mesh->setMaterialFlag(video::EMF_COLOR_MATERIAL, true);
    video::SMaterial m;
    m.AmbientColor    = color;
    m.DiffuseColor    = color;
    m.EmissiveColor   = color;
    m.BackfaceCulling = false;
    mesh->getMeshBuffer(0)->getMaterial() = m;
    return node;
}   // addSphere

// ----------------------------------------------------------------------------
/** Adds a particle scene node.
 */
scene::IParticleSystemSceneNode *IrrDriver::addParticleNode(bool default_emitter)
{
    return m_scene_manager->addParticleSystemSceneNode(default_emitter);
}   // addParticleNode

// ----------------------------------------------------------------------------
/** Adds a static mesh to scene. This should be used for smaller objects,
 *  since the node is not optimised.
 *  \param mesh The mesh to add.
 */
scene::IMeshSceneNode *IrrDriver::addMesh(scene::IMesh *mesh,
                                          scene::ISceneNode *parent)
{
    if (!isGLSL())
        return m_scene_manager->addMeshSceneNode(mesh, parent);

    if (!parent)
      parent = m_scene_manager->getRootSceneNode();

    scene::IMeshSceneNode* node = new STKMeshSceneNode(mesh, parent, m_scene_manager, -1);
    node->drop();

    return node;
}   // addMesh

// ----------------------------------------------------------------------------

PerCameraNode *IrrDriver::addPerCameraNode(scene::ISceneNode* node,
                                           scene::ICameraSceneNode* camera,
                                           scene::ISceneNode *parent)
{
    return new PerCameraNode((parent ? parent
                                     : m_scene_manager->getRootSceneNode()),
                             m_scene_manager, -1, camera, node);
}   // addNode


// ----------------------------------------------------------------------------
/** Adds a billboard node to scene.
 */
scene::ISceneNode *IrrDriver::addBillboard(const core::dimension2d< f32 > size,
                                           video::ITexture *texture,
                                           scene::ISceneNode* parent, bool alphaTesting)
{
    scene::IBillboardSceneNode* node;
    if (isGLSL())
    {
        if (!parent)
            parent = m_scene_manager->getRootSceneNode();

        node = new STKBillboard(parent, m_scene_manager, -1, vector3df(0., 0., 0.), size);
        node->drop();
    }
    else
        node = m_scene_manager->addBillboardSceneNode(parent, size);
    assert(node->getMaterialCount() > 0);
    node->setMaterialTexture(0, texture);
    if(alphaTesting)
        node->setMaterialType(video::EMT_TRANSPARENT_ALPHA_CHANNEL_REF);
    return node;
}   // addMesh

// ----------------------------------------------------------------------------
/** Creates a quad mesh with a given material.
 *  \param material The material to use (NULL if no material).
 *  \param create_one_quad If true creates one quad in the mesh.
 */
scene::IMesh *IrrDriver::createQuadMesh(const video::SMaterial *material,
                                        bool create_one_quad)
{
    scene::SMeshBuffer *buffer = new scene::SMeshBuffer();
    if(create_one_quad)
    {
        video::S3DVertex v;
        v.Pos    = core::vector3df(0,0,0);
        v.Normal = core::vector3df(1/sqrt(2.0f), 1/sqrt(2.0f), 0);

        // Add the vertices
        // ----------------
        buffer->Vertices.push_back(v);
        buffer->Vertices.push_back(v);
        buffer->Vertices.push_back(v);
        buffer->Vertices.push_back(v);

        // Define the indices for the triangles
        // ------------------------------------
        buffer->Indices.push_back(0);
        buffer->Indices.push_back(1);
        buffer->Indices.push_back(2);

        buffer->Indices.push_back(0);
        buffer->Indices.push_back(2);
        buffer->Indices.push_back(3);
    }
    if(material)
        buffer->Material = *material;
    scene::SMesh *mesh   = new scene::SMesh();
    mesh->addMeshBuffer(buffer);
    mesh->recalculateBoundingBox();
    buffer->drop();
    return mesh;
}   // createQuadMesh

// ----------------------------------------------------------------------------
/** Creates a quad mesh buffer with a given width and height (z coordinate is
 *  0).
 *  \param material The material to use for this quad.
 *  \param w Width of the quad.
 *  \param h Height of the quad.
 */
scene::IMesh *IrrDriver::createTexturedQuadMesh(const video::SMaterial *material,
                                                const double w, const double h)
{
    scene::SMeshBuffer *buffer = new scene::SMeshBuffer();

    const float w_2 = (float)w/2.0f;
    const float h_2 = (float)h/2.0f;

    video::S3DVertex v1;
    v1.Pos    = core::vector3df(-w_2,-h_2,0);
    v1.Normal = core::vector3df(0, 0, -1.0f);
    v1.TCoords = core::vector2d<f32>(1,1);

    video::S3DVertex v2;
    v2.Pos    = core::vector3df(w_2,-h_2,0);
    v2.Normal = core::vector3df(0, 0, -1.0f);
    v2.TCoords = core::vector2d<f32>(0,1);

    video::S3DVertex v3;
    v3.Pos    = core::vector3df(w_2,h_2,0);
    v3.Normal = core::vector3df(0, 0, -1.0f);
    v3.TCoords = core::vector2d<f32>(0,0);

    video::S3DVertex v4;
    v4.Pos    = core::vector3df(-w_2,h_2,0);
    v4.Normal = core::vector3df(0, 0, -1.0f);
    v4.TCoords = core::vector2d<f32>(1,0);


    // Add the vertices
    // ----------------
    buffer->Vertices.push_back(v1);
    buffer->Vertices.push_back(v2);
    buffer->Vertices.push_back(v3);
    buffer->Vertices.push_back(v4);

    // Define the indices for the triangles
    // ------------------------------------
    buffer->Indices.push_back(0);
    buffer->Indices.push_back(1);
    buffer->Indices.push_back(2);

    buffer->Indices.push_back(0);
    buffer->Indices.push_back(2);
    buffer->Indices.push_back(3);

    if (material) buffer->Material = *material;
    scene::SMesh *mesh = new scene::SMesh();
    mesh->addMeshBuffer(buffer);
    mesh->recalculateBoundingBox();
    buffer->drop();
    return mesh;
}   // createQuadMesh

// ----------------------------------------------------------------------------
/** Removes a scene node from the scene.
 *  \param node The scene node to remove.
 */
void IrrDriver::removeNode(scene::ISceneNode *node)
{
    node->remove();
}   // removeNode

// ----------------------------------------------------------------------------
/** Removes a mesh from the mesh cache, freeing the memory.
 *  \param mesh The mesh to remove.
 */
void IrrDriver::removeMeshFromCache(scene::IMesh *mesh)
{
    m_scene_manager->getMeshCache()->removeMesh(mesh);
}   // removeMeshFromCache

// ----------------------------------------------------------------------------
/** Removes a texture from irrlicht's texture cache.
 *  \param t The texture to remove.
 */
void IrrDriver::removeTexture(video::ITexture *t)
{
    m_video_driver->removeTexture(t);
}   // removeTexture

// ----------------------------------------------------------------------------
/** Adds an animated mesh to the scene.
 *  \param mesh The animated mesh to add.
 */
scene::IAnimatedMeshSceneNode *IrrDriver::addAnimatedMesh(scene::IAnimatedMesh *mesh, scene::ISceneNode* parent)
{
    if (!isGLSL())
        return m_scene_manager->addAnimatedMeshSceneNode(mesh, parent, -1,
                                                     core::vector3df(0,0,0),
                                                     core::vector3df(0,0,0),
                                                     core::vector3df(1,1,1),
                                                     /*addIfMeshIsZero*/true);

      if (!parent)
         parent = m_scene_manager->getRootSceneNode();
      scene::IAnimatedMeshSceneNode* node =
         new STKAnimatedMesh(mesh, parent, m_scene_manager, -1, core::vector3df(0,0,0), core::vector3df(0,0,0), core::vector3df(1,1,1));
      node->drop();
      return node;
}   // addAnimatedMesh

// ----------------------------------------------------------------------------
/** Adds a sky dome. Documentation from irrlicht:
 *  A skydome is a large (half-) sphere with a panoramic texture on the inside
 *  and is drawn around the camera position.
 *  \param texture: Texture for the dome.
 *  \param horiRes: Number of vertices of a horizontal layer of the sphere.
 *  \param vertRes: Number of vertices of a vertical layer of the sphere.
 *  \param texturePercentage: How much of the height of the texture is used.
 *         Should be between 0 and 1.
 *  \param spherePercentage: How much of the sphere is drawn. Value should be
 *          between 0 and 2, where 1 is an exact half-sphere and 2 is a full
 *          sphere.
 */
scene::ISceneNode *IrrDriver::addSkyDome(video::ITexture *texture,
                                         int hori_res, int vert_res,
                                         float texture_percent,
                                         float sphere_percent)
{
    Log::error("skybox", "Using deprecated SkyDome");
    return m_scene_manager->addSkyDomeSceneNode(texture, hori_res, vert_res,
                                                texture_percent,
                                                sphere_percent);
}   // addSkyDome

// ----------------------------------------------------------------------------
/** Adds a skybox using. Irrlicht documentation:
 *  A skybox is a big cube with 6 textures on it and is drawn around the camera
 *  position.
 *  \param top: Texture for the top plane of the box.
 *  \param bottom: Texture for the bottom plane of the box.
 *  \param left: Texture for the left plane of the box.
 *  \param right: Texture for the right plane of the box.
 *  \param front: Texture for the front plane of the box.
 *  \param back: Texture for the back plane of the box.
 */
scene::ISceneNode *IrrDriver::addSkyBox(const std::vector<video::ITexture*> &texture,
    const std::vector<video::ITexture*> &sphericalHarmonics)
{
    assert(texture.size() == 6);
    SkyboxTextures = texture;
    SphericalHarmonicsTextures = sphericalHarmonics;
    SkyboxCubeMap = 0;
    m_SH_dirty = true;
    return m_scene_manager->addSkyBoxSceneNode(texture[0], texture[1],
                                               texture[2], texture[3],
                                               texture[4], texture[5]);
}   // addSkyBox

void IrrDriver::suppressSkyBox()
{
    SkyboxTextures.clear();
    SphericalHarmonicsTextures.clear();
    m_SH_dirty = true;
    if ((SkyboxCubeMap) && (!ProfileWorld::isNoGraphics()))
        glDeleteTextures(1, &SkyboxCubeMap);
    SkyboxCubeMap = 0;
}

// ----------------------------------------------------------------------------
/** Adds a camera to the scene.
 */
scene::ICameraSceneNode *IrrDriver::addCameraSceneNode()
 {
     return m_scene_manager->addCameraSceneNode();
 }   // addCameraSceneNode

// ----------------------------------------------------------------------------
/** Removes a camera. This can't be done with removeNode() since the camera
 *  can be marked as active, meaning a drop will not delete it. While this
 *  doesn't really cause a memory leak (the camera is removed the next time
 *  a camera is added), it's a bit cleaner and easier to check for memory
 *  leaks, since the scene root should now always be empty.
 */
void IrrDriver::removeCameraSceneNode(scene::ICameraSceneNode *camera)
{
    if(camera==m_scene_manager->getActiveCamera())
        m_scene_manager->setActiveCamera(NULL);    // basically causes a drop
    camera->remove();
}   // removeCameraSceneNode

// ----------------------------------------------------------------------------
/** Sets an error message to be displayed when a texture is not found. This
 *  error message is shown before the "Texture '%s' not found" message. It can
 *  be used to supply additional details like what kart is currently being
 *  loaded.
 *  \param error Error message, potentially with a '%' which will be replaced
 *               with detail.
 *  \param detail String to replace a '%' in the error message.
 */
void IrrDriver::setTextureErrorMessage(const std::string &error,
                                       const std::string &detail)
{
    if(detail=="")
        m_texture_error_message = error;
    else
        m_texture_error_message = StringUtils::insertValues(error, detail);
}   // setTextureErrorMessage

// ----------------------------------------------------------------------------
/** Disables the texture error message again.
 */
void IrrDriver::unsetTextureErrorMessage()
{
    m_texture_error_message = "";
}   // unsetTextureErrorMessage

// ----------------------------------------------------------------------------
/** Retrieve all textures in the specified directory, generate a smaller
*   version for each of them and save them in the cache. Smaller textures are
*   generated only if they do not already exist or if their original version
*   is newer than the cached one.
*   \param dir Directory from where textures will be retrieved.
*              Must end with '/'.
*   \return Directory where smaller textures were cached.
*/
std::string IrrDriver::generateSmallerTextures(const std::string& dir)
{
    std::set<std::string> files;
    file_manager->listFiles(files, dir, true);

    std::set<std::string>::const_iterator it;
    for (it = files.begin(); it != files.end(); ++it)
    {
        std::string ext = StringUtils::toLowerCase(StringUtils::getExtension(*it));
        if (ext == "png" || ext == "jpg" || ext == "jpeg" || ext == "bmp")
        {
            getSmallerTexture(*it);
        }
    } // for it in files

    return file_manager->getTextureCacheLocation(dir);
} // generateSmallerTextures

// ----------------------------------------------------------------------------
/** Return the filename for the cached smaller version of the texture. Also,
*   generate the smaller version of the texture if it does not already
*   exist or if the original version is newer than the cached one.
*   \param filename File name of the original texture.
*   \return File name of the cached texture.
*/
std::string IrrDriver::getSmallerTexture(const std::string& filename)
{
    // Retrieve the filename of the cached texture
    std::string cached_file = file_manager->getTextureCacheLocation(filename);

    // If the cached texture does not exist, we generate it.
    if (!file_manager->fileExists(cached_file) ||
        file_manager->fileIsNewer(filename, cached_file))
    {
        video::IVideoDriver* video_driver = irr_driver->getVideoDriver();
        video::IImage* img =
            video_driver->createImageFromFile(filename.c_str());

        if (img != NULL)
        {
            core::dimension2d<u32> dim = img->getDimension();
            core::dimension2d<u32> new_dim; // Dimension of the cached texture
            const int scale_factor = 2;
            // Resize the texture only if it can be done properly
            if (dim.Width < scale_factor || dim.Height < scale_factor)
                new_dim = dim;
            else
                new_dim = dim / scale_factor;

            video::IImage* scaled =
                video_driver->createImage(img->getColorFormat(), new_dim);
            img->copyToScaling(scaled);

            video_driver->writeImageToFile(scaled, cached_file.c_str());
        } // if img != NULL
    } // if !file_manager->fileExists(cached_file)
    return cached_file;
} // getSmallerTexture

// ----------------------------------------------------------------------------
/** Loads a texture from a file and returns the texture object. This is just
 *  a convenient wrapper which loads the texture from a STK asset directory.
 *  It calls the file manager to get the full path, then calls the normal
 *  getTexture() function.s
 *  \param type The FileManager::AssetType of the texture.
 *  \param filename File name of the texture to load.
 *  \param is_premul If the alpha values needd to be multiplied for
 *         all pixels.
 *  \param is_prediv If the alpha value needs to be divided into
 *         each pixel.
 */
video::ITexture *IrrDriver::getTexture(FileManager::AssetType type,
                                       const std::string &filename,
                                       bool is_premul,
                                       bool is_prediv,
                                       bool complain_if_not_found)
{
    const std::string path = file_manager->getAsset(type, filename);
    return getTexture(path, is_premul, is_prediv, complain_if_not_found);
}   // getTexture

// ----------------------------------------------------------------------------
/** Loads a texture from a file and returns the texture object.
 *  \param filename File name of the texture to load.
 *  \param is_premul If the alpha values needd to be multiplied for
 *         all pixels.
 *  \param is_prediv If the alpha value needs to be divided into
 *         each pixel.
 */
video::ITexture *IrrDriver::getTexture(const std::string &filename,
                                       bool is_premul,
                                       bool is_prediv,
                                       bool complain_if_not_found)
{
    video::ITexture* out;
    if(!is_premul && !is_prediv)
    {
        if (!complain_if_not_found) m_device->getLogger()->setLogLevel(ELL_NONE);
        out = m_video_driver->getTexture(filename.c_str());
        if (!complain_if_not_found) m_device->getLogger()->setLogLevel(ELL_WARNING);
    }
    else
    {
        // FIXME: can't we just do this externally, and just use the
        // modified textures??
        video::IImage* img =
            m_video_driver->createImageFromFile(filename.c_str());
        // PNGs are non premul, but some are used for premul tasks, so convert
        // http://home.comcast.net/~tom_forsyth/blog.wiki.html#[[Premultiplied%20alpha]]
        // FIXME check param, not name
        if(img && is_premul &&
            StringUtils::hasSuffix(filename.c_str(), ".png") &&
            (img->getColorFormat() == video::ECF_A8R8G8B8) &&
            img->lock())
        {
            core::dimension2d<u32> dim = img->getDimension();
            for(unsigned int x = 0; x < dim.Width; x++)
            {
                for(unsigned int y = 0; y < dim.Height; y++)
                {
                    video::SColor col = img->getPixel(x, y);
                    unsigned int alpha = col.getAlpha();
                    unsigned int red   = alpha * col.getRed()   / 255;
                    unsigned int blue  = alpha * col.getBlue()  / 255;
                    unsigned int green = alpha * col.getGreen() / 255;
                    col.set(alpha, red, green, blue);
                    img->setPixel(x, y, col, false);
                }   // for y
            }   // for x
            img->unlock();
        }   // if png and ColorFOrmat and lock
        // Other formats can be premul, but the tasks can be non premul
        // So divide to get the separate RGBA (only possible if alpha!=0)
        else if(img && is_prediv &&
            (img->getColorFormat() == video::ECF_A8R8G8B8) &&
            img->lock())
        {
            core::dimension2d<u32> dim = img->getDimension();
            for(unsigned int  x = 0; x < dim.Width; x++)
            {
                for(unsigned int y = 0; y < dim.Height; y++)
                {
                    video::SColor col = img->getPixel(x, y);
                    unsigned int alpha = col.getAlpha();
                    // Avoid divide by zero
                    if (alpha) {
                        unsigned int red   = 255 * col.getRed() / alpha ;
                        unsigned int blue  = 255 * col.getBlue() / alpha;
                        unsigned int green = 255 * col.getGreen() / alpha;
                        col.set(alpha, red, green, blue);
                        img->setPixel(x, y, col, false);
                    }
                }   // for y
            }   // for x
            img->unlock();
        }   // if premul && color format && lock
        out = m_video_driver->addTexture(filename.c_str(), img, NULL);
    }   // if is_premul or is_prediv


    if (complain_if_not_found && out == NULL)
    {

        if(m_texture_error_message.size()>0)
        {
            Log::error("irr_driver", m_texture_error_message.c_str());
        }
        Log::error("irr_driver", "Texture '%s' not found.", filename.c_str());
    }

    m_texturesFileName[out] = filename;

    return out;
}   // getTexture

// ----------------------------------------------------------------------------
/** Clear the texture-filename reminder.
*/
void IrrDriver::clearTexturesFileName()
{
    m_texturesFileName.clear();
} // clearTexturesFileName

// ----------------------------------------------------------------------------
/** Get the texture file name using a texture pointer.
*   \param tex Pointer on the texture for which we want to find the file name.
*   \return Filename of the texture if found, or an empty string otherwise.
*/
std::string IrrDriver::getTextureName(video::ITexture* tex)
{
    std::map<video::ITexture*, std::string>::iterator it;
    it = m_texturesFileName.find(tex);
    if (it != m_texturesFileName.end())
        return it->second;
    else
        return "";
} // getTextureName

// ----------------------------------------------------------------------------
/** Appends a pointer to each texture used in this mesh to the vector.
 *  \param mesh The mesh from which the textures are being determined.
 *  \param texture_list The list to which to attach the pointer to.
 */
void IrrDriver::grabAllTextures(const scene::IMesh *mesh)
{
    const unsigned int n = mesh->getMeshBufferCount();

    for(unsigned int i=0; i<n; i++)
    {
        scene::IMeshBuffer *b = mesh->getMeshBuffer(i);
        video::SMaterial   &m = b->getMaterial();
        for(unsigned int j=0; j<video::MATERIAL_MAX_TEXTURES; j++)
        {
            video::ITexture *t = m.getTexture(j);
            if(t)
                t->grab();
        }   // for j < MATERIAL_MAX_TEXTURE
    }   // for i <getMeshBufferCount
}   // grabAllTextures

// ----------------------------------------------------------------------------
/** Appends a pointer to each texture used in this mesh to the vector.
 *  \param mesh The mesh from which the textures are being determined.
 *  \param texture_list The list to which to attach the pointer to.
 */
void IrrDriver::dropAllTextures(const scene::IMesh *mesh)
{
    const unsigned int n = mesh->getMeshBufferCount();

    for(unsigned int i=0; i<n; i++)
    {
        scene::IMeshBuffer *b = mesh->getMeshBuffer(i);
        video::SMaterial   &m = b->getMaterial();
        for(unsigned int j=0; j<video::MATERIAL_MAX_TEXTURES; j++)
        {
            video::ITexture *t = m.getTexture(j);
            if(t)
            {
                t->drop();
                if(t->getReferenceCount()==1)
                    removeTexture(t);
            }   // if t
        }   // for j < MATERIAL_MAX_TEXTURE
    }   // for i <getMeshBufferCount
}   // dropAllTextures

// ----------------------------------------------------------------------------
video::ITexture* IrrDriver::applyMask(video::ITexture* texture,
                                      const std::string& mask_path)
{
    video::IImage* img =
        m_video_driver->createImage(texture, core::position2d<s32>(0,0),
                                    texture->getSize());

    video::IImage* mask =
        m_video_driver->createImageFromFile(mask_path.c_str());

    if (img == NULL || mask == NULL) return NULL;

    if (img->lock() && mask->lock())
    {
        core::dimension2d<u32> dim = img->getDimension();
        for (unsigned int x = 0; x < dim.Width; x++)
        {
            for (unsigned int y = 0; y < dim.Height; y++)
            {
                video::SColor col = img->getPixel(x, y);
                video::SColor alpha = mask->getPixel(x, y);
                col.setAlpha( alpha.getRed() );
                img->setPixel(x, y, col, false);
            }   // for y
        }   // for x

        mask->unlock();
        img->unlock();
    }
    else
    {
        return NULL;
    }

    std::string base =
        StringUtils::getBasename(texture->getName().getPath().c_str());
    video::ITexture *t = m_video_driver->addTexture(base.c_str(),img, NULL);
    img->drop();
    mask->drop();
    return t;
}   // applyMask
// ----------------------------------------------------------------------------
void IrrDriver::setRTT(RTT* rtt)
{
    m_rtts = rtt;
}
// ----------------------------------------------------------------------------
void IrrDriver::onLoadWorld()
{
    if (m_glsl)
    {
        const core::recti &viewport = Camera::getCamera(0)->getViewport();
        size_t width = viewport.LowerRightCorner.X - viewport.UpperLeftCorner.X, height = viewport.LowerRightCorner.Y - viewport.UpperLeftCorner.Y;
        m_rtts = new RTT(width, height);
    }
}
// ----------------------------------------------------------------------------
void IrrDriver::onUnloadWorld()
{
    delete m_rtts;
    m_rtts = NULL;

    suppressSkyBox();
}
// ----------------------------------------------------------------------------
/** Sets the ambient light.
 *  \param light The colour of the light to set.
 */
void IrrDriver::setAmbientLight(const video::SColor &light)
{
    m_scene_manager->setAmbientLight(light);
}   // setAmbientLight

// ----------------------------------------------------------------------------
/** Displays the FPS on the screen.
 */
void IrrDriver::displayFPS()
{
    gui::IGUIFont* font = GUIEngine::getSmallFont();

    if(UserConfigParams::m_artist_debug_mode)
    {
        GL32_draw2DRectangle(video::SColor(150, 96, 74, 196),core::rect< s32 >(75,0,1100,40),NULL);
    }
    else
    {
        GL32_draw2DRectangle(video::SColor(150, 96, 74, 196),core::rect< s32 >(75,0,900,40),NULL);
    }
    // We will let pass some time to let things settle before trusting FPS counter
    // even if we also ignore fps = 1, which tends to happen in first checks
    const int NO_TRUST_COUNT = 200;
    static int no_trust = NO_TRUST_COUNT;

    // Min and max info tracking, per mode, so user can check game vs menus
    bool current_state     = StateManager::get()->getGameState()
                               == GUIEngine::GAME;
    static bool prev_state = false;
    static int min         = 999; // Absurd values for start will print first time
    static int max         = 0;   // but no big issue, maybe even "invisible"
    static float low       = 1000000.0f; // These two are for polycount stats
    static float high      = 0.0f;       // just like FPS, but in KTris

    // Reset limits if state changes
    if (prev_state != current_state)
    {
        min = 999;
        max = 0;
        low = 1000000.0f;
        high = 0.0f;
        no_trust = NO_TRUST_COUNT;
        prev_state = current_state;
    }

    if (no_trust)
    {
        no_trust--;

        static video::SColor fpsColor = video::SColor(255, 0, 0, 0);
        font->draw( L"FPS: ...", core::rect< s32 >(100,0,400,50), fpsColor,
                    false );

        return;
    }

    // Ask for current frames per second and last number of triangles
    // processed (trimed to thousands)
    const int fps         = m_video_driver->getFPS();
    const float kilotris  = m_video_driver->getPrimitiveCountDrawn(0)
                                * (1.f / 1000.f);

    if (min > fps && fps > 1) min = fps; // Start moments sometimes give useless 1
    if (max < fps) max = fps;
    if (low > kilotris) low = kilotris;
    if (high < kilotris) high = kilotris;

    static char buffer[128];

    if (UserConfigParams::m_artist_debug_mode)
    {
        sprintf(
            buffer, "FPS: %i/%i/%i - Objects (P1:%d P2:%d T:%d) - LightDst : ~%d",
            min, fps, max,
            object_count[SOLID_NORMAL_AND_DEPTH_PASS],
            object_count[SOLID_NORMAL_AND_DEPTH_PASS],
            object_count[TRANSPARENT_PASS],
            m_last_light_bucket_distance
        );
        object_count[SOLID_NORMAL_AND_DEPTH_PASS] = 0;
        object_count[SOLID_NORMAL_AND_DEPTH_PASS] = 0;
        object_count[TRANSPARENT_PASS] = 0;
    }
    else
    {
        sprintf(buffer, "FPS: %i/%i/%i - %i KTris", min, fps, max,
                (int)roundf(kilotris));
    }

    core::stringw fpsString = buffer;

    static video::SColor fpsColor = video::SColor(255, 0, 0, 0);

    font->draw( fpsString.c_str(), core::rect< s32 >(100,0,400,50), fpsColor, false );
}   // updateFPS

// ----------------------------------------------------------------------------
#ifdef DEBUG
void IrrDriver::drawDebugMeshes()
{
    for (unsigned int n=0; n<m_debug_meshes.size(); n++)
    {
        scene::IMesh* mesh = m_debug_meshes[n]->getMesh();
        scene::ISkinnedMesh* smesh = static_cast<scene::ISkinnedMesh*>(mesh);
        const core::array< scene::ISkinnedMesh::SJoint * >& joints =
            smesh->getAllJoints();

        for (unsigned int j=0; j<joints.size(); j++)
        {
            drawJoint( false, true, joints[j], smesh, j);
        }
    }

    video::SColor color(255,255,255,255);
    video::SMaterial material;
    material.Thickness = 2;
    material.AmbientColor = color;
    material.DiffuseColor = color;
    material.EmissiveColor= color;
    material.BackfaceCulling = false;
    material.setFlag(video::EMF_LIGHTING, false);
    getVideoDriver()->setMaterial(material);
    getVideoDriver()->setTransform(video::ETS_WORLD, core::IdentityMatrix);

    for (unsigned int n=0; n<m_debug_meshes.size(); n++)
    {
        scene::IMesh* mesh = m_debug_meshes[n]->getMesh();


        scene::ISkinnedMesh* smesh = static_cast<scene::ISkinnedMesh*>(mesh);
        const core::array< scene::ISkinnedMesh::SJoint * >& joints =
            smesh->getAllJoints();

        for (unsigned int j=0; j<joints.size(); j++)
        {
            scene::IMesh* mesh = m_debug_meshes[n]->getMesh();
            scene::ISkinnedMesh* smesh = static_cast<scene::ISkinnedMesh*>(mesh);

            drawJoint(true, false, joints[j], smesh, j);
        }
    }
}   // drawDebugMeshes

// ----------------------------------------------------------------------------
/** Draws a joing for debugging skeletons.
 *  \param drawline If true draw a line to the parent.
 *  \param drawname If true draw the name of the joint.
 *  \param joint The joint to draw.
 *  \param mesh The mesh whose skeleton is drawn (only used to get
 *         all joints to find the parent).
 *  \param id Index, which (%4) determines the color to use.
 */
void IrrDriver::drawJoint(bool drawline, bool drawname,
                          scene::ISkinnedMesh::SJoint* joint,
                          scene::ISkinnedMesh* mesh, int id)
{
    scene::ISkinnedMesh::SJoint* parent = NULL;
    const core::array< scene::ISkinnedMesh::SJoint * >& joints
        = mesh->getAllJoints();
    for (unsigned int j=0; j<joints.size(); j++)
    {
        if (joints[j]->Children.linear_search(joint) != -1)
        {
            parent = joints[j];
            break;
        }
    }

    core::vector3df jointpos = joint->GlobalMatrix.getTranslation();

    video::SColor color(255, 255,255,255);
    if (parent == NULL) color = video::SColor(255,0,255,0);

    switch (id % 4)
    {
        case 0:
            color = video::SColor(255,255,0,255);
            break;
        case 1:
            color = video::SColor(255,255,0,0);
            break;
        case 2:
            color = video::SColor(255,0,0,255);
            break;
        case 3:
            color = video::SColor(255,0,255,255);
            break;
    }


    if (parent)
    {
        core::vector3df parentpos = parent->GlobalMatrix.getTranslation();

        jointpos = joint->GlobalMatrix.getTranslation();

        if (drawline)
        {
            irr_driver->getVideoDriver()->draw3DLine(jointpos,
                                                     parentpos,
                                                     color);
        }

    }
    else
    {
        /*
        if (drawline)
        {
            irr_driver->getVideoDriver()->draw3DLine(jointpos,
                                                     core::vector3df(0,0,0),
                                                     color);
        }
         */
    }

    if (joint->Children.size() == 0)
    {
        switch ((id + 1) % 4)
        {
            case 0:
                color = video::SColor(255,255,0,255);
                break;
            case 1:
                color = video::SColor(255,255,0,0);
                break;
            case 2:
                color = video::SColor(255,0,0,255);
                break;
            case 3:
                color = video::SColor(255,0,255,255);
                break;
        }

        // This code doesn't quite work. 0.25 is used so that the bone is not
        // way too long (not sure why I need to manually size it down)
        // and the rotation of the bone is often rather off
        core::vector3df v(0.0f, 0.25f, 0.0f);
        //joint->GlobalMatrix.rotateVect(v);
        joint->LocalMatrix.rotateVect(v);
        v *= joint->LocalMatrix.getScale();
        irr_driver->getVideoDriver()->draw3DLine(jointpos,
                                                 jointpos + v,
                                                 color);
    }

    switch ((id + 1) % 4)
    {
        case 0:
            color = video::SColor(255,255,0,255);
            break;
        case 1:
            color = video::SColor(255,255,0,0);
            break;
        case 2:
            color = video::SColor(255,0,0,255);
            break;
        case 3:
            color = video::SColor(255,0,255,255);
            break;
    }

    if (drawname)
    {
        irr_driver->getVideoDriver()->setTransform(video::ETS_WORLD,
                                                   core::IdentityMatrix);

        core::vector2di textpos =
            irr_driver->getSceneManager()->getSceneCollisionManager()
            ->getScreenCoordinatesFrom3DPosition(jointpos);

        GUIEngine::getSmallFont()->draw( stringw(joint->Name.c_str()),
                                         core::rect<s32>(textpos,
                                               core::dimension2d<s32>(500,50)),
                                         color, false, false );
    }
}
#endif

// ----------------------------------------------------------------------------
/** Requess a screenshot from irrlicht, and save it in a file.
 */
void IrrDriver::doScreenShot()
{
    m_request_screenshot = false;

    video::IImage* image = m_video_driver->createScreenShot();
    if(!image)
    {
        Log::error("IrrDriver", "Could not create screen shot.");
        return;
    }

    // Screenshot was successful.
    time_t rawtime;
    time ( &rawtime );
    tm* timeInfo = localtime( &rawtime );
    char time_buffer[256];
    sprintf(time_buffer, "%i.%02i.%02i_%02i.%02i.%02i",
            timeInfo->tm_year + 1900, timeInfo->tm_mon+1,
            timeInfo->tm_mday, timeInfo->tm_hour,
            timeInfo->tm_min, timeInfo->tm_sec);

    std::string track_name = race_manager->getTrackName();
    if (World::getWorld() == NULL) track_name = "menu";
    std::string path = file_manager->getScreenshotDir()+track_name+"-"+time_buffer+".png";

    if (irr_driver->getVideoDriver()->writeImageToFile(image, path.c_str(), 0))
    {
        RaceGUIBase* base = World::getWorld()
                          ? World::getWorld()->getRaceGUI()
                          : NULL;
        if (base)
        {
            base->addMessage(
                      core::stringw(("Screenshot saved to\n" + path).c_str()),
                      NULL, 2.0f, video::SColor(255,255,255,255), true, false);
        }   // if base
    }
    else
    {
        RaceGUIBase* base = World::getWorld()->getRaceGUI();
        if (base)
        {
            base->addMessage(
                core::stringw(("FAILED saving screenshot to\n" + path +
                              "\n:(").c_str()),
                NULL, 2.0f, video::SColor(255,255,255,255),
                true, false);
        }   // if base
    }   // if failed writing screenshot file
    image->drop();
}   // doScreenShot

// ----------------------------------------------------------------------------
/** Update, called once per frame.
 *  \param dt Time since last update
 */
void IrrDriver::update(float dt)
{
    // User aborted (e.g. closed window)
    // =================================
    if (!m_device->run())
    {
        // Don't bother cleaning up GUI, has no use and may result in crashes
        //GUIEngine::cleanUp();
        //GUIEngine::deallocate();
        main_loop->abort();
        return;
    }

    // If we quit via the menu the m_device->run() does not return true.
    // To avoid any other calls, we return here.
    if(main_loop->isAborted())
        return;

    // If the resolution should be switched, do it now. This will delete the
    // old device and create a new one.
    if (m_resolution_changing!=RES_CHANGE_NONE)
    {
        applyResolutionSettings();
        if(m_resolution_changing==RES_CHANGE_YES)
        new ConfirmResolutionDialog();
        m_resolution_changing = RES_CHANGE_NONE;
    }

    m_wind->update();

    World *world = World::getWorld();

    if (GUIEngine::getCurrentScreen() != NULL &&
        GUIEngine::getCurrentScreen()->needs3D() &&
        world != NULL)
    {
        //printf("Screen that needs 3D\n");
        //m_video_driver->beginScene(/*backBuffer clear*/true, /*zBuffer*/true,
        //                           video::SColor(0,0,0,255));
        //m_scene_manager->drawAll();

        if (m_glsl)
            renderGLSL(dt);
        else
            renderFixed(dt);

        GUIEngine::render(dt);
        //m_video_driver->endScene();
        return;
    }
    else if (!world)
    {
        m_video_driver->beginScene(/*backBuffer clear*/ true, /*zBuffer*/ true,
                                   video::SColor(255,100,101,140));

        GUIEngine::render(dt);

        m_video_driver->endScene();
        return;
    }

    if (m_glsl)
        renderGLSL(dt);
    else
        renderFixed(dt);


    if (world != NULL && world->getPhysics() != NULL)
    {
        IrrDebugDrawer* debug_drawer = world->getPhysics()->getDebugDrawer();
        if (debug_drawer != NULL && debug_drawer->debugEnabled())
        {
            debug_drawer->beginNextFrame();
        }
    }

    if (m_request_screenshot) doScreenShot();

    // Enable this next print statement to get render information printed
    // E.g. number of triangles rendered, culled etc. The stats is only
    // printed while the race is running and not while the in-game menu
    // is shown. This way the output can be studied by just opening the
    // menu.
    //if(World::getWorld() && World::getWorld()->isRacePhase())
    //    printRenderStats();
}   // update

// ----------------------------------------------------------------------------

void IrrDriver::requestScreenshot()
{
    m_request_screenshot = true;
}

// ----------------------------------------------------------------------------
/** This is not really used to process events, it's only used to shut down
 *  irrLicht's chatty logging until the event handler is ready to take
 *  the task.
 */
bool IrrDriver::OnEvent(const irr::SEvent &event)
{
    //TODO: ideally we wouldn't use this object to STFU irrlicht's chatty
    //      debugging, we'd just create the EventHandler earlier so it
    //      can act upon it
    switch (event.EventType)
    {
    case irr::EET_LOG_TEXT_EVENT:
    {
        // Ignore 'normal' messages
        if (event.LogEvent.Level > 1)
        {
            Log::warn("[IrrDriver Temp Logger]", "Level %d: %s\n",
                   event.LogEvent.Level,event.LogEvent.Text);
        }
        return true;
    }
    default:
        return false;
    }   // switch

    return false;
}   // OnEvent

// ----------------------------------------------------------------------------

bool IrrDriver::supportsSplatting()
{
    return m_glsl;
}

// ----------------------------------------------------------------------------

#if 0
#pragma mark -
#pragma mark RTT
#endif

// ----------------------------------------------------------------------------
/**
 * THIS IS THE OLD OPENGL 1 RTT PROVIDER, USE THE SHADER-BASED
 * RTT FOR NEW DEVELOPMENT
 * Begins a rendering to a texture.
 *  \param dimension The size of the texture.
 *  \param name Name of the texture.
 *  \param persistent_texture Whether the created RTT texture should persist in
 *                            memory after the RTTProvider is deleted
 */
IrrDriver::RTTProvider::RTTProvider(const core::dimension2du &dimension,
                                    const std::string &name, bool persistent_texture)
{
    m_persistent_texture = persistent_texture;
    m_video_driver = irr_driver->getVideoDriver();
    m_render_target_texture =
        m_video_driver->addRenderTargetTexture(dimension,
                                               name.c_str(),
                                               video::ECF_A8R8G8B8);
    if (m_render_target_texture != NULL)
    {
        m_video_driver->setRenderTarget(m_render_target_texture);
    }

    m_rtt_main_node = NULL;
    m_camera        = NULL;
    m_light         = NULL;
}   // RTTProvider

// ----------------------------------------------------------------------------
IrrDriver::RTTProvider::~RTTProvider()
{
    tearDownRTTScene();

    if (!m_persistent_texture)
        irr_driver->removeTexture(m_render_target_texture);
}   // ~RTTProvider

// ----------------------------------------------------------------------------
/** Sets up a given vector of meshes for render-to-texture. Ideal to embed a 3D
 *  object inside the GUI. If there are multiple meshes, the first mesh is
 *  considered to be the root, and all following meshes will have their
 *  locations relative to the location of the first mesh.
 */
void IrrDriver::RTTProvider::setupRTTScene(PtrVector<scene::IMesh, REF>& mesh,
                                           AlignedArray<Vec3>& mesh_location,
                                           AlignedArray<Vec3>& mesh_scale,
                                           const std::vector<int>& model_frames)
{
    if (model_frames[0] == -1)
    {
        scene::ISceneNode* node =
            irr_driver->getSceneManager()->addMeshSceneNode(mesh.get(0), NULL);
        node->setPosition( mesh_location[0].toIrrVector() );
        node->setScale( mesh_scale[0].toIrrVector() );
        node->setMaterialFlag(video::EMF_FOG_ENABLE, false);
        m_rtt_main_node = node;
    }
    else
    {
        scene::IAnimatedMeshSceneNode* node =
            irr_driver->getSceneManager()->addAnimatedMeshSceneNode(
                                    (scene::IAnimatedMesh*)mesh.get(0), NULL );
        node->setPosition( mesh_location[0].toIrrVector() );
        node->setFrameLoop(model_frames[0], model_frames[0]);
        node->setAnimationSpeed(0);
        node->setScale( mesh_scale[0].toIrrVector() );
        node->setMaterialFlag(video::EMF_FOG_ENABLE, false);

        m_rtt_main_node = node;
    }

    assert(m_rtt_main_node != NULL);
    assert(mesh.size() == mesh_location.size());
    assert(mesh.size() == model_frames.size());

    const int mesh_amount = mesh.size();
    for (int n=1; n<mesh_amount; n++)
    {
        if (model_frames[n] == -1)
        {
            scene::ISceneNode* node =
                irr_driver->getSceneManager()->addMeshSceneNode(mesh.get(n),
                                                                m_rtt_main_node);
            node->setPosition( mesh_location[n].toIrrVector() );
            node->updateAbsolutePosition();
            node->setScale( mesh_scale[n].toIrrVector() );
        }
        else
        {
            scene::IAnimatedMeshSceneNode* node =
                irr_driver->getSceneManager()
                ->addAnimatedMeshSceneNode((scene::IAnimatedMesh*)mesh.get(n),
                                           m_rtt_main_node                   );
            node->setPosition( mesh_location[n].toIrrVector() );
            node->setFrameLoop(model_frames[n], model_frames[n]);
            node->setAnimationSpeed(0);
            node->updateAbsolutePosition();
            node->setScale( mesh_scale[n].toIrrVector() );
            //std::cout << "(((( set frame " << model_frames[n] << " ))))\n";
        }
    }

    irr_driver->getSceneManager()->setAmbientLight(video::SColor(255, 35, 35, 35) );

    const core::vector3df &spot_pos = core::vector3df(0, 30, 40);
    m_light = irr_driver->getSceneManager()
        ->addLightSceneNode(NULL, spot_pos, video::SColorf(1.0f,1.0f,1.0f),
                            1600 /* radius */);
    m_light->setLightType(video::ELT_SPOT);
    m_light->setRotation((core::vector3df(0, 10, 0) - spot_pos).getHorizontalAngle());
    m_light->updateAbsolutePosition();

    m_rtt_main_node->setMaterialFlag(video::EMF_GOURAUD_SHADING , true);
    m_rtt_main_node->setMaterialFlag(video::EMF_LIGHTING, true);

    const int materials = m_rtt_main_node->getMaterialCount();
    for (int n=0; n<materials; n++)
    {
        m_rtt_main_node->getMaterial(n).setFlag(video::EMF_LIGHTING, true);

         // set size of specular highlights
        m_rtt_main_node->getMaterial(n).Shininess = 100.0f;
        m_rtt_main_node->getMaterial(n).SpecularColor.set(255,50,50,50);
        m_rtt_main_node->getMaterial(n).DiffuseColor.set(255,150,150,150);

        m_rtt_main_node->getMaterial(n).setFlag(video::EMF_GOURAUD_SHADING ,
                                                true);
    }

    m_camera =  irr_driver->getSceneManager()->addCameraSceneNode();

    m_camera->setPosition( core::vector3df(0.0, 20.0f, 70.0f) );
    if (irr_driver->isGLSL())
        m_camera->setUpVector( core::vector3df(0.0, 1.0, 0.0) );
    else
        m_camera->setUpVector( core::vector3df(0.0, 1.0, 0.0) );
    m_camera->setTarget( core::vector3df(0, 10, 0.0f) );
    m_camera->setFOV( DEGREE_TO_RAD*50.0f );
    m_camera->updateAbsolutePosition();

    // Detach the note from the scene so we can render it independently
    m_rtt_main_node->setVisible(false);
    m_light->setVisible(false);
}   // setupRTTScene

// ----------------------------------------------------------------------------
void IrrDriver::RTTProvider::tearDownRTTScene()
{
    //if (m_rtt_main_node != NULL) m_rtt_main_node->drop();
    if (m_rtt_main_node != NULL) m_rtt_main_node->remove();
    if (m_light != NULL) m_light->remove();
    if (m_camera != NULL) m_camera->remove();

    m_rtt_main_node = NULL;
    m_camera = NULL;
    m_light = NULL;
}   // tearDownRTTScene

// ----------------------------------------------------------------------------
/**
 * Performs the actual render-to-texture
 *  \param target The texture to render the meshes to.
 *  \param angle (Optional) heading for all meshes.
 *  \return the texture that was rendered to, or NULL if RTT does not work on
 *          this computer
 */
video::ITexture* IrrDriver::RTTProvider::renderToTexture(float angle,
                                                         bool is_2d_render)
{
    // m_render_target_texture will be NULL if RTT doesn't work on this computer
    if (m_render_target_texture == NULL) return NULL;

    // Rendering a 2d only model (using direct opengl rendering)
    // does not work if setRenderTarget is called here again.
    // And rendering 3d only works if it is called here :(
    if(!is_2d_render)
        m_video_driver->setRenderTarget(m_render_target_texture);

    if (angle != -1 && m_rtt_main_node != NULL)
        m_rtt_main_node->setRotation( core::vector3df(0, angle, 0) );

    video::SOverrideMaterial &overridemat = m_video_driver->getOverrideMaterial();
    overridemat.EnablePasses = scene::ESNRP_SOLID;
    overridemat.EnableFlags = video::EMF_MATERIAL_TYPE;
    overridemat.Material.MaterialType = video::EMT_SOLID;

    if (m_rtt_main_node == NULL)
    {
        irr_driver->getSceneManager()->drawAll();
    }
    else
    {
        m_rtt_main_node->setVisible(true);
        m_light->setVisible(true);
        irr_driver->getSceneManager()->drawAll();
        m_rtt_main_node->setVisible(false);
        m_light->setVisible(false);
    }

    overridemat.EnablePasses = 0;

    m_video_driver->setRenderTarget(0, false, false);
    return m_render_target_texture;
}

// ----------------------------------------------------------------------------

void IrrDriver::applyObjectPassShader(scene::ISceneNode * const node, bool rimlit)
{
    if (!m_glsl)
        return;

    // Don't override sky
    if (node->getType() == scene::ESNT_SKY_DOME ||
        node->getType() == scene::ESNT_SKY_BOX)
        return;

    const u32 mcount = node->getMaterialCount();
    u32 i;
    const video::E_MATERIAL_TYPE ref = rimlit ? m_shaders->getShader(ES_OBJECTPASS_RIMLIT):
                                       m_shaders->getShader(ES_OBJECTPASS_REF);
    const video::E_MATERIAL_TYPE pass = rimlit ? m_shaders->getShader(ES_OBJECTPASS_RIMLIT):
                                        m_shaders->getShader(ES_OBJECTPASS);

    const video::E_MATERIAL_TYPE origref = m_shaders->getShader(ES_OBJECTPASS_REF);
    const video::E_MATERIAL_TYPE origpass = m_shaders->getShader(ES_OBJECTPASS);

    bool viamb = false;
    scene::IMesh *mesh = NULL;
    if (node->getType() == scene::ESNT_ANIMATED_MESH)
    {
        viamb = ((scene::IAnimatedMeshSceneNode *) node)->isReadOnlyMaterials();
        mesh = ((scene::IAnimatedMeshSceneNode *) node)->getMesh();
    }
    else if (node->getType() == scene::ESNT_MESH)
    {
        viamb = ((scene::IMeshSceneNode *) node)->isReadOnlyMaterials();
        mesh = ((scene::IMeshSceneNode *) node)->getMesh();
    }
    //else if (node->getType() == scene::ESNT_WATER_SURFACE)
    //{
    //    viamb = (dynamic_cast<scene::IMeshSceneNode*>(node))->isReadOnlyMaterials();
    //    mesh = (dynamic_cast<scene::IMeshSceneNode*>(node))->getMesh();
    //}

    for (i = 0; i < mcount; i++)
    {
        video::SMaterial &nodemat = node->getMaterial(i);
        video::SMaterial &mbmat = mesh ? mesh->getMeshBuffer(i)->getMaterial() : nodemat;
        video::SMaterial *mat = &nodemat;

        if (viamb)
            mat = &mbmat;

        if (mat->MaterialType == video::EMT_TRANSPARENT_ALPHA_CHANNEL_REF ||
            mat->MaterialType == origref)
            mat->MaterialType = ref;
        else if (mat->MaterialType == video::EMT_SOLID ||
                 mat->MaterialType == origpass ||
                 (mat->MaterialType >= video::EMT_LIGHTMAP &&
                 mat->MaterialType <= video::EMT_LIGHTMAP_LIGHTING_M4))
            mat->MaterialType = pass;
    }


    core::list<scene::ISceneNode*> kids = node->getChildren();
    scene::ISceneNodeList::Iterator it = kids.begin();
    for (; it != kids.end(); ++it)
    {
        applyObjectPassShader(*it, rimlit);
    }
}

// ----------------------------------------------------------------------------

void IrrDriver::applyObjectPassShader()
{
    if (!m_glsl)
        return;

    applyObjectPassShader(m_scene_manager->getRootSceneNode());
}

// ----------------------------------------------------------------------------

scene::ISceneNode *IrrDriver::addLight(const core::vector3df &pos, float energy, float radius,
    float r, float g, float b, bool sun, scene::ISceneNode* parent)
{
    if (m_glsl)
    {
        if (parent == NULL) parent = m_scene_manager->getRootSceneNode();
        LightNode *light = NULL;

        if (!sun)
            light = new LightNode(m_scene_manager, parent, energy, radius, r, g, b);
        else
            light = new SunNode(m_scene_manager, parent, r, g, b);

        light->grab();

        light->setPosition(pos);
        light->updateAbsolutePosition();

        m_lights.push_back(light);

        if (sun)
        {
            m_sun_interposer->setPosition(pos);
            m_sun_interposer->updateAbsolutePosition();

            m_lensflare->setPosition(pos);
            m_lensflare->updateAbsolutePosition();

            m_suncam->setPosition(pos);
            m_suncam->updateAbsolutePosition();

            ((WaterShaderProvider *) m_shaders->m_callbacks[ES_WATER])->setSunPosition(pos);
            ((SkyboxProvider *) m_shaders->m_callbacks[ES_SKYBOX])->setSunPosition(pos);
        }

        return light;
    }
    else
    {
        return m_scene_manager->addLightSceneNode(m_scene_manager->getRootSceneNode(),
                                                  pos, video::SColorf(1.0f, r, g, b));
    }
}

// ----------------------------------------------------------------------------

void IrrDriver::clearLights()
{
    u32 i;
    const u32 max = m_lights.size();
    for (i = 0; i < max; i++)
    {
        m_lights[i]->drop();
    }

    m_lights.clear();
}

// ----------------------------------------------------------------------------

GLuint IrrDriver::getRenderTargetTexture(TypeRTT which)
{
    return m_rtts->getRenderTarget(which);
}

// ----------------------------------------------------------------------------

FrameBuffer& IrrDriver::getFBO(TypeFBO which)
{
    return m_rtts->getFBO(which);
}

// ----------------------------------------------------------------------------

GLuint IrrDriver::getDepthStencilTexture()
{
    return m_rtts->getDepthStencilTexture();
}
<|MERGE_RESOLUTION|>--- conflicted
+++ resolved
@@ -464,8 +464,6 @@
         Log::info("IrrDriver", "OpenGL vendor: %s", glGetString(GL_VENDOR));
         Log::info("IrrDriver", "OpenGL renderer: %s", glGetString(GL_RENDERER));
         Log::info("IrrDriver", "OpenGL version string: %s", glGetString(GL_VERSION));
-<<<<<<< HEAD
-=======
 
         m_need_ubo_workaround = false;
 #ifdef WIN32
@@ -473,8 +471,6 @@
         if (strstr((const char *)glGetString(GL_VENDOR), "Intel") != nullptr && (GLMajorVersion == 3 && GLMinorVersion == 1))
             m_need_ubo_workaround = true;
 #endif
-    }
->>>>>>> 1abd3b7b
     m_glsl = (GLMajorVersion > 3 || (GLMajorVersion == 3 && GLMinorVersion >= 1));
     }
     
