//  SuperTuxKart - a fun racing game with go-kart
//  Copyright (C) 2009-2015 Joerg Henrichs
//
//  This program is free software; you can redistribute it and/or
//  modify it under the terms of the GNU General Public License
//  as published by the Free Software Foundation; either version 3
//  of the License, or (at your option) any later version.
//
//  This program is distributed in the hope that it will be useful,
//  but WITHOUT ANY WARRANTY; without even the implied warranty of
//  MERCHANTABILITY or FITNESS FOR A PARTICULAR PURPOSE.  See the
//  GNU General Public License for more details.
//
//  You should have received a copy of the GNU General Public License
//  along with this program; if not, write to the Free Software
//  Foundation, Inc., 59 Temple Place - Suite 330, Boston, MA  02111-1307, USA.

#include "graphics/irr_driver.hpp"

#include "config/user_config.hpp"
#include "font/font_manager.hpp"
#include "graphics/callbacks.hpp"
#include "graphics/camera.hpp"
#include "graphics/central_settings.hpp"
#include "graphics/2dutils.hpp"
#include "graphics/fixed_pipeline_renderer.hpp"
#include "graphics/glwrap.hpp"
#include "graphics/graphics_restrictions.hpp"
#include "graphics/light.hpp"
#include "graphics/material_manager.hpp"
#include "graphics/particle_kind_manager.hpp"
#include "graphics/per_camera_node.hpp"
#include "graphics/referee.hpp"
#include "graphics/render_target.hpp"
#include "graphics/shader_based_renderer.hpp"
#include "graphics/shaders.hpp"
#include "graphics/stk_animated_mesh.hpp"
#include "graphics/stk_billboard.hpp"
#include "graphics/stk_mesh_scene_node.hpp"
#include "graphics/sun.hpp"
#include "graphics/texture_manager.hpp"
#include "guiengine/engine.hpp"
#include "guiengine/message_queue.hpp"
#include "guiengine/modaldialog.hpp"
#include "guiengine/scalable_font.hpp"
#include "guiengine/screen.hpp"
#include "io/file_manager.hpp"
#include "items/item_manager.hpp"
#include "items/powerup_manager.hpp"
#include "items/attachment_manager.hpp"
#include "items/projectile_manager.hpp"
#include "karts/abstract_kart.hpp"
#include "karts/kart_properties_manager.hpp"
#include "main_loop.hpp"
#include "modes/profile_world.hpp"
#include "modes/world.hpp"
#include "physics/physics.hpp"
#include "scriptengine/property_animator.hpp"
#include "states_screens/dialogs/confirm_resolution_dialog.hpp"
#include "states_screens/state_manager.hpp"
#include "tracks/track_manager.hpp"
#include "utils/constants.hpp"
#include "utils/log.hpp"
#include "utils/profiler.hpp"
#include "utils/vs.hpp"

#include <irrlicht.h>

/* Build-time check that the Irrlicht we're building against works for us.
 * Should help prevent distros building against an incompatible library.
 */

#if (  IRRLICHT_VERSION_MAJOR < 1                   || \
       IRRLICHT_VERSION_MINOR < 7                   || \
      _IRR_MATERIAL_MAX_TEXTURES_ < 8               || \
      ( !defined(_IRR_COMPILE_WITH_OPENGL_) &&         \
        !defined(SERVER_ONLY)               &&         \
        !defined(_IRR_COMPILE_WITH_OGLES2_)       ) || \
      !defined(_IRR_COMPILE_WITH_B3D_LOADER_)             )
#error "Building against an incompatible Irrlicht. Distros, \
please use the included version."
#endif

using namespace irr;

#ifdef WIN32
#define WIN32_LEAN_AND_MEAN
#include <windows.h>
#endif
#if defined(__linux__) && !defined(ANDROID)
#include <X11/Xlib.h>
#include <X11/Xutil.h>
#endif

#ifdef ANDROID
struct android_app* global_android_app;
#endif

/** singleton */
IrrDriver *irr_driver = NULL;

#ifndef SERVER_ONLY
GPUTimer          m_perf_query[Q_LAST];
#endif

const int MIN_SUPPORTED_HEIGHT = 768;
const int MIN_SUPPORTED_WIDTH  = 1024;
const bool ALLOW_1280_X_720    = true;

// ----------------------------------------------------------------------------
/** The constructor creates the irrlicht device. It first creates a NULL
 *  device. This is necessary to handle the Chicken/egg problem with irrlicht:
 *  access to the file system is given from the device, but we can't create the
 *  device before reading the user_config file (for resolution, fullscreen).
 *  So we create a dummy device here to begin with, which is then later (once
 *  the real device exists) changed in initDevice().
 */
IrrDriver::IrrDriver()
{
    m_resolution_changing = RES_CHANGE_NONE;
    m_phase               = SOLID_NORMAL_AND_DEPTH_PASS;
    
    struct irr::SIrrlichtCreationParameters p;
    p.DriverType    = video::EDT_NULL;
    p.WindowSize    = core::dimension2d<u32>(640,480);
    p.Bits          = 16U;
    p.Fullscreen    = false;
    p.Vsync         = false;
    p.EventReceiver = NULL;
    p.FileSystem    = file_manager->getFileSystem();
#ifdef ANDROID
    p.PrivateData   = (void*)global_android_app;
#endif

    m_device = createDeviceEx(p);

    m_request_screenshot = false;
    m_renderer            = NULL;
    m_wind                = new Wind();

    m_mipviz = m_wireframe = m_normals = m_ssaoviz = false;
    m_lightviz = m_shadowviz = m_distortviz = m_rsm = m_rh = m_gi = false;
    m_boundingboxesviz           = false;
    m_last_light_bucket_distance = 0;
<<<<<<< HEAD
    m_skinning_joint = 0;
=======
    m_clear_color                = video::SColor(255, 100, 101, 140);
>>>>>>> 4ee6f631
}   // IrrDriver

// ----------------------------------------------------------------------------
/** Destructor - removes the irrlicht device.
 */
IrrDriver::~IrrDriver()
{
    assert(m_device != NULL);
#ifndef SERVER_ONLY
    cleanUnicolorTextures();
#endif
    m_device->drop();
    m_device = NULL;
    m_modes.clear();

#ifndef SERVER_ONLY
    if (CVS->isGLSL())
    {
        Shaders::destroy();
    }
#endif
    delete m_wind;
    delete m_renderer;
}   // ~IrrDriver

// ----------------------------------------------------------------------------
/** Called before a race is started, after all cameras are set up.
 */
void IrrDriver::reset()
{
#ifndef SERVER_ONLY
    m_renderer->resetPostProcessing();
#endif
}   // reset

// ----------------------------------------------------------------------------
void IrrDriver::setPhase(STKRenderingPass p)
{
    m_phase = p;
}

// ----------------------------------------------------------------------------
STKRenderingPass IrrDriver::getPhase() const
{
  return m_phase;
}

#// ----------------------------------------------------------------------------
void IrrDriver::increaseObjectCount()
{
    m_renderer->incObjectCount(m_phase);
}   // increaseObjectCount

// ----------------------------------------------------------------------------
core::array<video::IRenderTarget> &IrrDriver::getMainSetup()
{
  return m_mrt;
}   // getMainSetup

// ----------------------------------------------------------------------------

#ifndef SERVER_ONLY

GPUTimer &IrrDriver::getGPUTimer(unsigned i)
{
    return m_perf_query[i];
}   // getGPUTimer
#endif
// ----------------------------------------------------------------------------

#ifndef SERVER_ONLY
std::unique_ptr<RenderTarget> IrrDriver::createRenderTarget(const irr::core::dimension2du &dimension,
                                                            const std::string &name)
{
    return m_renderer->createRenderTarget(dimension, name);
}   // createRenderTarget
#endif   // ~SERVER_ONLY

// ----------------------------------------------------------------------------

#if defined(__linux__) && !defined(ANDROID)
/*
Returns the parent window of "window" (i.e. the ancestor of window
that is a direct child of the root, or window itself if it is a direct child).
If window is the root window, returns window.
*/
Window get_toplevel_parent(Display* display, Window window)
{
#ifndef SERVER_ONLY
     Window parent;
     Window root;
     Window * children;
     unsigned int num_children;

     while (true)
     {
         if (0 == XQueryTree(display, window, &root,
                   &parent, &children, &num_children))
         {
             Log::fatal("irr_driver", "XQueryTree error\n");
         }
         if (children) { //must test for null
             XFree(children);
         }
         if (window == root || parent == root) {
             return window;
         }
         else {
             window = parent;
         }
     }
#else
    return NULL;
#endif
}
#endif

// ----------------------------------------------------------------------------
/** If the position of the window should be remembered, store it in the config
 *  file.
 *  \post The user config file must still be saved!
 */
void IrrDriver::updateConfigIfRelevant()
{
#ifndef SERVER_ONLY
    if (!UserConfigParams::m_fullscreen &&
         UserConfigParams::m_remember_window_location)
    {
#ifdef WIN32
        const video::SExposedVideoData& videoData = m_device->getVideoDriver()
                                                     ->getExposedVideoData();
        // this should work even if using DirectX in theory because the HWnd is
        // always third pointer in the struct, no matter which union is used
        HWND window = (HWND)videoData.OpenGLWin32.HWnd;
        WINDOWPLACEMENT placement;
        placement.length = sizeof(WINDOWPLACEMENT);
        if (GetWindowPlacement(window, &placement))
        {
            int x = (int)placement.rcNormalPosition.left;
            int y = (int)placement.rcNormalPosition.top;
            // If the windows position is saved, it must be a non-negative
            // number. So if the window is partly off screen, move it to the
            // corresponding edge.
            if(x<0) x = 0;
            if(y<0) y = 0;
            Log::verbose("irr_driver",
                       "Retrieved window location for config : %i %i\n", x, y);

            if (UserConfigParams::m_window_x != x || UserConfigParams::m_window_y != y)
            {
                UserConfigParams::m_window_x = x;
                UserConfigParams::m_window_y = y;
            }
        }
        else
        {
            Log::warn("irr_driver", "Could not retrieve window location\n");
        }
#elif defined(__linux__) && !defined(ANDROID)
        const video::SExposedVideoData& videoData =
            m_device->getVideoDriver()->getExposedVideoData();
        Display* display = (Display*)videoData.OpenGLLinux.X11Display;
        XWindowAttributes xwa;
        XGetWindowAttributes(display, get_toplevel_parent(display,
                                       videoData.OpenGLLinux.X11Window), &xwa);
        int wx = xwa.x;
        int wy = xwa.y;
        Log::verbose("irr_driver",
                     "Retrieved window location for config : %i %i\n", wx, wy);


        if (UserConfigParams::m_window_x != wx || UserConfigParams::m_window_y != wy)
        {
            UserConfigParams::m_window_x = wx;
            UserConfigParams::m_window_y = wy;
        }
#endif
    }

#endif   // !SERVER_ONLY
}   // updateConfigIfRelevant

// ----------------------------------------------------------------------------
/** Gets a list of supported video modes from the irrlicht device. This data
 *  is stored in m_modes.
 */
void IrrDriver::createListOfVideoModes()
{
    // Note that this is actually reported by valgrind as a leak, but it is
    // a leak in irrlicht: this list is dynamically created the first time
    // it is used, but then not cleaned on exit.
    video::IVideoModeList* modes = m_device->getVideoModeList();
    const int count = modes->getVideoModeCount();

    for(int i=0; i<count; i++)
    {
        // only consider 32-bit resolutions for now
        if (modes->getVideoModeDepth(i) >= 24)
        {
            const int w = modes->getVideoModeResolution(i).Width;
            const int h = modes->getVideoModeResolution(i).Height;
            if ((h < MIN_SUPPORTED_HEIGHT || w < MIN_SUPPORTED_WIDTH) &&
                (!(h==600 && w==800 && UserConfigParams::m_artist_debug_mode) &&
                (!(h==720 && w==1280 && ALLOW_1280_X_720 == true))))
                continue;

            VideoMode mode(w, h);
            m_modes.push_back( mode );
        }   // if depth >=24
    }   // for i < video modes count
}   // createListOfVideoModes

// ----------------------------------------------------------------------------
/** This creates the actualy OpenGL device. This is called
 */
void IrrDriver::initDevice()
{
    SIrrlichtCreationParameters params;

    // If --no-graphics option was used, the null device can still be used.
    if (!ProfileWorld::isNoGraphics())
    {
        // This code is only executed once. No need to reload the video
        // modes every time the resolution changes.
        if(m_modes.size()==0)
        {
            createListOfVideoModes();
            // The debug name is only set if irrlicht is compiled in debug
            // mode. So we use this to print a warning to the user.
            if(m_device->getDebugName())
            {
                Log::warn("irr_driver",
                          "!!!!! Performance warning: Irrlicht compiled with "
                          "debug mode.!!!!!\n");
                Log::warn("irr_driver",
                          "!!!!! This can have a significant performance "
                          "impact         !!!!!\n");
            }

        } // end if firstTime

        video::IVideoModeList* modes = m_device->getVideoModeList();
        const core::dimension2d<u32> ssize = modes->getDesktopResolution();

        if (ssize.Width < 1 || ssize.Height < 1)
        {
            Log::warn("irr_driver", "Unknown desktop resolution.");
        }
        else if (UserConfigParams::m_width > (int)ssize.Width ||
                 UserConfigParams::m_height > (int)ssize.Height)
        {
            Log::warn("irr_driver", "The window size specified in "
                      "user config is larger than your screen!");
            UserConfigParams::m_width = (int)ssize.Width;
            UserConfigParams::m_height = (int)ssize.Height;
        }

        if (UserConfigParams::m_fullscreen)
        {
            if (modes->getVideoModeCount() > 0)
            {
                core::dimension2d<u32> res = core::dimension2du(
                                                    UserConfigParams::m_width,
                                                    UserConfigParams::m_height);
                res = modes->getVideoModeResolution(res, res);

                UserConfigParams::m_width = res.Width;
                UserConfigParams::m_height = res.Height;
            }
            else
            {
                Log::warn("irr_driver", "Cannot get information about "
                          "resolutions. Disable fullscreen.");
                UserConfigParams::m_fullscreen = false;
            }
        }

        if (UserConfigParams::m_width < 1 || UserConfigParams::m_height < 1)
        {
            Log::warn("irr_driver", "Invalid window size. "
                         "Try to use the default one.");
            UserConfigParams::m_width = MIN_SUPPORTED_WIDTH;
            UserConfigParams::m_height = MIN_SUPPORTED_HEIGHT;
        }

        m_device->closeDevice();
        m_video_driver  = NULL;
        m_gui_env       = NULL;
        m_scene_manager = NULL;
        // In some circumstances it would happen that a WM_QUIT message
        // (apparently sent for this NULL device) is later received by
        // the actual window, causing it to immediately quit.
        // Following advise on the irrlicht forums I added the following
        // two calles - the first one didn't make a difference (but
        // certainly can't hurt), but the second one apparenlty solved
        // the problem for now.
        m_device->clearSystemMessages();
        m_device->run();
        m_device->drop();
        m_device  = NULL;

        params.ForceLegacyDevice = (UserConfigParams::m_force_legacy_device ||
            UserConfigParams::m_gamepad_visualisation);

        // Try 32 and, upon failure, 24 then 16 bit per pixels
        for (int bits=32; bits>15; bits -=8)
        {
            if(UserConfigParams::logMisc())
                Log::verbose("irr_driver", "Trying to create device with "
                             "%i bits\n", bits);

#if defined(USE_GLES2)
            params.DriverType    = video::EDT_OGLES2;
#else
            params.DriverType    = video::EDT_OPENGL;
#endif
#if defined(ANDROID)
            params.PrivateData = (void*)global_android_app;
#endif
            params.Stencilbuffer = false;
            params.Bits          = bits;
            params.EventReceiver = this;
            params.Fullscreen    = UserConfigParams::m_fullscreen;
            params.Vsync         = UserConfigParams::m_vsync;
            params.FileSystem    = file_manager->getFileSystem();
            params.WindowSize    =
                core::dimension2du(UserConfigParams::m_width,
                                   UserConfigParams::m_height);
            params.HandleSRGB    = true;
            params.ShadersPath   = (file_manager->getShadersDir() +
                                                           "irrlicht/").c_str();

            /*
            switch ((int)UserConfigParams::m_antialiasing)
            {
            case 0:
                break;
            case 1:
                params.AntiAlias = 2;
                break;
            case 2:
                params.AntiAlias = 4;
                break;
            case 3:
                params.AntiAlias = 8;
                break;
            default:
                Log::error("irr_driver",
                           "[IrrDriver] WARNING: Invalid value for "
                           "anti-alias setting : %i\n",
                           (int)UserConfigParams::m_antialiasing);
            }
            */
            m_device = createDeviceEx(params);

            if(m_device)
                break;
        }   // for bits=32, 24, 16


        // if still no device, try with a default screen size, maybe
        // size is the problem
        if(!m_device)
        {
            UserConfigParams::m_width  = MIN_SUPPORTED_WIDTH;
            UserConfigParams::m_height = MIN_SUPPORTED_HEIGHT;
#if defined(USE_GLES2)
            m_device = createDevice(video::EDT_OGLES2,
#else
            m_device = createDevice(video::EDT_OPENGL,
#endif
                        core::dimension2du(UserConfigParams::m_width,
                                           UserConfigParams::m_height ),
                                    32, //bits per pixel
                                    UserConfigParams::m_fullscreen,
                                    false,  // stencil buffers
                                    false,  // vsync
                                    this,   // event receiver
                                    file_manager->getFileSystem()
                                    );
            if (m_device)
            {
                Log::verbose("irr_driver", "An invalid resolution was set in "
                             "the config file, reverting to saner values\n");
            }
        }
    }

    if(!m_device)
    {
        Log::fatal("irr_driver", "Couldn't initialise irrlicht device. Quitting.\n");
    }
#ifndef SERVER_ONLY 

    CVS->init();

    bool recreate_device = false;

    // Some drivers are able to create OpenGL 3.1 context, but shader-based
    // pipeline doesn't work for them. For example some radeon drivers
    // support only GLSL 1.3 and it causes STK to crash. We should force to use
    // fixed pipeline in this case.
    if (!ProfileWorld::isNoGraphics() &&
        GraphicsRestrictions::isDisabled(GraphicsRestrictions::GR_FORCE_LEGACY_DEVICE))
    {
        Log::warn("irr_driver", "Driver doesn't support shader-based pipeline. "
                                "Re-creating device to workaround the issue.");

        params.ForceLegacyDevice = true;
        recreate_device = true;
    }
#endif

    // This is the ugly hack for intel driver on linux, which doesn't
    // use sRGB-capable visual, even if we request it. This causes
    // the screen to be darker than expected. It affects mesa 10.6 and newer.
    // Though we are able to force to use the proper format on mesa side by
    // setting WithAlphaChannel parameter.
#ifndef SERVER_ONLY
    else if (CVS->needsSRGBCapableVisualWorkaround())
    {
        Log::warn("irr_driver", "Created visual is not sRGB-capable. "
                                "Re-creating device to workaround the issue.");

        params.WithAlphaChannel = true;
        recreate_device = true;
    }

    if (!ProfileWorld::isNoGraphics() && recreate_device)
    {
        m_device->closeDevice();
        m_device->clearSystemMessages();
        m_device->run();
        m_device->drop();

        m_device = createDeviceEx(params);

        if(!m_device)
        {
            Log::fatal("irr_driver", "Couldn't initialise irrlicht device. Quitting.\n");
        }

        CVS->init();
    }
#endif

    m_scene_manager = m_device->getSceneManager();
    m_gui_env       = m_device->getGUIEnvironment();
    m_video_driver  = m_device->getVideoDriver();

    m_actual_screen_size = m_video_driver->getCurrentRenderTargetSize();
#ifndef SERVER_ONLY
    if(CVS->isGLSL())
        m_renderer = new ShaderBasedRenderer();
    else
        m_renderer = new FixedPipelineRenderer();
#endif

    if (UserConfigParams::m_shadows_resolution != 0 &&
        (UserConfigParams::m_shadows_resolution < 512 ||
         UserConfigParams::m_shadows_resolution > 2048))
    {
        Log::warn("irr_driver",
               "Invalid value for UserConfigParams::m_shadows_resolution : %i",
            (int)UserConfigParams::m_shadows_resolution);
        UserConfigParams::m_shadows_resolution = 0;
    }

    // This remaps the window, so it has to be done before the clear to avoid flicker
    m_device->setResizable(false);

    // Immediate clear to black for a nicer user loading experience
    m_video_driver->beginScene(/*backBuffer clear*/true, /* Z */ false);
    m_video_driver->endScene();

#ifndef SERVER_ONLY
    if (CVS->isGLSL())
    {
        Log::info("irr_driver", "GLSL supported.");
    }

/*    if (!supportGeometryShader())
    {
        // these options require geometry shaders
        UserConfigParams::m_shadows = 0;
        UserConfigParams::m_gi = false;
    }*/


    // m_glsl might be reset in rtt if an error occurs.
    if (CVS->isGLSL())
    {
        Shaders::init();

        m_mrt.clear();
        m_mrt.reallocate(2);

    }
    else
    {
        Log::warn("irr_driver", "Using the fixed pipeline (old GPU, or "
                                "shaders disabled in options)");
    }
#endif

    // Only change video driver settings if we are showing graphics
    if (!ProfileWorld::isNoGraphics())
    {
#if defined(__linux__) && !defined(ANDROID) && !defined(SERVER_ONLY)
        // Set class hints on Linux, used by Window Managers.
        const video::SExposedVideoData& videoData = m_video_driver
                                                ->getExposedVideoData();
        XClassHint* classhint = XAllocClassHint();
        classhint->res_name = (char*)"SuperTuxKart";
        classhint->res_class = (char*)"SuperTuxKart";
        XSetClassHint((Display*)videoData.OpenGLLinux.X11Display,
                           videoData.OpenGLLinux.X11Window,
                           classhint);
        XFree(classhint);
#endif
        m_device->setWindowCaption(L"SuperTuxKart");
        m_device->getVideoDriver()
            ->setTextureCreationFlag(video::ETCF_CREATE_MIP_MAPS, true);
        m_device->getVideoDriver()
            ->setTextureCreationFlag(video::ETCF_OPTIMIZED_FOR_QUALITY, true);

        // Force creation of mipmaps even if the mipmaps flag in a b3d file
        // does not set the 'enable mipmap' flag.
        m_scene_manager->getParameters()
            ->setAttribute(scene::B3D_LOADER_IGNORE_MIPMAP_FLAG, true);

        // Set window to remembered position
        if (  !UserConfigParams::m_fullscreen
            && UserConfigParams::m_remember_window_location
            && UserConfigParams::m_window_x >= 0
            && UserConfigParams::m_window_y >= 0            )
        {
            moveWindow(UserConfigParams::m_window_x,
                       UserConfigParams::m_window_y);
        } // If reinstating window location
    } // If showing graphics

    // Initialize material2D
    video::SMaterial& material2D = m_video_driver->getMaterial2D();
    material2D.setFlag(video::EMF_ANTI_ALIASING, true);
    for (unsigned int n=0; n<video::MATERIAL_MAX_TEXTURES; n++)
    {
        material2D.TextureLayer[n].BilinearFilter = false;
        material2D.TextureLayer[n].TrilinearFilter = true;
        material2D.TextureLayer[n].TextureWrapU = video::ETC_CLAMP_TO_EDGE;
        material2D.TextureLayer[n].TextureWrapV = video::ETC_CLAMP_TO_EDGE;

        //material2D.TextureLayer[n].LODBias = 16;
        material2D.UseMipMaps = true;
    }
    material2D.AntiAliasing=video::EAAM_FULL_BASIC;
    //m_video_driver->enableMaterial2D();

#ifndef SERVER_ONLY
    // set cursor visible by default (what's the default is not too clearly documented,
    // so let's decide ourselves...)
    m_device->getCursorControl()->setVisible(true);
    m_pointer_shown = true;
#endif
}   // initDevice

// ----------------------------------------------------------------------------
void IrrDriver::setMaxTextureSize()
{
    if( (UserConfigParams::m_high_definition_textures & 0x01) == 0)
    {
        io::IAttributes &att = m_video_driver->getNonConstDriverAttributes();
        att.setAttribute("MAX_TEXTURE_SIZE", core::dimension2du(
                                        UserConfigParams::m_max_texture_size,
                                        UserConfigParams::m_max_texture_size));
    }
}   // setMaxTextureSize

// ----------------------------------------------------------------------------
void IrrDriver::cleanSunInterposer()
{
    delete m_sun_interposer;
}   // cleanSunInterposer

// ----------------------------------------------------------------------------
void IrrDriver::createSunInterposer()
{
#ifndef SERVER_ONLY
    scene::IMesh * sphere = m_scene_manager->getGeometryCreator()
                                           ->createSphereMesh(1, 16, 16);
    for (unsigned i = 0; i < sphere->getMeshBufferCount(); ++i)
    {
        scene::IMeshBuffer *mb = sphere->getMeshBuffer(i);
        if (!mb)
            continue;
        mb->getMaterial().setTexture(0,
                        getUnicolorTexture(video::SColor(255, 255, 255, 255)));
        mb->getMaterial().setTexture(1,
                                getUnicolorTexture(video::SColor(0, 0, 0, 0)));
        mb->getMaterial().setTexture(2,
                                getUnicolorTexture(video::SColor(0, 0, 0, 0)));
    }
    m_sun_interposer = new STKMeshSceneNode(sphere,
                                            m_scene_manager->getRootSceneNode(),
                                            NULL, -1, "sun_interposer");

    m_sun_interposer->grab();
    m_sun_interposer->setParent(NULL);
    m_sun_interposer->setScale(core::vector3df(20));

    m_sun_interposer->getMaterial(0).Lighting = false;
    m_sun_interposer->getMaterial(0).ColorMask = video::ECP_NONE;
    m_sun_interposer->getMaterial(0).ZWriteEnable = false;
    m_sun_interposer->getMaterial(0).MaterialType = Shaders::getShader(ES_OBJECTPASS);

    sphere->drop();
#endif
}

//-----------------------------------------------------------------------------
void IrrDriver::getOpenGLData(std::string *vendor, std::string *renderer,
                              std::string *version)
{
#ifndef SERVER_ONLY
    *vendor   = (char*)glGetString(GL_VENDOR  );
    *renderer = (char*)glGetString(GL_RENDERER);
    *version  = (char*)glGetString(GL_VERSION );
#endif
}   // getOpenGLData

//-----------------------------------------------------------------------------
void IrrDriver::showPointer()
{
    if (!m_pointer_shown)
    {
        m_pointer_shown = true;
        this->getDevice()->getCursorControl()->setVisible(true);
    }
}   // showPointer

//-----------------------------------------------------------------------------
void IrrDriver::hidePointer()
{
    // always visible in artist debug mode, to be able to use the context menu
    if (UserConfigParams::m_artist_debug_mode)
    {
        this->getDevice()->getCursorControl()->setVisible(true);
        return;
    }

    if (m_pointer_shown)
    {
        m_pointer_shown = false;
        this->getDevice()->getCursorControl()->setVisible(false);
    }
}   // hidePointer

//-----------------------------------------------------------------------------

core::position2di IrrDriver::getMouseLocation()
{
    return this->getDevice()->getCursorControl()->getPosition();
}

//-----------------------------------------------------------------------------
/** Moves the STK main window to coordinates (x,y)
 *  \return true on success, false on failure
 *          (always true on Linux at the moment)
 */
bool IrrDriver::moveWindow(int x, int y)
{
#ifndef SERVER_ONLY
#ifdef WIN32
    const video::SExposedVideoData& videoData =
                    m_video_driver->getExposedVideoData();
    // this should work even if using DirectX in theory,
    // because the HWnd is always third pointer in the struct,
    // no matter which union is used
    HWND window = (HWND)videoData.OpenGLWin32.HWnd;
    if (SetWindowPos(window, HWND_TOP, x, y, -1, -1,
                     SWP_NOOWNERZORDER | SWP_NOSIZE))
    {
        // everything OK
        return true;
    }
    else
    {
        Log::warn("irr_driver", "Could not set window location\n");
        return false;
    }
#elif defined(__linux__) && !defined(ANDROID)
    const video::SExposedVideoData& videoData = m_video_driver->getExposedVideoData();

    Display* display = (Display*)videoData.OpenGLLinux.X11Display;
    int screen = DefaultScreen(display);
    int screen_w = DisplayWidth(display, screen);
    int screen_h = DisplayHeight(display, screen);

    if (x + UserConfigParams::m_width > screen_w)
    {
        x = screen_w - UserConfigParams::m_width;
    }

    if (y + UserConfigParams::m_height > screen_h)
    {
        y = screen_h - UserConfigParams::m_height;
    }

    // TODO: Actually handle possible failure
    XMoveWindow(display, videoData.OpenGLLinux.X11Window, x, y);
#endif
#endif
    return true;
}
//-----------------------------------------------------------------------------

void IrrDriver::changeResolution(const int w, const int h,
                                 const bool fullscreen)
{
    // update user config values
    UserConfigParams::m_prev_width = UserConfigParams::m_width;
    UserConfigParams::m_prev_height = UserConfigParams::m_height;
    UserConfigParams::m_prev_fullscreen = UserConfigParams::m_fullscreen;

    UserConfigParams::m_width = w;
    UserConfigParams::m_height = h;
    UserConfigParams::m_fullscreen = fullscreen;

    // Setting this flag will trigger a call to applyResolutionSetting()
    // in the next update call. This avoids the problem that changeResolution
    // is actually called from the gui, i.e. the event loop, i.e. while the
    // old device is active - so we can't delete this device (which we must
    // do in applyResolutionSettings
    m_resolution_changing = RES_CHANGE_YES;
}   // changeResolution

//-----------------------------------------------------------------------------

void IrrDriver::applyResolutionSettings()
{
#ifndef SERVER_ONLY
    // show black before resolution switch so we don't see OpenGL's buffer
    // garbage during switch
    m_video_driver->beginScene(true, true, video::SColor(255,100,101,140));
    GL32_draw2DRectangle( video::SColor(255, 0, 0, 0),
                            core::rect<s32>(0, 0,
                                            UserConfigParams::m_prev_width,
                                            UserConfigParams::m_prev_height) );
    m_video_driver->endScene();
    track_manager->removeAllCachedData();
    delete attachment_manager;
    projectile_manager->removeTextures();
    ItemManager::removeTextures();
    kart_properties_manager->unloadAllKarts();
    delete powerup_manager;
    Referee::cleanup();
    ParticleKindManager::get()->cleanup();
    delete input_manager;
    delete font_manager;
    font_manager = NULL;
    GUIEngine::clear();
    GUIEngine::cleanUp();

    m_device->closeDevice();
    m_device->clearSystemMessages();
    m_device->run();

    delete material_manager;
    material_manager = NULL;

    // ---- Reinit
    // FIXME: this load sequence is (mostly) duplicated from main.cpp!!
    // That's just error prone
    // (we're sure to update main.cpp at some point and forget this one...)
    ShaderBase::updateShaders();
    VAOManager::getInstance()->kill();
    resetTextureTable();
    cleanUnicolorTextures();
    // initDevice will drop the current device.
    if (CVS->isGLSL())
    {
        Shaders::destroy();
    }
    delete m_renderer;
    initDevice();

    font_manager = new FontManager();
    font_manager->loadFonts();
    // Re-init GUI engine
    GUIEngine::init(m_device, m_video_driver, StateManager::get());

    //material_manager->reInit();
    material_manager = new MaterialManager();
    material_manager->loadMaterial();
    input_manager = new InputManager ();
    input_manager->setMode(InputManager::MENU);
    powerup_manager = new PowerupManager();
    attachment_manager = new AttachmentManager();

    GUIEngine::addLoadingIcon(
        irr_driver->getTexture(file_manager
                               ->getAsset(FileManager::GUI,"options_video.png"))
                             );

    file_manager->pushTextureSearchPath(file_manager->getAsset(FileManager::MODEL,""));
    const std::string materials_file =
        file_manager->getAssetChecked(FileManager::MODEL, "materials.xml");
    if (materials_file != "")
    {
        material_manager->addSharedMaterial(materials_file);
    }

    powerup_manager->loadAllPowerups ();
    ItemManager::loadDefaultItemMeshes();
    projectile_manager->loadData();
    Referee::init();
    GUIEngine::addLoadingIcon(
        irr_driver->getTexture(file_manager->getAsset(FileManager::GUI,"gift.png")) );

    file_manager->popTextureSearchPath();

    kart_properties_manager->loadAllKarts();

    attachment_manager->loadModels();
    std::string banana = file_manager->getAsset(FileManager::GUI, "banana.png");
    GUIEngine::addLoadingIcon(irr_driver->getTexture(banana) );
    // No need to reload cached track data (track_manager->cleanAllCachedData
    // above) - this happens dynamically when the tracks are loaded.
    GUIEngine::reshowCurrentScreen();
    MessageQueue::updatePosition();
#endif   // !SERVER_ONLY
}   // applyResolutionSettings

// ----------------------------------------------------------------------------

void IrrDriver::cancelResChange()
{
    UserConfigParams::m_width = UserConfigParams::m_prev_width;
    UserConfigParams::m_height = UserConfigParams::m_prev_height;
    UserConfigParams::m_fullscreen = UserConfigParams::m_prev_fullscreen;

    // This will trigger calling applyResolutionSettings in update(). This is
    // necessary to avoid that the old screen is deleted, while it is
    // still active (i.e. sending out events which triggered the change
    // of resolution
    // Setting this flag will trigger a call to applyResolutionSetting()
    // in the next update call. This avoids the problem that changeResolution
    // is actually called from the gui, i.e. the event loop, i.e. while the
    // old device is active - so we can't delete this device (which we must
    // do in applyResolutionSettings)
    m_resolution_changing=RES_CHANGE_CANCEL;

}   // cancelResChange

// ----------------------------------------------------------------------------
/** Prints statistics about rendering, e.g. number of drawn and culled
 *  triangles etc. Note that printing this information will also slow
 *  down STK.
 */
void IrrDriver::printRenderStats()
{
    io::IAttributes * attr = m_scene_manager->getParameters();
    Log::verbose("irr_driver",
           "[%ls], FPS:%3d Tri:%.03fm Cull %d/%d nodes (%d,%d,%d)\n",
           m_video_driver->getName(),
           m_video_driver->getFPS (),
           (f32) m_video_driver->getPrimitiveCountDrawn( 0 ) * ( 1.f / 1000000.f ),
           attr->getAttributeAsInt ( "culled" ),
           attr->getAttributeAsInt ( "calls" ),
           attr->getAttributeAsInt ( "drawn_solid" ),
           attr->getAttributeAsInt ( "drawn_transparent" ),
           attr->getAttributeAsInt ( "drawn_transparent_effect" )
           );

}   // printRenderStats

// ----------------------------------------------------------------------------
/** Loads an animated mesh and returns a pointer to it.
 *  \param filename File to load.
 */
scene::IAnimatedMesh *IrrDriver::getAnimatedMesh(const std::string &filename)
{
    scene::IAnimatedMesh *m  = NULL;

    if (StringUtils::getExtension(filename) == "b3dz")
    {
        // compressed file
        io::IFileSystem* file_system = getDevice()->getFileSystem();
        if (!file_system->addFileArchive(filename.c_str(),
                                         /*ignoreCase*/false,
                                         /*ignorePath*/true, io::EFAT_ZIP))
        {
            Log::error("irr_driver",
                       "getMesh: Failed to open zip file <%s>\n",
                       filename.c_str());
            return NULL;
        }

        // Get the recently added archive
        io::IFileArchive* zip_archive =
        file_system->getFileArchive(file_system->getFileArchiveCount()-1);
        io::IReadFile* content = zip_archive->createAndOpenFile(0);
        m = m_scene_manager->getMesh(content);
        content->drop();

        file_system->removeFileArchive(file_system->getFileArchiveCount()-1);
    }
    else
    {
        m = m_scene_manager->getMesh(filename.c_str());
    }

    if(!m) return NULL;

    setAllMaterialFlags(m);

    return m;
}   // getAnimatedMesh

// ----------------------------------------------------------------------------

/** Loads a non-animated mesh and returns a pointer to it.
 *  \param filename  File to load.
 */
scene::IMesh *IrrDriver::getMesh(const std::string &filename)
{
    scene::IAnimatedMesh* am = getAnimatedMesh(filename);
    if (am == NULL)
    {
        Log::error("irr_driver", "Cannot load mesh <%s>\n",
                   filename.c_str());
        return NULL;
    }
    return am->getMesh(0);
}   // getMesh

// ----------------------------------------------------------------------------
/** Sets the material flags in this mesh depending on the settings in
 *  material_manager.
 *  \param mesh  The mesh to change the settings in.
 */
void IrrDriver::setAllMaterialFlags(scene::IMesh *mesh) const
{
    unsigned int n=mesh->getMeshBufferCount();
    for(unsigned int i=0; i<n; i++)
    {
        scene::IMeshBuffer *mb = mesh->getMeshBuffer(i);
        video::SMaterial &irr_material = mb->getMaterial();

        // special case : for splatting, the main material is on layer 1.
        // it was done this way to provide a fallback for computers
        // where shaders are not supported
        video::ITexture* t2 = irr_material.getTexture(1);
        bool is_splatting = false;
        if (t2)
        {
            Material* mat = material_manager->getMaterialFor(t2, mb);
            if (mat != NULL && mat->getShaderType() == Material::SHADERTYPE_SPLATTING)
            {
                material_manager->setAllMaterialFlags(t2, mb);
                is_splatting = true;
            }
        }

        if (!is_splatting)
        {
            video::ITexture* t = irr_material.getTexture(0);
            if (t)
            {
                material_manager->setAllMaterialFlags(t, mb);
            }
            else
            {
                material_manager->setAllUntexturedMaterialFlags(mb);
            }
        }

    }  // for i<getMeshBufferCount()
}   // setAllMaterialFlags

// ----------------------------------------------------------------------------
/** Converts the mesh into a water scene node.
 *  \param mesh The mesh which is converted into a water scene node.
 *  \param wave_height Height of the water waves.
 *  \param wave_speed Speed of the water waves.
 *  \param wave_length Lenght of a water wave.
 */
scene::ISceneNode* IrrDriver::addWaterNode(scene::IMesh *mesh,
                                           scene::IMesh **welded,
                                           float wave_height,
                                           float wave_speed,
                                           float wave_length)
{
    mesh->setMaterialFlag(video::EMF_GOURAUD_SHADING, true);
    scene::IMesh* welded_mesh = m_scene_manager->getMeshManipulator()
                                               ->createMeshWelded(mesh);
    scene::ISceneNode* out = NULL;

    // TODO: using cand's new WaterNode would be better, but it does not
    // support our material flags (like transparency, etc.)
    //if (!m_glsl)
    //{
        out = m_scene_manager->addWaterSurfaceSceneNode(welded_mesh,
                                                     wave_height, wave_speed,
                                                     wave_length);
    //} else
    //{
    //    out = new WaterNode(m_scene_manager, welded_mesh, wave_height, wave_speed,
    //                        wave_length);
    //}

    out->getMaterial(0).setFlag(video::EMF_GOURAUD_SHADING, true);
    welded_mesh->drop();  // The scene node keeps a reference

    *welded = welded_mesh;

    return out;
}   // addWaterNode

// ----------------------------------------------------------------------------
/** Adds a mesh that will be optimised using an oct tree.
 *  \param mesh Mesh to add.
 */
scene::IMeshSceneNode *IrrDriver::addOctTree(scene::IMesh *mesh)
{
    return m_scene_manager->addOctreeSceneNode(mesh);
}   // addOctTree

// ----------------------------------------------------------------------------
/** Adds a sphere with a given radius and color.
 *  \param radius The radius of the sphere.
 *  \param color The color to use (default (0,0,0,0)
 */
scene::IMeshSceneNode *IrrDriver::addSphere(float radius,
                                            const video::SColor &color)
{
    scene::IMesh *mesh = m_scene_manager->getGeometryCreator()
                       ->createSphereMesh(radius);

    mesh->setMaterialFlag(video::EMF_COLOR_MATERIAL, true);
    video::SMaterial &m = mesh->getMeshBuffer(0)->getMaterial();
    m.AmbientColor    = color;
    m.DiffuseColor    = color;
    m.EmissiveColor   = color;
    m.BackfaceCulling = false;
    m.MaterialType    = video::EMT_SOLID;
#ifndef SERVER_ONLY
    //m.setTexture(0, getUnicolorTexture(video::SColor(128, 255, 105, 180)));
    m.setTexture(0, getUnicolorTexture(color));
    m.setTexture(1, getUnicolorTexture(video::SColor(0, 0, 0, 0)));
    m.setTexture(2, getUnicolorTexture(video::SColor(0, 0, 0, 0)));

    if (CVS->isGLSL())
    {
        STKMeshSceneNode *node =
            new STKMeshSceneNode(mesh,
                                m_scene_manager->getRootSceneNode(),
                                NULL, -1, "sphere");
        return node;
    }
#endif

    scene::IMeshSceneNode *node = m_scene_manager->addMeshSceneNode(mesh);
    return node;
}   // addSphere

// ----------------------------------------------------------------------------
/** Adds a particle scene node.
 */
scene::IParticleSystemSceneNode *IrrDriver::addParticleNode(bool default_emitter)
{
    return m_scene_manager->addParticleSystemSceneNode(default_emitter);
}   // addParticleNode

// ----------------------------------------------------------------------------
/** Adds a static mesh to scene. This should be used for smaller objects,
 *  since the node is not optimised.
 *  \param mesh The mesh to add.
 */
scene::IMeshSceneNode *IrrDriver::addMesh(scene::IMesh *mesh,
                                          const std::string& debug_name,
                                          scene::ISceneNode *parent,
                                          RenderInfo* render_info,
                                          bool all_parts_colorized,
                                          int frame_for_mesh)
{
#ifdef SERVER_ONLY
    return m_scene_manager->addMeshSceneNode(mesh, parent);
#else
    if (!CVS->isGLSL())
        return m_scene_manager->addMeshSceneNode(mesh, parent);

    if (!parent)
      parent = m_scene_manager->getRootSceneNode();

    scene::IMeshSceneNode* node = new STKMeshSceneNode(mesh, parent,
                                                       m_scene_manager, -1,
                                                       debug_name,
                                                       core::vector3df(0, 0, 0),
                                                       core::vector3df(0, 0, 0),
                                                       core::vector3df(1.0f, 1.0f, 1.0f),
                                                       true, render_info,
                                                       all_parts_colorized,
                                                       frame_for_mesh);
    node->drop();

    return node;
#endif
}   // addMesh

// ----------------------------------------------------------------------------

PerCameraNode *IrrDriver::addPerCameraNode(scene::ISceneNode* node,
                                           scene::ICameraSceneNode* camera,
                                           scene::ISceneNode *parent)
{
    return new PerCameraNode((parent ? parent
                                     : m_scene_manager->getRootSceneNode()),
                             m_scene_manager, -1, camera, node);
}   // addNode


// ----------------------------------------------------------------------------
/** Adds a billboard node to scene.
 */
scene::ISceneNode *IrrDriver::addBillboard(const core::dimension2d< f32 > size,
                                           video::ITexture *texture,
                                           scene::ISceneNode* parent,
                                           bool alphaTesting)
{
    scene::IBillboardSceneNode* node;
#ifndef SERVER_ONLY
    if (CVS->isGLSL())
    {
        if (!parent)
            parent = m_scene_manager->getRootSceneNode();

        node = new STKBillboard(parent, m_scene_manager, -1,
                                vector3df(0., 0., 0.), size);
        node->drop();
    }
    else
#endif
        node = m_scene_manager->addBillboardSceneNode(parent, size);
    assert(node->getMaterialCount() > 0);
    node->setMaterialTexture(0, texture);
    if(alphaTesting)
        node->setMaterialType(video::EMT_TRANSPARENT_ALPHA_CHANNEL_REF);
    return node;
}   // addBillboard

// ----------------------------------------------------------------------------
/** Creates a quad mesh with a given material.
 *  \param material The material to use (NULL if no material).
 *  \param create_one_quad If true creates one quad in the mesh.
 */
scene::IMesh *IrrDriver::createQuadMesh(const video::SMaterial *material,
                                        bool create_one_quad)
{
    scene::SMeshBuffer *buffer = new scene::SMeshBuffer();
    if(create_one_quad)
    {
        video::S3DVertex v;
        v.Pos    = core::vector3df(0,0,0);
        v.Normal = core::vector3df(1/sqrt(2.0f), 1/sqrt(2.0f), 0);

        // Add the vertices
        // ----------------
        buffer->Vertices.push_back(v);
        buffer->Vertices.push_back(v);
        buffer->Vertices.push_back(v);
        buffer->Vertices.push_back(v);

        // Define the indices for the triangles
        // ------------------------------------
        buffer->Indices.push_back(0);
        buffer->Indices.push_back(1);
        buffer->Indices.push_back(2);

        buffer->Indices.push_back(0);
        buffer->Indices.push_back(2);
        buffer->Indices.push_back(3);
    }
    if(material)
        buffer->Material = *material;
    scene::SMesh *mesh   = new scene::SMesh();
    mesh->addMeshBuffer(buffer);
    mesh->recalculateBoundingBox();
    buffer->drop();
    return mesh;
}   // createQuadMesh

// ----------------------------------------------------------------------------
/** Creates a quad mesh buffer with a given width and height (z coordinate is
 *  0).
 *  \param material The material to use for this quad.
 *  \param w Width of the quad.
 *  \param h Height of the quad.
 */
scene::IMesh *IrrDriver::createTexturedQuadMesh(const video::SMaterial *material,
                                                const double w, const double h)
{
    scene::SMeshBuffer *buffer = new scene::SMeshBuffer();

    const float w_2 = (float)w/2.0f;
    const float h_2 = (float)h/2.0f;

    video::S3DVertex v1;
    v1.Pos    = core::vector3df(-w_2,-h_2,0);
    v1.Normal = core::vector3df(0, 0, -1.0f);
    v1.TCoords = core::vector2d<f32>(1,1);
    v1.Color = video::SColor(255, 255, 255, 255);

    video::S3DVertex v2;
    v2.Pos    = core::vector3df(w_2,-h_2,0);
    v2.Normal = core::vector3df(0, 0, -1.0f);
    v2.TCoords = core::vector2d<f32>(0,1);
    v1.Color = video::SColor(255, 255, 255, 255);

    video::S3DVertex v3;
    v3.Pos    = core::vector3df(w_2,h_2,0);
    v3.Normal = core::vector3df(0, 0, -1.0f);
    v3.TCoords = core::vector2d<f32>(0,0);
    v3.Color = video::SColor(255, 255, 255, 255);

    video::S3DVertex v4;
    v4.Pos    = core::vector3df(-w_2,h_2,0);
    v4.Normal = core::vector3df(0, 0, -1.0f);
    v4.TCoords = core::vector2d<f32>(1,0);
    v4.Color = video::SColor(255, 255, 255, 255);

    // Add the vertices
    // ----------------
    buffer->Vertices.push_back(v1);
    buffer->Vertices.push_back(v2);
    buffer->Vertices.push_back(v3);
    buffer->Vertices.push_back(v4);

    // Define the indices for the triangles
    // ------------------------------------
    buffer->Indices.push_back(0);
    buffer->Indices.push_back(1);
    buffer->Indices.push_back(2);

    buffer->Indices.push_back(0);
    buffer->Indices.push_back(2);
    buffer->Indices.push_back(3);

    if (material) buffer->Material = *material;
    scene::SMesh *mesh = new scene::SMesh();
    mesh->addMeshBuffer(buffer);
    mesh->recalculateBoundingBox();
    buffer->drop();
    return mesh;
}   // createQuadMesh

// ----------------------------------------------------------------------------
/** Removes a scene node from the scene.
 *  \param node The scene node to remove.
 */
void IrrDriver::removeNode(scene::ISceneNode *node)
{
    node->remove();
}   // removeNode

// ----------------------------------------------------------------------------
/** Removes a mesh from the mesh cache, freeing the memory.
 *  \param mesh The mesh to remove.
 */
void IrrDriver::removeMeshFromCache(scene::IMesh *mesh)
{
    m_scene_manager->getMeshCache()->removeMesh(mesh);
}   // removeMeshFromCache

// ----------------------------------------------------------------------------
/** Removes a texture from irrlicht's texture cache.
 *  \param t The texture to remove.
 */
void IrrDriver::removeTexture(video::ITexture *t)
{
    m_video_driver->removeTexture(t);
}   // removeTexture

// ----------------------------------------------------------------------------
/** Adds an animated mesh to the scene.
 *  \param mesh The animated mesh to add.
 */
scene::IAnimatedMeshSceneNode *IrrDriver::addAnimatedMesh(scene::IAnimatedMesh *mesh,
    const std::string& debug_name, scene::ISceneNode* parent,
    RenderInfo* render_info, bool all_parts_colorized)
{
#ifndef SERVER_ONLY
    if (!CVS->isGLSL())
    {
#endif
        return m_scene_manager->addAnimatedMeshSceneNode(mesh, parent, -1,
            core::vector3df(0, 0, 0),
            core::vector3df(0, 0, 0),
            core::vector3df(1, 1, 1),
            /*addIfMeshIsZero*/true);
#ifndef SERVER_ONLY
    }

    if (!parent)
        parent = m_scene_manager->getRootSceneNode();
    scene::IAnimatedMeshSceneNode* node =
        new STKAnimatedMesh(mesh, parent, m_scene_manager, -1, debug_name,
        core::vector3df(0, 0, 0), core::vector3df(0, 0, 0),
        core::vector3df(1, 1, 1), render_info, all_parts_colorized);
    node->drop();
    return node;
#endif
}   // addAnimatedMesh

// ----------------------------------------------------------------------------
/** Adds a sky dome. Documentation from irrlicht:
 *  A skydome is a large (half-) sphere with a panoramic texture on the inside
 *  and is drawn around the camera position.
 *  \param texture: Texture for the dome.
 *  \param horiRes: Number of vertices of a horizontal layer of the sphere.
 *  \param vertRes: Number of vertices of a vertical layer of the sphere.
 *  \param texturePercentage: How much of the height of the texture is used.
 *         Should be between 0 and 1.
 *  \param spherePercentage: How much of the sphere is drawn. Value should be
 *          between 0 and 2, where 1 is an exact half-sphere and 2 is a full
 *          sphere.
 */
scene::ISceneNode *IrrDriver::addSkyDome(video::ITexture *texture,
                                         int hori_res, int vert_res,
                                         float texture_percent,
                                         float sphere_percent)
{
    Log::error("skybox", "Using deprecated SkyDome");
    return m_scene_manager->addSkyDomeSceneNode(texture, hori_res, vert_res,
                                                texture_percent,
                                                sphere_percent);
}   // addSkyDome

// ----------------------------------------------------------------------------
/** Adds a skybox using. Irrlicht documentation:
 *  A skybox is a big cube with 6 textures on it and is drawn around the camera
 *  position.
 *  \param top: Texture for the top plane of the box.
 *  \param bottom: Texture for the bottom plane of the box.
 *  \param left: Texture for the left plane of the box.
 *  \param right: Texture for the right plane of the box.
 *  \param front: Texture for the front plane of the box.
 *  \param back: Texture for the back plane of the box.
 */
scene::ISceneNode *IrrDriver::addSkyBox(const std::vector<video::ITexture*> &texture,
    const std::vector<video::ITexture*> &spherical_harmonics_textures)
{
#ifndef SERVER_ONLY
    assert(texture.size() == 6);

    m_renderer->addSkyBox(texture, spherical_harmonics_textures);

#endif 
    return m_scene_manager->addSkyBoxSceneNode(texture[0], texture[1],
                                               texture[2], texture[3],
                                               texture[4], texture[5]);
}   // addSkyBox

// ----------------------------------------------------------------------------
void IrrDriver::suppressSkyBox()
{
#ifndef SERVER_ONLY
    m_renderer->removeSkyBox();;
#endif
}   // suppressSkyBox

// ----------------------------------------------------------------------------
/** Adds a camera to the scene.
 */
scene::ICameraSceneNode *IrrDriver::addCameraSceneNode()
 {
     return m_scene_manager->addCameraSceneNode();
 }   // addCameraSceneNode

// ----------------------------------------------------------------------------
/** Removes a camera. This can't be done with removeNode() since the camera
 *  can be marked as active, meaning a drop will not delete it. While this
 *  doesn't really cause a memory leak (the camera is removed the next time
 *  a camera is added), it's a bit cleaner and easier to check for memory
 *  leaks, since the scene root should now always be empty.
 */
void IrrDriver::removeCameraSceneNode(scene::ICameraSceneNode *camera)
{
    if(camera==m_scene_manager->getActiveCamera())
        m_scene_manager->setActiveCamera(NULL);    // basically causes a drop
    camera->remove();
}   // removeCameraSceneNode

// ----------------------------------------------------------------------------
/** Sets an error message to be displayed when a texture is not found. This
 *  error message is shown before the "Texture '%s' not found" message. It can
 *  be used to supply additional details like what kart is currently being
 *  loaded.
 *  \param error Error message, potentially with a '%' which will be replaced
 *               with detail.
 *  \param detail String to replace a '%' in the error message.
 */
void IrrDriver::setTextureErrorMessage(const std::string &error,
                                       const std::string &detail)
{
    if(detail=="")
        m_texture_error_message = error;
    else
        m_texture_error_message = StringUtils::insertValues(error, detail);
}   // setTextureErrorMessage

// ----------------------------------------------------------------------------
/** Disables the texture error message again.
 */
void IrrDriver::unsetTextureErrorMessage()
{
    m_texture_error_message = "";
}   // unsetTextureErrorMessage

// ----------------------------------------------------------------------------
/** Retrieve all textures in the specified directory, generate a smaller
*   version for each of them and save them in the cache. Smaller textures are
*   generated only if they do not already exist or if their original version
*   is newer than the cached one.
*   \param dir Directory from where textures will be retrieved.
*              Must end with '/'.
*   \return Directory where smaller textures were cached.
*/
std::string IrrDriver::generateSmallerTextures(const std::string& dir)
{
    std::set<std::string> files;
    file_manager->listFiles(files, dir, true);

    std::set<std::string>::const_iterator it;
    for (it = files.begin(); it != files.end(); ++it)
    {
        std::string ext = StringUtils::toLowerCase(StringUtils::getExtension(*it));
        if (ext == "png" || ext == "jpg" || ext == "jpeg" || ext == "bmp")
        {
            getSmallerTexture(*it);
        }
    } // for it in files

    return file_manager->getTextureCacheLocation(dir);
} // generateSmallerTextures

// ----------------------------------------------------------------------------
/** Return the filename for the cached smaller version of the texture. Also,
*   generate the smaller version of the texture if it does not already
*   exist or if the original version is newer than the cached one.
*   \param filename File name of the original texture.
*   \return File name of the cached texture.
*/
std::string IrrDriver::getSmallerTexture(const std::string& filename)
{
    // Retrieve the filename of the cached texture
    std::string cached_file = file_manager->getTextureCacheLocation(filename);

    // If the cached texture does not exist, we generate it.
    if (!file_manager->fileExists(cached_file) ||
        file_manager->fileIsNewer(filename, cached_file))
    {
        video::IVideoDriver* video_driver = irr_driver->getVideoDriver();
        video::IImage* img =
            video_driver->createImageFromFile(filename.c_str());

        if (img != NULL)
        {
            core::dimension2d<u32> dim = img->getDimension();
            core::dimension2d<u32> new_dim; // Dimension of the cached texture
            const unsigned scale_factor = 2;
            // Resize the texture only if it can be done properly
            if (dim.Width < scale_factor || dim.Height < scale_factor)
                new_dim = dim;
            else
                new_dim = dim / scale_factor;

            video::IImage* scaled =
                video_driver->createImage(img->getColorFormat(), new_dim);
            img->copyToScaling(scaled);

            video_driver->writeImageToFile(scaled, cached_file.c_str());
        } // if img != NULL
    } // if !file_manager->fileExists(cached_file)
    return cached_file;
} // getSmallerTexture

// ----------------------------------------------------------------------------
/** Loads a texture from a file and returns the texture object. This is just
 *  a convenient wrapper which loads the texture from a STK asset directory.
 *  It calls the file manager to get the full path, then calls the normal
 *  getTexture() function.s
 *  \param type The FileManager::AssetType of the texture.
 *  \param filename File name of the texture to load.
 *  \param is_premul If the alpha values needd to be multiplied for
 *         all pixels.
 *  \param is_prediv If the alpha value needs to be divided into
 *         each pixel.
 */
video::ITexture *IrrDriver::getTexture(FileManager::AssetType type,
                                       const std::string &filename,
                                       bool is_premul,
                                       bool is_prediv,
                                       bool complain_if_not_found)
{
    const std::string path = file_manager->getAsset(type, filename);
    return getTexture(path, is_premul, is_prediv, complain_if_not_found);
}   // getTexture

// ----------------------------------------------------------------------------
/** Loads a texture from a file and returns the texture object.
 *  \param filename File name of the texture to load.
 *  \param is_premul If the alpha values needd to be multiplied for
 *         all pixels.
 *  \param is_prediv If the alpha value needs to be divided into
 *         each pixel.
 */
video::ITexture *IrrDriver::getTexture(const std::string &filename,
                                       bool is_premul,
                                       bool is_prediv,
                                       bool complain_if_not_found)
{
    video::ITexture* out;
    if(!is_premul && !is_prediv)
    {
        if (!complain_if_not_found) m_device->getLogger()->setLogLevel(ELL_NONE);
        out = m_video_driver->getTexture(filename.c_str());
        if (!complain_if_not_found) m_device->getLogger()->setLogLevel(ELL_WARNING);
    }
    else
    {
        // FIXME: can't we just do this externally, and just use the
        // modified textures??
        video::IImage* img =
            m_video_driver->createImageFromFile(filename.c_str());
        // PNGs are non premul, but some are used for premul tasks, so convert
        // http://home.comcast.net/~tom_forsyth/blog.wiki.html#[[Premultiplied%20alpha]]
        // FIXME check param, not name
        if(img && is_premul &&
            StringUtils::hasSuffix(filename.c_str(), ".png") &&
            (img->getColorFormat() == video::ECF_A8R8G8B8) &&
            img->lock())
        {
            core::dimension2d<u32> dim = img->getDimension();
            for(unsigned int x = 0; x < dim.Width; x++)
            {
                for(unsigned int y = 0; y < dim.Height; y++)
                {
                    video::SColor col = img->getPixel(x, y);
                    unsigned int alpha = col.getAlpha();
                    unsigned int red   = alpha * col.getRed()   / 255;
                    unsigned int blue  = alpha * col.getBlue()  / 255;
                    unsigned int green = alpha * col.getGreen() / 255;
                    col.set(alpha, red, green, blue);
                    img->setPixel(x, y, col, false);
                }   // for y
            }   // for x
            img->unlock();
        }   // if png and ColorFOrmat and lock
        // Other formats can be premul, but the tasks can be non premul
        // So divide to get the separate RGBA (only possible if alpha!=0)
        else if(img && is_prediv &&
            (img->getColorFormat() == video::ECF_A8R8G8B8) &&
            img->lock())
        {
            core::dimension2d<u32> dim = img->getDimension();
            for(unsigned int  x = 0; x < dim.Width; x++)
            {
                for(unsigned int y = 0; y < dim.Height; y++)
                {
                    video::SColor col = img->getPixel(x, y);
                    unsigned int alpha = col.getAlpha();
                    // Avoid divide by zero
                    if (alpha) {
                        unsigned int red   = 255 * col.getRed() / alpha ;
                        unsigned int blue  = 255 * col.getBlue() / alpha;
                        unsigned int green = 255 * col.getGreen() / alpha;
                        col.set(alpha, red, green, blue);
                        img->setPixel(x, y, col, false);
                    }
                }   // for y
            }   // for x
            img->unlock();
        }   // if premul && color format && lock
        out = m_video_driver->addTexture(filename.c_str(), img, NULL);
    }   // if is_premul or is_prediv


    if (complain_if_not_found && out == NULL)
    {

        if(m_texture_error_message.size()>0)
        {
            Log::error("irr_driver", m_texture_error_message.c_str());
        }
        Log::error("irr_driver", "Texture '%s' not found.", filename.c_str());
    }

    m_texturesFileName[out] = filename;

    return out;
}   // getTexture

// ----------------------------------------------------------------------------
/** Clear the texture-filename reminder.
*/
void IrrDriver::clearTexturesFileName()
{
    m_texturesFileName.clear();
} // clearTexturesFileName

// ----------------------------------------------------------------------------
/** Get the texture file name using a texture pointer.
*   \param tex Pointer on the texture for which we want to find the file name.
*   \return Filename of the texture if found, or an empty string otherwise.
*/
std::string IrrDriver::getTextureName(video::ITexture* tex)
{
    std::map<video::ITexture*, std::string>::iterator it;
    it = m_texturesFileName.find(tex);
    if (it != m_texturesFileName.end())
        return it->second;
    else
        return "";
} // getTextureName

// ----------------------------------------------------------------------------
/** Appends a pointer to each texture used in this mesh to the vector.
 *  \param mesh The mesh from which the textures are being determined.
 *  \param texture_list The list to which to attach the pointer to.
 */
void IrrDriver::grabAllTextures(const scene::IMesh *mesh)
{
    const unsigned int n = mesh->getMeshBufferCount();

    for(unsigned int i=0; i<n; i++)
    {
        scene::IMeshBuffer *b = mesh->getMeshBuffer(i);
        video::SMaterial   &m = b->getMaterial();
        for(unsigned int j=0; j<video::MATERIAL_MAX_TEXTURES; j++)
        {
            video::ITexture *t = m.getTexture(j);
            if(t)
                t->grab();
        }   // for j < MATERIAL_MAX_TEXTURE
    }   // for i <getMeshBufferCount
}   // grabAllTextures

// ----------------------------------------------------------------------------
/** Appends a pointer to each texture used in this mesh to the vector.
 *  \param mesh The mesh from which the textures are being determined.
 *  \param texture_list The list to which to attach the pointer to.
 */
void IrrDriver::dropAllTextures(const scene::IMesh *mesh)
{
    const unsigned int n = mesh->getMeshBufferCount();

    for(unsigned int i=0; i<n; i++)
    {
        scene::IMeshBuffer *b = mesh->getMeshBuffer(i);
        video::SMaterial   &m = b->getMaterial();
        for(unsigned int j=0; j<video::MATERIAL_MAX_TEXTURES; j++)
        {
            video::ITexture *t = m.getTexture(j);
            if(t)
            {
                t->drop();
                if(t->getReferenceCount()==1)
                    removeTexture(t);
            }   // if t
        }   // for j < MATERIAL_MAX_TEXTURE
    }   // for i <getMeshBufferCount
}   // dropAllTextures

// ----------------------------------------------------------------------------
video::ITexture* IrrDriver::applyMask(video::ITexture* texture,
                                      const std::string& mask_path)
{
    video::IImage* img =
        m_video_driver->createImage(texture, core::position2d<s32>(0,0),
                                    texture->getSize());

    video::IImage* mask =
        m_video_driver->createImageFromFile(mask_path.c_str());

    if (img == NULL || mask == NULL) return NULL;

    if (img->lock() && mask->lock())
    {
        core::dimension2d<u32> dim = img->getDimension();
        for (unsigned int x = 0; x < dim.Width; x++)
        {
            for (unsigned int y = 0; y < dim.Height; y++)
            {
                video::SColor col = img->getPixel(x, y);
                video::SColor alpha = mask->getPixel(x, y);
                col.setAlpha( alpha.getRed() );
                img->setPixel(x, y, col, false);
            }   // for y
        }   // for x

        mask->unlock();
        img->unlock();
    }
    else
    {
        return NULL;
    }

    std::string base =
        StringUtils::getBasename(texture->getName().getPath().c_str());
    video::ITexture *t = m_video_driver->addTexture(base.c_str(),img, NULL);
    img->drop();
    mask->drop();
    return t;
}   // applyMask

// ----------------------------------------------------------------------------
void IrrDriver::onLoadWorld()
{
#ifndef SERVER_ONLY
    m_renderer->onLoadWorld();
#endif
}   // onLoadWorld

    // ----------------------------------------------------------------------------
void IrrDriver::onUnloadWorld()
{
    m_renderer->onUnloadWorld();
}   // onUnloadWorld

// ----------------------------------------------------------------------------
/** Sets the ambient light.
 *  \param light The colour of the light to set.
 *  \param force_SH_computation If false, do not recompute spherical harmonics
 *  coefficient when spherical harmonics textures have been defined
 */
void IrrDriver::setAmbientLight(const video::SColorf &light, bool force_SH_computation)
{
#ifndef SERVER_ONLY
    m_scene_manager->setAmbientLight(light);
    m_renderer->setAmbientLight(light, force_SH_computation);    
#endif
}   // setAmbientLight

// ----------------------------------------------------------------------------
video::SColorf IrrDriver::getAmbientLight() const
{
    return m_scene_manager->getAmbientLight();
}

// ----------------------------------------------------------------------------
/** Displays the FPS on the screen.
 */
void IrrDriver::displayFPS()
{
#ifndef SERVER_ONLY
    gui::IGUIFont* font = GUIEngine::getSmallFont();
    core::rect<s32> position;

    if (UserConfigParams::m_artist_debug_mode)
        position = core::rect<s32>(75, 0, 1100, 40);
    else
        position = core::rect<s32>(75, 0, 900, 40);
    GL32_draw2DRectangle(video::SColor(150, 96, 74, 196), position, NULL);
    // We will let pass some time to let things settle before trusting FPS counter
    // even if we also ignore fps = 1, which tends to happen in first checks
    const int NO_TRUST_COUNT = 200;
    static int no_trust = NO_TRUST_COUNT;

    // Min and max info tracking, per mode, so user can check game vs menus
    bool current_state     = StateManager::get()->getGameState()
                               == GUIEngine::GAME;
    static bool prev_state = false;
    static int min         = 999; // Absurd values for start will print first time
    static int max         = 0;   // but no big issue, maybe even "invisible"
    static float low       = 1000000.0f; // These two are for polycount stats
    static float high      = 0.0f;       // just like FPS, but in KTris

    // Reset limits if state changes
    if (prev_state != current_state)
    {
        min = 999;
        max = 0;
        low = 1000000.0f;
        high = 0.0f;
        no_trust = NO_TRUST_COUNT;
        prev_state = current_state;
    }

    if (no_trust)
    {
        no_trust--;

        static video::SColor fpsColor = video::SColor(255, 0, 0, 0);
        font->draw( L"FPS: ...", core::rect< s32 >(100,0,400,50), fpsColor,
                    false );

        return;
    }

    // Ask for current frames per second and last number of triangles
    // processed (trimed to thousands)
    const int fps         = m_video_driver->getFPS();
    const float kilotris  = m_video_driver->getPrimitiveCountDrawn(0)
                                * (1.f / 1000.f);

    if (min > fps && fps > 1) min = fps; // Start moments sometimes give useless 1
    if (max < fps) max = fps;
    if (low > kilotris) low = kilotris;
    if (high < kilotris) high = kilotris;

    core::stringw fps_string;

    if ((UserConfigParams::m_artist_debug_mode)&&(CVS->isGLSL()))
    {
        fps_string = StringUtils::insertValues
                    (L"FPS: %d/%d/%d  - PolyCount: %d Solid, "
                      "%d Shadows - LightDist : %d, Total skinning joints: %d",
                    min, fps, max, m_renderer->getPolyCount(SOLID_NORMAL_AND_DEPTH_PASS),
                    m_renderer->getPolyCount(SHADOW_PASS), m_last_light_bucket_distance,
                    m_skinning_joint);
    }
    else
        fps_string = _("FPS: %d/%d/%d - %d KTris", min, fps, max, (int)roundf(kilotris)); 

    static video::SColor fpsColor = video::SColor(255, 0, 0, 0);

    font->draw( fps_string.c_str(), position, fpsColor, false );
#endif
}   // updateFPS

// ----------------------------------------------------------------------------
/** Requess a screenshot from irrlicht, and save it in a file.
 */
void IrrDriver::doScreenShot()
{
    m_request_screenshot = false;

    video::IImage* image = m_video_driver->createScreenShot();
    if(!image)
    {
        Log::error("irr_driver", "Could not create screen shot.");
        return;
    }

    // Screenshot was successful.
    time_t rawtime;
    time ( &rawtime );
    tm* timeInfo = localtime( &rawtime );
    char time_buffer[256];
    sprintf(time_buffer, "%i.%02i.%02i_%02i.%02i.%02i",
            timeInfo->tm_year + 1900, timeInfo->tm_mon+1,
            timeInfo->tm_mday, timeInfo->tm_hour,
            timeInfo->tm_min, timeInfo->tm_sec);

    std::string track_name = race_manager->getTrackName();
    if (World::getWorld() == NULL) track_name = "menu";
    std::string path = file_manager->getScreenshotDir()+track_name+"-"
                     + time_buffer+".png";

    if (irr_driver->getVideoDriver()->writeImageToFile(image, path.c_str(), 0))
    {
        RaceGUIBase* base = World::getWorld()
                          ? World::getWorld()->getRaceGUI()
                          : NULL;
        if (base)
        {
            base->addMessage(
                      core::stringw(("Screenshot saved to\n" + path).c_str()),
                      NULL, 2.0f, video::SColor(255,255,255,255), true, false);
        }   // if base
    }
    else
    {
        RaceGUIBase* base = World::getWorld()->getRaceGUI();
        if (base)
        {
            base->addMessage(
                core::stringw(("FAILED saving screenshot to\n" + path +
                              "\n:(").c_str()),
                NULL, 2.0f, video::SColor(255,255,255,255),
                true, false);
        }   // if base
    }   // if failed writing screenshot file
    image->drop();
}   // doScreenShot

// ----------------------------------------------------------------------------
/** Update, called once per frame.
 *  \param dt Time since last update
 */
void IrrDriver::update(float dt)
{
    // User aborted (e.g. closed window)
    // =================================
    if (!m_device->run())
    {
        // Don't bother cleaning up GUI, has no use and may result in crashes
        //GUIEngine::cleanUp();
        //GUIEngine::deallocate();
        main_loop->abort();
        return;
    }

    // If we quit via the menu the m_device->run() does not return true.
    // To avoid any other calls, we return here.
    if(main_loop->isAborted())
        return;

    // If the resolution should be switched, do it now. This will delete the
    // old device and create a new one.
    if (m_resolution_changing!=RES_CHANGE_NONE)
    {
        applyResolutionSettings();
        if(m_resolution_changing==RES_CHANGE_YES)
        new ConfirmResolutionDialog();
        m_resolution_changing = RES_CHANGE_NONE;
    }

    m_wind->update();

    PropertyAnimator::get()->update(dt);

    World *world = World::getWorld();

    if (world)
    {
#ifndef SERVER_ONLY
        m_renderer->render(dt);

        GUIEngine::Screen* current_screen = GUIEngine::getCurrentScreen();
        if (current_screen != NULL && current_screen->needs3D())
        {
            GUIEngine::render(dt);
        }

        if (Physics::getInstance())
        {
            IrrDebugDrawer* debug_drawer = Physics::getInstance()->getDebugDrawer();
            if (debug_drawer != NULL && debug_drawer->debugEnabled())
            {
                debug_drawer->beginNextFrame();
            }
        }
#endif
    }
    else
    {
        m_video_driver->beginScene(/*backBuffer clear*/ true, /*zBuffer*/ true,
                                   video::SColor(255,100,101,140));

        GUIEngine::render(dt);

        m_video_driver->endScene();
    }

    if (m_request_screenshot) doScreenShot();

    // Enable this next print statement to get render information printed
    // E.g. number of triangles rendered, culled etc. The stats is only
    // printed while the race is running and not while the in-game menu
    // is shown. This way the output can be studied by just opening the
    // menu.
    //if(World::getWorld() && World::getWorld()->isRacePhase())
    //    printRenderStats();
}   // update

// ----------------------------------------------------------------------------

void IrrDriver::requestScreenshot()
{
    RaceGUIBase* base = World::getWorld()
                         ? World::getWorld()->getRaceGUI()
                         : NULL;
    if (base)
    {
        base->clearAllMessages();
    }

    m_request_screenshot = true;
}

// ----------------------------------------------------------------------------
/** This is not really used to process events, it's only used to shut down
 *  irrLicht's chatty logging until the event handler is ready to take
 *  the task.
 */
bool IrrDriver::OnEvent(const irr::SEvent &event)
{
    //TODO: ideally we wouldn't use this object to STFU irrlicht's chatty
    //      debugging, we'd just create the EventHandler earlier so it
    //      can act upon it
    switch (event.EventType)
    {
    case irr::EET_LOG_TEXT_EVENT:
    {
        // Ignore 'normal' messages
        if (event.LogEvent.Level > 1)
        {
            Log::warn("[IrrDriver Temp Logger]", "Level %d: %s\n",
                   event.LogEvent.Level,event.LogEvent.Text);
        }
        return true;
    }
    default:
        return false;
    }   // switch

    return false;
}   // OnEvent

// ----------------------------------------------------------------------------
bool IrrDriver::supportsSplatting()
{
#ifndef SERVER_ONLY
    return CVS->isGLSL();
#else
    return false;
#endif
}   // supportsSplatting

// ----------------------------------------------------------------------------

#ifndef SERVER_ONLY
void IrrDriver::applyObjectPassShader(scene::ISceneNode * const node, bool rimlit)
{
    if (!CVS->isGLSL())
        return;

    // Don't override sky
    if (node->getType() == scene::ESNT_SKY_DOME ||
        node->getType() == scene::ESNT_SKY_BOX)
        return;

    const u32 mcount = node->getMaterialCount();
    u32 i;
    const video::E_MATERIAL_TYPE ref =
        Shaders::getShader(rimlit ? ES_OBJECTPASS_RIMLIT : ES_OBJECTPASS_REF);
    const video::E_MATERIAL_TYPE pass =
        Shaders::getShader(rimlit ? ES_OBJECTPASS_RIMLIT : ES_OBJECTPASS);

    const video::E_MATERIAL_TYPE origref = Shaders::getShader(ES_OBJECTPASS_REF);
    const video::E_MATERIAL_TYPE origpass = Shaders::getShader(ES_OBJECTPASS);

    bool viamb = false;
    scene::IMesh *mesh = NULL;
    if (node->getType() == scene::ESNT_ANIMATED_MESH)
    {
        viamb = ((scene::IAnimatedMeshSceneNode *) node)->isReadOnlyMaterials();
        mesh = ((scene::IAnimatedMeshSceneNode *) node)->getMesh();
    }
    else if (node->getType() == scene::ESNT_MESH)
    {
        viamb = ((scene::IMeshSceneNode *) node)->isReadOnlyMaterials();
        mesh = ((scene::IMeshSceneNode *) node)->getMesh();
    }
    //else if (node->getType() == scene::ESNT_WATER_SURFACE)
    //{
    //    viamb = (dynamic_cast<scene::IMeshSceneNode*>(node))->isReadOnlyMaterials();
    //    mesh = (dynamic_cast<scene::IMeshSceneNode*>(node))->getMesh();
    //}

    for (i = 0; i < mcount; i++)
    {
        video::SMaterial &nodemat = node->getMaterial(i);
        video::SMaterial &mbmat = mesh ? mesh->getMeshBuffer(i)->getMaterial()
                                       : nodemat;
        video::SMaterial *mat = &nodemat;

        if (viamb)
            mat = &mbmat;

        if (mat->MaterialType == video::EMT_TRANSPARENT_ALPHA_CHANNEL_REF ||
            mat->MaterialType == origref)
            mat->MaterialType = ref;
        else if (mat->MaterialType == video::EMT_SOLID ||
                 mat->MaterialType == origpass ||
                 (mat->MaterialType >= video::EMT_LIGHTMAP &&
                 mat->MaterialType <= video::EMT_LIGHTMAP_LIGHTING_M4))
            mat->MaterialType = pass;
    }


    core::list<scene::ISceneNode*> kids = node->getChildren();
    scene::ISceneNodeList::Iterator it = kids.begin();
    for (; it != kids.end(); ++it)
    {
        applyObjectPassShader(*it, rimlit);
    }
}

// ----------------------------------------------------------------------------

void IrrDriver::applyObjectPassShader()
{
    if (!CVS->isGLSL())
        return;

    applyObjectPassShader(m_scene_manager->getRootSceneNode());
}

#endif   // !SERVER_ONLY

// ----------------------------------------------------------------------------

scene::ISceneNode *IrrDriver::addLight(const core::vector3df &pos,
                                       float energy, float radius,
                                       float r, float g, float b,
                                       bool sun, scene::ISceneNode* parent)
{
#ifndef SERVER_ONLY
    if (CVS->isGLSL())
    {
        if (parent == NULL) parent = m_scene_manager->getRootSceneNode();
        LightNode *light = NULL;

        if (!sun)
            light = new LightNode(m_scene_manager, parent, energy, radius,
                                  r, g, b);
        else
            light = new SunNode(m_scene_manager, parent, r, g, b);

        light->setPosition(pos);
        light->updateAbsolutePosition();

        m_lights.push_back(light);

        if (sun)
        {
            //m_sun_interposer->setPosition(pos);
            //m_sun_interposer->updateAbsolutePosition();
            m_renderer->addSunLight(pos);

            ((WaterShaderProvider *) Shaders::getCallback(ES_WATER) )
                                                         ->setSunPosition(pos);
        }

        return light;
    }
    else
    {
        scene::ILightSceneNode* light = m_scene_manager
               ->addLightSceneNode(m_scene_manager->getRootSceneNode(),
                                   pos, video::SColorf(1.0f, r, g, b));
        light->setRadius(radius);
        return light;
    }
#else
    return NULL;
#endif
}   // addLight

// ----------------------------------------------------------------------------

void IrrDriver::clearLights()
{
    for (unsigned int i = 0; i < m_lights.size(); i++)
    {
        m_lights[i]->drop();
    }

    m_lights.clear();
}   // clearLights

// ----------------------------------------------------------------------------
GLuint IrrDriver::getRenderTargetTexture(TypeRTT which)
{
    return m_renderer->getRenderTargetTexture(which);
}   // getRenderTargetTexture

// ----------------------------------------------------------------------------
GLuint IrrDriver::getDepthStencilTexture()
{
    return m_renderer->getDepthStencilTexture();
}   // getDepthStencilTexture

<|MERGE_RESOLUTION|>--- conflicted
+++ resolved
@@ -142,11 +142,9 @@
     m_lightviz = m_shadowviz = m_distortviz = m_rsm = m_rh = m_gi = false;
     m_boundingboxesviz           = false;
     m_last_light_bucket_distance = 0;
-<<<<<<< HEAD
-    m_skinning_joint = 0;
-=======
     m_clear_color                = video::SColor(255, 100, 101, 140);
->>>>>>> 4ee6f631
+    m_skinning_joint             = 0;
+
 }   // IrrDriver
 
 // ----------------------------------------------------------------------------
