#include "graphics/glwrap.hpp"

#include "config/user_config.hpp"
#include "config/hardware_stats.hpp"
#include "graphics/stkmesh.hpp"
#include "utils/profiler.hpp"
#include "utils/cpp2011.hpp"

#include <fstream>
#include <string>
#include <sstream>

static bool is_gl_init = false;

#if DEBUG
bool GLContextDebugBit = true;
#else
bool GLContextDebugBit = false;
#endif


#ifdef DEBUG
#if !defined(__APPLE__)
#define ARB_DEBUG_OUTPUT
#endif
#endif

#ifdef ARB_DEBUG_OUTPUT
static void
#ifdef WIN32
CALLBACK
#endif
debugCallback(GLenum source, GLenum type, GLuint id, GLenum severity, GLsizei length,
              const GLchar* msg, const void *userparam)
{
#ifdef GL_DEBUG_SEVERITY_NOTIFICATION
    // ignore minor notifications sent by some drivers (notably the nvidia one)
    if (severity == GL_DEBUG_SEVERITY_NOTIFICATION)
        return;
#endif

    switch(source)
    {
    case GL_DEBUG_SOURCE_API_ARB:
        Log::warn("GLWrap", "OpenGL debug callback - API");
        break;
    case GL_DEBUG_SOURCE_WINDOW_SYSTEM_ARB:
        Log::warn("GLWrap", "OpenGL debug callback - WINDOW_SYSTEM");
        break;
    case GL_DEBUG_SOURCE_SHADER_COMPILER_ARB:
        Log::warn("GLWrap", "OpenGL debug callback - SHADER_COMPILER");
        break;
    case GL_DEBUG_SOURCE_THIRD_PARTY_ARB:
        Log::warn("GLWrap", "OpenGL debug callback - THIRD_PARTY");
        break;
    case GL_DEBUG_SOURCE_APPLICATION_ARB:
        Log::warn("GLWrap", "OpenGL debug callback - APPLICATION");
        break;
    case GL_DEBUG_SOURCE_OTHER_ARB:
        Log::warn("GLWrap", "OpenGL debug callback - OTHER");
        break;
    }

    switch(type)
    {
    case GL_DEBUG_TYPE_ERROR_ARB:
        Log::warn("GLWrap", "    Error type : ERROR");
        break;
    case GL_DEBUG_TYPE_DEPRECATED_BEHAVIOR_ARB:
        Log::warn("GLWrap", "    Error type : DEPRECATED_BEHAVIOR");
        break;
    case GL_DEBUG_TYPE_UNDEFINED_BEHAVIOR_ARB:
        Log::warn("GLWrap", "    Error type : UNDEFINED_BEHAVIOR");
        break;
    case GL_DEBUG_TYPE_PORTABILITY_ARB:
        Log::warn("GLWrap", "    Error type : PORTABILITY");
        break;
    case GL_DEBUG_TYPE_PERFORMANCE_ARB:
        Log::warn("GLWrap", "    Error type : PERFORMANCE");
        break;
    case GL_DEBUG_TYPE_OTHER_ARB:
        Log::warn("GLWrap", "    Error type : OTHER");
        break;
    }

    switch(severity)
    {
    case GL_DEBUG_SEVERITY_HIGH_ARB:
        Log::warn("GLWrap", "    Severity : HIGH");
        break;
    case GL_DEBUG_SEVERITY_MEDIUM_ARB:
        Log::warn("GLWrap", "    Severity : MEDIUM");
        break;
    case GL_DEBUG_SEVERITY_LOW_ARB:
        Log::warn("GLWrap", "    Severity : LOW");
        break;
    }

    if (msg)
        Log::warn("GLWrap", "    Message : %s", msg);
}
#endif

void initGL()
{
    if (is_gl_init)
        return;
    is_gl_init = true;
    // For Mesa extension reporting
#ifndef WIN32
    glewExperimental = GL_TRUE;
#endif
    GLenum err = glewInit();
    if (GLEW_OK != err)
        Log::fatal("GLEW", "Glew initialisation failed with error %s", glewGetErrorString(err));
#ifdef ARB_DEBUG_OUTPUT
    if (glDebugMessageCallbackARB)
        glDebugMessageCallbackARB((GLDEBUGPROCARB)debugCallback, NULL);
#endif
}

ScopedGPUTimer::ScopedGPUTimer(GPUTimer &t) : timer(t)
{
    if (!UserConfigParams::m_profiler_enabled) return;
    if (profiler.isFrozen()) return;
    if (!timer.canSubmitQuery) return;
#ifdef GL_TIME_ELAPSED
    if (!timer.initialised)
    {
        glGenQueries(1, &timer.query);
        timer.initialised = true;
    }
    glBeginQuery(GL_TIME_ELAPSED, timer.query);
#endif
}
ScopedGPUTimer::~ScopedGPUTimer()
{
    if (!UserConfigParams::m_profiler_enabled) return;
    if (profiler.isFrozen()) return;
    if (!timer.canSubmitQuery) return;
#ifdef GL_TIME_ELAPSED
    glEndQuery(GL_TIME_ELAPSED);
    timer.canSubmitQuery = false;
#endif
}

GPUTimer::GPUTimer() : initialised(false), lastResult(0), canSubmitQuery(true)
{
}

unsigned GPUTimer::elapsedTimeus()
{
    if (!initialised)
        return 0;
    GLuint result;
    glGetQueryObjectuiv(query, GL_QUERY_RESULT_AVAILABLE, &result);
    if (result == GL_FALSE)
        return lastResult;
    glGetQueryObjectuiv(query, GL_QUERY_RESULT, &result);
    lastResult = result / 1000;
    canSubmitQuery = true;
    return result / 1000;
}

FrameBuffer::FrameBuffer() {}

FrameBuffer::FrameBuffer(const std::vector<GLuint> &RTTs, size_t w, size_t h, bool layered) :
    RenderTargets(RTTs), DepthTexture(0), width(w), height(h)
{
    glGenFramebuffers(1, &fbo);
    glBindFramebuffer(GL_FRAMEBUFFER, fbo);
    if (layered)
    {
        for (unsigned i = 0; i < RTTs.size(); i++)
            glFramebufferTexture(GL_FRAMEBUFFER, GL_COLOR_ATTACHMENT0 + i, RTTs[i], 0);
    }
    else
    {
        for (unsigned i = 0; i < RTTs.size(); i++)
            glFramebufferTexture2D(GL_FRAMEBUFFER, GL_COLOR_ATTACHMENT0 + i, GL_TEXTURE_2D, RTTs[i], 0);
    }
    GLenum result = glCheckFramebufferStatus(GL_FRAMEBUFFER);
    assert(result == GL_FRAMEBUFFER_COMPLETE_EXT);
}

FrameBuffer::FrameBuffer(const std::vector<GLuint> &RTTs, GLuint DS, size_t w, size_t h, bool layered) :
    RenderTargets(RTTs), DepthTexture(DS), width(w), height(h)
{
    glGenFramebuffers(1, &fbo);
    glBindFramebuffer(GL_FRAMEBUFFER, fbo);
    if (layered)
    {
        for (unsigned i = 0; i < RTTs.size(); i++)
            glFramebufferTexture(GL_FRAMEBUFFER, GL_COLOR_ATTACHMENT0 + i, RTTs[i], 0);
        glFramebufferTexture(GL_FRAMEBUFFER, GL_DEPTH_STENCIL_ATTACHMENT, DS, 0);
    }
    else
    {
        for (unsigned i = 0; i < RTTs.size(); i++)
            glFramebufferTexture2D(GL_FRAMEBUFFER, GL_COLOR_ATTACHMENT0 + i, GL_TEXTURE_2D, RTTs[i], 0);
        glFramebufferTexture2D(GL_FRAMEBUFFER, GL_DEPTH_STENCIL_ATTACHMENT, GL_TEXTURE_2D, DS, 0);
    }
    GLenum result = glCheckFramebufferStatus(GL_FRAMEBUFFER);
    assert(result == GL_FRAMEBUFFER_COMPLETE_EXT);
}

FrameBuffer::~FrameBuffer()
{
    glDeleteFramebuffers(1, &fbo);
}

void FrameBuffer::Bind()
{
    glBindFramebuffer(GL_FRAMEBUFFER, fbo);
    glViewport(0, 0, (int)width, (int)height);
    GLenum bufs[] = { GL_COLOR_ATTACHMENT0, GL_COLOR_ATTACHMENT1, GL_COLOR_ATTACHMENT2 };
    glDrawBuffers((int)RenderTargets.size(), bufs);
}

void FrameBuffer::Blit(const FrameBuffer &Src, FrameBuffer &Dst, GLbitfield mask, GLenum filter)
{
    glBindFramebuffer(GL_READ_FRAMEBUFFER, Src.fbo);
    glBindFramebuffer(GL_DRAW_FRAMEBUFFER, Dst.fbo);
    glBlitFramebuffer(0, 0, (int)Src.width, (int)Src.height, 0, 0,
                      (int)Dst.width, (int)Dst.height, mask, filter);
    glBindFramebuffer(GL_READ_FRAMEBUFFER, 0);
    glBindFramebuffer(GL_DRAW_FRAMEBUFFER, 0);
}

void FrameBuffer::BlitToDefault(size_t x0, size_t y0, size_t x1, size_t y1)
{
    glBindFramebuffer(GL_READ_FRAMEBUFFER, fbo);
    glBindFramebuffer(GL_DRAW_FRAMEBUFFER, 0);
    glBlitFramebuffer(0, 0, (int)width, (int)height, (int)x0, (int)y0, (int)x1, (int)y1, GL_COLOR_BUFFER_BIT, GL_NEAREST);
    glBindFramebuffer(GL_READ_FRAMEBUFFER, 0);
    glBindFramebuffer(GL_DRAW_FRAMEBUFFER, 0);
}


void draw3DLine(const core::vector3df& start,
                const core::vector3df& end, irr::video::SColor color)
{
    if (!irr_driver->isGLSL()) {
        irr_driver->getVideoDriver()->draw3DLine(start, end, color);
        return;
    }

    float vertex[6] = {
        start.X, start.Y, start.Z,
        end.X, end.Y, end.Z
    };

    glBindVertexArray(UtilShader::ColoredLine::vao);
    glBindBuffer(GL_ARRAY_BUFFER, UtilShader::ColoredLine::vbo);
    glBufferSubData(GL_ARRAY_BUFFER, 0, 6 * sizeof(float), vertex);

    glUseProgram(UtilShader::ColoredLine::Program);
    UtilShader::ColoredLine::setUniforms(color);
    glDrawArrays(GL_LINES, 0, 2);

    glGetError();
}

<<<<<<< HEAD
static void drawTexColoredQuad(const video::ITexture *texture, const video::SColor *col, float width, float height,
                               float center_pos_x, float center_pos_y, float tex_center_pos_x, float tex_center_pos_y,
                               float tex_width, float tex_height)
{
    unsigned colors[] = {
        col[0].getRed(), col[0].getGreen(), col[0].getBlue(), col[0].getAlpha(),
        col[1].getRed(), col[1].getGreen(), col[1].getBlue(), col[1].getAlpha(),
        col[2].getRed(), col[2].getGreen(), col[2].getBlue(), col[2].getAlpha(),
        col[3].getRed(), col[3].getGreen(), col[3].getBlue(), col[3].getAlpha(),
    };

    glBindBuffer(GL_ARRAY_BUFFER, UIShader::ColoredTextureRectShader::getInstance()->colorvbo);
    glBufferSubData(GL_ARRAY_BUFFER, 0, 16 * sizeof(unsigned), colors);

    glUseProgram(UIShader::ColoredTextureRectShader::getInstance()->Program);
    glBindVertexArray(UIShader::ColoredTextureRectShader::getInstance()->vao);

    UIShader::ColoredTextureRectShader::getInstance()->SetTextureUnits(createVector<GLuint>(static_cast<const irr::video::COpenGLTexture*>(texture)->getOpenGLTextureName()));
    UIShader::ColoredTextureRectShader::getInstance()->setUniforms(
        core::vector2df(center_pos_x, center_pos_y), core::vector2df(width, height),
        core::vector2df(tex_center_pos_x, tex_center_pos_y), core::vector2df(tex_width, tex_height));

    glDrawArrays(GL_TRIANGLE_STRIP, 0, 4);
    glBindVertexArray(0);
    glBindBuffer(GL_ARRAY_BUFFER, 0);

    glGetError();
}

static
void drawTexQuad(GLuint texture, float width, float height,
                 float center_pos_x, float center_pos_y, float tex_center_pos_x, float tex_center_pos_y,
                 float tex_width, float tex_height)
{
    glUseProgram(UIShader::TextureRectShader::getInstance()->Program);
    glBindVertexArray(SharedObject::UIVAO);

    UIShader::TextureRectShader::getInstance()->SetTextureUnits(createVector<GLuint>(texture));
    UIShader::TextureRectShader::getInstance()->setUniforms(
        core::vector2df(center_pos_x, center_pos_y), core::vector2df(width, height),
        core::vector2df(tex_center_pos_x, tex_center_pos_y),
        core::vector2df(tex_width, tex_height));

    glDrawArrays(GL_TRIANGLE_STRIP, 0, 4);
    glBindVertexArray(0);
    glBindBuffer(GL_ARRAY_BUFFER, 0);

    glGetError();
}

static void
getSize(unsigned texture_width, unsigned texture_height, bool textureisRTT,
        const core::rect<s32>& destRect,
        const core::rect<s32>& sourceRect,
        float &width, float &height,
        float &center_pos_x, float &center_pos_y,
        float &tex_width, float &tex_height,
        float &tex_center_pos_x, float &tex_center_pos_y
    )
{
    core::dimension2d<u32> frame_size =
        irr_driver->getVideoDriver()->getCurrentRenderTargetSize();
    const int screen_w = frame_size.Width;
    const int screen_h = frame_size.Height;
    center_pos_x = float(destRect.UpperLeftCorner.X + destRect.LowerRightCorner.X);
    center_pos_x /= screen_w;
    center_pos_x -= 1.;
    center_pos_y = float(destRect.UpperLeftCorner.Y + destRect.LowerRightCorner.Y);
    center_pos_y /= screen_h;
    center_pos_y = float(1.f - center_pos_y);
    width = float(destRect.LowerRightCorner.X - destRect.UpperLeftCorner.X);
    width /= screen_w;
    height = float(destRect.LowerRightCorner.Y - destRect.UpperLeftCorner.Y);
    height /= screen_h;

    tex_center_pos_x = float(sourceRect.UpperLeftCorner.X + sourceRect.LowerRightCorner.X);
    tex_center_pos_x /= texture_width * 2.f;
    tex_center_pos_y = float(sourceRect.UpperLeftCorner.Y + sourceRect.LowerRightCorner.Y);
    tex_center_pos_y /= texture_height * 2.f;
    tex_width = float(sourceRect.LowerRightCorner.X - sourceRect.UpperLeftCorner.X);
    tex_width /= texture_width * 2.f;
    tex_height = float(sourceRect.LowerRightCorner.Y - sourceRect.UpperLeftCorner.Y);
    tex_height /= texture_height * 2.f;

    if (textureisRTT)
        tex_height = -tex_height;

    const f32 invW = 1.f / static_cast<f32>(texture_width);
    const f32 invH = 1.f / static_cast<f32>(texture_height);
    const core::rect<f32> tcoords(
        sourceRect.UpperLeftCorner.X * invW,
        sourceRect.UpperLeftCorner.Y * invH,
        sourceRect.LowerRightCorner.X * invW,
        sourceRect.LowerRightCorner.Y *invH);
}

void draw2DImage(const video::ITexture* texture, const core::rect<s32>& destRect,
                 const core::rect<s32>& sourceRect, const core::rect<s32>* clipRect,
                 const video::SColor &colors, bool useAlphaChannelOfTexture)
{
    if (!irr_driver->isGLSL()) {
        video::SColor duplicatedArray[4] = {
            colors, colors, colors, colors
        };
        draw2DImage(texture, destRect, sourceRect, clipRect, duplicatedArray, useAlphaChannelOfTexture);
        return;
    }

    float width, height,
        center_pos_x, center_pos_y,
        tex_width, tex_height,
        tex_center_pos_x, tex_center_pos_y;

    getSize(texture->getOriginalSize().Width, texture->getOriginalSize().Height, texture->isRenderTarget(),
            destRect, sourceRect, width, height, center_pos_x, center_pos_y,
            tex_width, tex_height, tex_center_pos_x, tex_center_pos_y);

    if (useAlphaChannelOfTexture)
    {
        glEnable(GL_BLEND);
        glBlendFunc(GL_SRC_ALPHA, GL_ONE_MINUS_SRC_ALPHA);
    }
    else
    {
        glDisable(GL_BLEND);
    }
    if (clipRect)
    {
        if (!clipRect->isValid())
            return;

        glEnable(GL_SCISSOR_TEST);
        const core::dimension2d<u32>& renderTargetSize = irr_driver->getVideoDriver()->getCurrentRenderTargetSize();
        glScissor(clipRect->UpperLeftCorner.X, renderTargetSize.Height - clipRect->LowerRightCorner.Y,
                  clipRect->getWidth(), clipRect->getHeight());
    }

    glUseProgram(UIShader::UniformColoredTextureRectShader::getInstance()->Program);
    glBindVertexArray(SharedObject::UIVAO);

    UIShader::UniformColoredTextureRectShader::getInstance()->SetTextureUnits(createVector<GLuint>(static_cast<const irr::video::COpenGLTexture*>(texture)->getOpenGLTextureName()));
    UIShader::UniformColoredTextureRectShader::getInstance()->setUniforms(
        core::vector2df(center_pos_x, center_pos_y), core::vector2df(width, height), core::vector2df(tex_center_pos_x, tex_center_pos_y), core::vector2df(tex_width, tex_height), colors);

    glDrawArrays(GL_TRIANGLE_STRIP, 0, 4);
    glBindVertexArray(0);
    glBindBuffer(GL_ARRAY_BUFFER, 0);
    if (clipRect)
        glDisable(GL_SCISSOR_TEST);
    glUseProgram(0);

    glGetError();
}

void draw2DImageFromRTT(GLuint texture, size_t texture_w, size_t texture_h,
    const core::rect<s32>& destRect,
    const core::rect<s32>& sourceRect, const core::rect<s32>* clipRect,
    const video::SColor &colors, bool useAlphaChannelOfTexture)
{
    if (useAlphaChannelOfTexture)
    {
        glEnable(GL_BLEND);
        glBlendFunc(GL_SRC_ALPHA, GL_ONE_MINUS_SRC_ALPHA);
    }
    float width, height,
        center_pos_x, center_pos_y,
        tex_width, tex_height,
        tex_center_pos_x, tex_center_pos_y;

    getSize((int)texture_w, (int)texture_h, true,
        destRect, sourceRect, width, height, center_pos_x, center_pos_y,
        tex_width, tex_height, tex_center_pos_x, tex_center_pos_y);

    glUseProgram(UIShader::UniformColoredTextureRectShader::getInstance()->Program);
    glBindVertexArray(SharedObject::UIVAO);

    UIShader::UniformColoredTextureRectShader::getInstance()->SetTextureUnits(createVector<GLuint>(texture));
    UIShader::UniformColoredTextureRectShader::getInstance()->setUniforms(
        core::vector2df(center_pos_x, center_pos_y), core::vector2df(width, height),
        core::vector2df(tex_center_pos_x, tex_center_pos_y), core::vector2df(tex_width, tex_height),
        colors);

    glDrawArrays(GL_TRIANGLE_STRIP, 0, 4);
    glBindVertexArray(0);
    glBindBuffer(GL_ARRAY_BUFFER, 0);
}

void draw2DImage(const video::ITexture* texture, const core::rect<s32>& destRect,
                 const core::rect<s32>& sourceRect, const core::rect<s32>* clipRect,
                 const video::SColor* const colors, bool useAlphaChannelOfTexture)
{
    if (!irr_driver->isGLSL())
    {
        irr_driver->getVideoDriver()->draw2DImage(texture, destRect, sourceRect, clipRect, colors, useAlphaChannelOfTexture);
        return;
    }

    float width, height,
        center_pos_x, center_pos_y,
        tex_width, tex_height,
        tex_center_pos_x, tex_center_pos_y;

    getSize(texture->getOriginalSize().Width, texture->getOriginalSize().Height, texture->isRenderTarget(),
            destRect, sourceRect, width, height, center_pos_x, center_pos_y,
            tex_width, tex_height, tex_center_pos_x, tex_center_pos_y);

    if (useAlphaChannelOfTexture)
    {
        glEnable(GL_BLEND);
        glBlendFunc(GL_SRC_ALPHA, GL_ONE_MINUS_SRC_ALPHA);
    }
    else
    {
        glDisable(GL_BLEND);
    }
    if (clipRect)
    {
        if (!clipRect->isValid())
            return;

        glEnable(GL_SCISSOR_TEST);
        const core::dimension2d<u32>& renderTargetSize = irr_driver->getVideoDriver()->getCurrentRenderTargetSize();
        glScissor(clipRect->UpperLeftCorner.X, renderTargetSize.Height - clipRect->LowerRightCorner.Y,
                  clipRect->getWidth(), clipRect->getHeight());
    }
    if (colors)
        drawTexColoredQuad(texture, colors, width, height, center_pos_x, center_pos_y,
                           tex_center_pos_x, tex_center_pos_y, tex_width, tex_height);
    else
        drawTexQuad(static_cast<const irr::video::COpenGLTexture*>(texture)->getOpenGLTextureName(), width, height, center_pos_x, center_pos_y,
                    tex_center_pos_x, tex_center_pos_y, tex_width, tex_height);
    if (clipRect)
        glDisable(GL_SCISSOR_TEST);
    glUseProgram(0);

    glGetError();
}

void GL32_draw2DRectangle(video::SColor color, const core::rect<s32>& position,
                          const core::rect<s32>* clip)
{

    if (!irr_driver->isGLSL())
    {
        irr_driver->getVideoDriver()->draw2DRectangle(color, position, clip);
        return;
    }

    core::dimension2d<u32> frame_size =
        irr_driver->getVideoDriver()->getCurrentRenderTargetSize();
    const int screen_w = frame_size.Width;
    const int screen_h = frame_size.Height;
    float center_pos_x = float(position.UpperLeftCorner.X + position.LowerRightCorner.X);
    center_pos_x /= screen_w;
    center_pos_x -= 1;
    float center_pos_y = float(position.UpperLeftCorner.Y + position.LowerRightCorner.Y);
    center_pos_y /= screen_h;
    center_pos_y = 1 - center_pos_y;
    float width = float(position.LowerRightCorner.X - position.UpperLeftCorner.X);
    width /= screen_w;
    float height = float(position.LowerRightCorner.Y - position.UpperLeftCorner.Y);
    height /= screen_h;

    if (color.getAlpha() < 255)
    {
        glEnable(GL_BLEND);
        glBlendFunc(GL_SRC_ALPHA, GL_ONE_MINUS_SRC_ALPHA);
    }
    else
    {
        glDisable(GL_BLEND);
    }

    if (clip)
    {
        if (!clip->isValid())
            return;

        glEnable(GL_SCISSOR_TEST);
        const core::dimension2d<u32>& renderTargetSize = irr_driver->getVideoDriver()->getCurrentRenderTargetSize();
        glScissor(clip->UpperLeftCorner.X, renderTargetSize.Height - clip->LowerRightCorner.Y,
                  clip->getWidth(), clip->getHeight());
    }

    glUseProgram(UIShader::ColoredRectShader::getInstance()->Program);
    glBindVertexArray(SharedObject::UIVAO);
    UIShader::ColoredRectShader::getInstance()->setUniforms(core::vector2df(center_pos_x, center_pos_y), core::vector2df(width, height), color);

    glDrawArrays(GL_TRIANGLE_STRIP, 0, 4);
    glBindBuffer(GL_ARRAY_BUFFER, 0);
    glBindVertexArray(0);
    if (clip)
        glDisable(GL_SCISSOR_TEST);
    glUseProgram(0);

    glGetError();
}

bool hasGLExtension(const char* extension)
=======
bool hasGLExtension(const char* extension) 
>>>>>>> 9dff5a79
{
    if (glGetStringi != NULL)
    {
        GLint numExtensions = 0;
        glGetIntegerv(GL_NUM_EXTENSIONS, &numExtensions);
        for (GLint i = 0; i < numExtensions; i++)
        {
            const char* foundExtension =
                (const char*) glGetStringi(GL_EXTENSIONS, i);
            if (foundExtension && strcmp(foundExtension, extension) == 0)
            {
                return true;
            }
        }
    }
    else
    {
        const char* extensions = (const char*) glGetString(GL_EXTENSIONS);
        if (extensions && strstr(extensions, extension) != NULL)
        {
            return true;
        }
    }
    return false;
}   // hasGLExtension

// ----------------------------------------------------------------------------
/** Returns a space-separated list of all GL extensions. Used for hardware
 *  reporting.
 */
const std::string getGLExtensions()
{
    std::string result;
    if (glGetStringi != NULL)
    {
        GLint num_extensions = 0;
        glGetIntegerv(GL_NUM_EXTENSIONS, &num_extensions);
        for (GLint i = 0; i < num_extensions; i++)
        {
            const char* extension = (const char*)glGetStringi(GL_EXTENSIONS, i);
            if(result.size()>0)
                result += " ";
            result += extension;
        }
    }
    else
    {
        const char* extensions = (const char*) glGetString(GL_EXTENSIONS);
        result = extensions;
    }

    return result;
}   // getGLExtensions

// ----------------------------------------------------------------------------
/** Adds GL limits to the json data structure.
 *  (C) 2014 by Wildfire Games (0 A.D.), ported by Joerg Henrichs
 */
void getGLLimits(HardwareStats::Json *json)
{
    // Various macros to make the data assembly shorter.
#define INTEGER(id)                               \
    do {                                          \
        GLint i = -1;                             \
        glGetIntegerv(GL_##id, &i);               \
        if (glGetError()==GL_NO_ERROR)            \
            json->add("GL_"#id, i);               \
    } while (false)
#define INTEGER2(id)                              \
    do {                                          \
        GLint i[2] = { -1, -1 };                  \
        glGetIntegerv(GL_##id, i);                \
        if (glGetError()==GL_NO_ERROR) {          \
            json->add("GL_"#id"[0]", i[0]);       \
            json->add("GL_"#id"[1]", i[1]);       \
        }                                         \
    } while (false)
#define FLOAT(id)                                 \
    do {                                          \
        GLfloat f = -1.0f;                        \
        glGetFloatv(GL_##id, &f);                 \
        if (glGetError()==GL_NO_ERROR)            \
            json->add("GL_"#id, f);               \
    } while (false)
#define FLOAT2(id)                                \
    do {                                          \
        GLfloat f[2] = {-1.0f, -1.0f};            \
        glGetFloatv(GL_##id,  f);                 \
        if (glGetError()==GL_NO_ERROR)  {         \
            json->add("GL_"#id"[0]", f[0]);       \
            json->add("GL_"#id"[1]", f[1]);       \
        }                                         \
    } while (false)
#define STRING(id)                                         \
    do {                                                   \
        const char* c = (const char*)glGetString(GL_##id); \
        if(!c) c="";                                       \
        json->add("GL_"#id, c);                            \
    } while (false)


    STRING(VERSION);
    STRING(VENDOR);
    STRING(RENDERER);
    INTEGER(SUBPIXEL_BITS);
    INTEGER(MAX_TEXTURE_SIZE);
    INTEGER(MAX_CUBE_MAP_TEXTURE_SIZE);
    INTEGER2(MAX_VIEWPORT_DIMS);
    FLOAT2(ALIASED_POINT_SIZE_RANGE);
    FLOAT2(ALIASED_LINE_WIDTH_RANGE);
    INTEGER(SAMPLE_BUFFERS);
    INTEGER(SAMPLES);
    // TODO: compressed texture formats
    INTEGER(RED_BITS);
    INTEGER(GREEN_BITS);
    INTEGER(BLUE_BITS);
    INTEGER(ALPHA_BITS);
    INTEGER(DEPTH_BITS);
    INTEGER(STENCIL_BITS);

    return;

#ifdef NOT_DONE_YET
#define QUERY(target, pname) do { \
    GLint i = -1; \
    pglGetQueryivARB(GL_##target, GL_##pname, &i); \
    if (ogl_SquelchError(GL_INVALID_ENUM)) \
    scriptInterface.SetProperty(settings, "GL_" #target ".GL_" #pname, errstr); \
else \
    scriptInterface.SetProperty(settings, "GL_" #target ".GL_" #pname, i); \
        } while (false)
#define VERTEXPROGRAM(id) do { \
    GLint i = -1; \
    pglGetProgramivARB(GL_VERTEX_PROGRAM_ARB, GL_##id, &i); \
    if (ogl_SquelchError(GL_INVALID_ENUM)) \
    scriptInterface.SetProperty(settings, "GL_VERTEX_PROGRAM_ARB.GL_" #id, errstr); \
else \
    scriptInterface.SetProperty(settings, "GL_VERTEX_PROGRAM_ARB.GL_" #id, i); \
        } while (false)
#define FRAGMENTPROGRAM(id) do { \
    GLint i = -1; \
    pglGetProgramivARB(GL_FRAGMENT_PROGRAM_ARB, GL_##id, &i); \
    if (ogl_SquelchError(GL_INVALID_ENUM)) \
    scriptInterface.SetProperty(settings, "GL_FRAGMENT_PROGRAM_ARB.GL_" #id, errstr); \
else \
    scriptInterface.SetProperty(settings, "GL_FRAGMENT_PROGRAM_ARB.GL_" #id, i); \
        } while (false)
#define BOOL(id) INTEGER(id)


#if !CONFIG2_GLES
        INTEGER(MAX_LIGHTS);
        INTEGER(MAX_CLIP_PLANES);
        // Skip MAX_COLOR_MATRIX_STACK_DEPTH (only in imaging subset)
        INTEGER(MAX_MODELVIEW_STACK_DEPTH);
        INTEGER(MAX_PROJECTION_STACK_DEPTH);
        INTEGER(MAX_TEXTURE_STACK_DEPTH);
#endif
#if !CONFIG2_GLES
        INTEGER(MAX_3D_TEXTURE_SIZE);
#endif
#if !CONFIG2_GLES
        INTEGER(MAX_PIXEL_MAP_TABLE);
        INTEGER(MAX_NAME_STACK_DEPTH);
        INTEGER(MAX_LIST_NESTING);
        INTEGER(MAX_EVAL_ORDER);
#endif
#if !CONFIG2_GLES
        INTEGER(MAX_ATTRIB_STACK_DEPTH);
        INTEGER(MAX_CLIENT_ATTRIB_STACK_DEPTH);
        INTEGER(AUX_BUFFERS);
        BOOL(RGBA_MODE);
        BOOL(INDEX_MODE);
        BOOL(DOUBLEBUFFER);
        BOOL(STEREO);
#endif
#if !CONFIG2_GLES
        FLOAT2(SMOOTH_POINT_SIZE_RANGE);
        FLOAT(SMOOTH_POINT_SIZE_GRANULARITY);
#endif
#if !CONFIG2_GLES
        FLOAT2(SMOOTH_LINE_WIDTH_RANGE);
        FLOAT(SMOOTH_LINE_WIDTH_GRANULARITY);
        // Skip MAX_CONVOLUTION_WIDTH, MAX_CONVOLUTION_HEIGHT (only in imaging subset)
        INTEGER(MAX_ELEMENTS_INDICES);
        INTEGER(MAX_ELEMENTS_VERTICES);
        INTEGER(MAX_TEXTURE_UNITS);
#endif
#if !CONFIG2_GLES
        INTEGER(INDEX_BITS);
#endif
#if !CONFIG2_GLES
        INTEGER(ACCUM_RED_BITS);
        INTEGER(ACCUM_GREEN_BITS);
        INTEGER(ACCUM_BLUE_BITS);
        INTEGER(ACCUM_ALPHA_BITS);
#endif
#if !CONFIG2_GLES
        // Core OpenGL 2.0 (treated as extensions):
        if (ogl_HaveExtension("GL_EXT_texture_lod_bias"))
        {
            FLOAT(MAX_TEXTURE_LOD_BIAS_EXT);
        }
        if (ogl_HaveExtension("GL_ARB_occlusion_query"))
        {
            QUERY(SAMPLES_PASSED, QUERY_COUNTER_BITS);
        }
        if (ogl_HaveExtension("GL_ARB_shading_language_100"))
        {
            STRING(SHADING_LANGUAGE_VERSION_ARB);
        }
        if (ogl_HaveExtension("GL_ARB_vertex_shader"))
        {
            INTEGER(MAX_VERTEX_ATTRIBS_ARB);
            INTEGER(MAX_VERTEX_UNIFORM_COMPONENTS_ARB);
            INTEGER(MAX_VARYING_FLOATS_ARB);
            INTEGER(MAX_COMBINED_TEXTURE_IMAGE_UNITS_ARB);
            INTEGER(MAX_VERTEX_TEXTURE_IMAGE_UNITS_ARB);
        }
        if (ogl_HaveExtension("GL_ARB_fragment_shader"))
        {
            INTEGER(MAX_FRAGMENT_UNIFORM_COMPONENTS_ARB);
        }
        if (ogl_HaveExtension("GL_ARB_vertex_shader") || ogl_HaveExtension("GL_ARB_fragment_shader") ||
            ogl_HaveExtension("GL_ARB_vertex_program") || ogl_HaveExtension("GL_ARB_fragment_program"))
        {
            INTEGER(MAX_TEXTURE_IMAGE_UNITS_ARB);
            INTEGER(MAX_TEXTURE_COORDS_ARB);
        }
        if (ogl_HaveExtension("GL_ARB_draw_buffers"))
        {
            INTEGER(MAX_DRAW_BUFFERS_ARB);
        }
        // Core OpenGL 3.0:
        if (ogl_HaveExtension("GL_EXT_gpu_shader4"))
        {
            INTEGER(MIN_PROGRAM_TEXEL_OFFSET); // no _EXT version of these in glext.h
            INTEGER(MAX_PROGRAM_TEXEL_OFFSET);
        }
        if (ogl_HaveExtension("GL_EXT_framebuffer_object"))
        {
            INTEGER(MAX_COLOR_ATTACHMENTS_EXT);
            INTEGER(MAX_RENDERBUFFER_SIZE_EXT);
        }
        if (ogl_HaveExtension("GL_EXT_framebuffer_multisample"))
        {
            INTEGER(MAX_SAMPLES_EXT);
        }
        if (ogl_HaveExtension("GL_EXT_texture_array"))
        {
            INTEGER(MAX_ARRAY_TEXTURE_LAYERS_EXT);
        }
        if (ogl_HaveExtension("GL_EXT_transform_feedback"))
        {
            INTEGER(MAX_TRANSFORM_FEEDBACK_INTERLEAVED_COMPONENTS_EXT);
            INTEGER(MAX_TRANSFORM_FEEDBACK_SEPARATE_ATTRIBS_EXT);
            INTEGER(MAX_TRANSFORM_FEEDBACK_SEPARATE_COMPONENTS_EXT);
        }
        // Other interesting extensions:
        if (ogl_HaveExtension("GL_EXT_timer_query") || ogl_HaveExtension("GL_ARB_timer_query"))
        {
            QUERY(TIME_ELAPSED, QUERY_COUNTER_BITS);
        }
        if (ogl_HaveExtension("GL_ARB_timer_query"))
        {
            QUERY(TIMESTAMP, QUERY_COUNTER_BITS);
        }
        if (ogl_HaveExtension("GL_EXT_texture_filter_anisotropic"))
        {
            FLOAT(MAX_TEXTURE_MAX_ANISOTROPY_EXT);
        }
        if (ogl_HaveExtension("GL_ARB_texture_rectangle"))
        {
            INTEGER(MAX_RECTANGLE_TEXTURE_SIZE_ARB);
        }
        if (ogl_HaveExtension("GL_ARB_vertex_program") || ogl_HaveExtension("GL_ARB_fragment_program"))
        {
            INTEGER(MAX_PROGRAM_MATRICES_ARB);
            INTEGER(MAX_PROGRAM_MATRIX_STACK_DEPTH_ARB);
        }
        if (ogl_HaveExtension("GL_ARB_vertex_program"))
        {
            VERTEXPROGRAM(MAX_PROGRAM_ENV_PARAMETERS_ARB);
            VERTEXPROGRAM(MAX_PROGRAM_LOCAL_PARAMETERS_ARB);
            VERTEXPROGRAM(MAX_PROGRAM_INSTRUCTIONS_ARB);
            VERTEXPROGRAM(MAX_PROGRAM_TEMPORARIES_ARB);
            VERTEXPROGRAM(MAX_PROGRAM_PARAMETERS_ARB);
            VERTEXPROGRAM(MAX_PROGRAM_ATTRIBS_ARB);
            VERTEXPROGRAM(MAX_PROGRAM_ADDRESS_REGISTERS_ARB);
            VERTEXPROGRAM(MAX_PROGRAM_NATIVE_INSTRUCTIONS_ARB);
            VERTEXPROGRAM(MAX_PROGRAM_NATIVE_TEMPORARIES_ARB);
            VERTEXPROGRAM(MAX_PROGRAM_NATIVE_PARAMETERS_ARB);
            VERTEXPROGRAM(MAX_PROGRAM_NATIVE_ATTRIBS_ARB);
            VERTEXPROGRAM(MAX_PROGRAM_NATIVE_ADDRESS_REGISTERS_ARB);
            if (ogl_HaveExtension("GL_ARB_fragment_program"))
            {
                // The spec seems to say these should be supported, but
                // Mesa complains about them so let's not bother
                /*
                VERTEXPROGRAM(MAX_PROGRAM_ALU_INSTRUCTIONS_ARB);
                VERTEXPROGRAM(MAX_PROGRAM_TEX_INSTRUCTIONS_ARB);
                VERTEXPROGRAM(MAX_PROGRAM_TEX_INDIRECTIONS_ARB);
                VERTEXPROGRAM(MAX_PROGRAM_NATIVE_ALU_INSTRUCTIONS_ARB);
                VERTEXPROGRAM(MAX_PROGRAM_NATIVE_TEX_INSTRUCTIONS_ARB);
                VERTEXPROGRAM(MAX_PROGRAM_NATIVE_TEX_INDIRECTIONS_ARB);
                */
            }
        }
        if (ogl_HaveExtension("GL_ARB_fragment_program"))
        {
            FRAGMENTPROGRAM(MAX_PROGRAM_ENV_PARAMETERS_ARB);
            FRAGMENTPROGRAM(MAX_PROGRAM_LOCAL_PARAMETERS_ARB);
            FRAGMENTPROGRAM(MAX_PROGRAM_INSTRUCTIONS_ARB);
            FRAGMENTPROGRAM(MAX_PROGRAM_ALU_INSTRUCTIONS_ARB);
            FRAGMENTPROGRAM(MAX_PROGRAM_TEX_INSTRUCTIONS_ARB);
            FRAGMENTPROGRAM(MAX_PROGRAM_TEX_INDIRECTIONS_ARB);
            FRAGMENTPROGRAM(MAX_PROGRAM_TEMPORARIES_ARB);
            FRAGMENTPROGRAM(MAX_PROGRAM_PARAMETERS_ARB);
            FRAGMENTPROGRAM(MAX_PROGRAM_ATTRIBS_ARB);
            FRAGMENTPROGRAM(MAX_PROGRAM_NATIVE_INSTRUCTIONS_ARB);
            FRAGMENTPROGRAM(MAX_PROGRAM_NATIVE_ALU_INSTRUCTIONS_ARB);
            FRAGMENTPROGRAM(MAX_PROGRAM_NATIVE_TEX_INSTRUCTIONS_ARB);
            FRAGMENTPROGRAM(MAX_PROGRAM_NATIVE_TEX_INDIRECTIONS_ARB);
            FRAGMENTPROGRAM(MAX_PROGRAM_NATIVE_TEMPORARIES_ARB);
            FRAGMENTPROGRAM(MAX_PROGRAM_NATIVE_PARAMETERS_ARB);
            FRAGMENTPROGRAM(MAX_PROGRAM_NATIVE_ATTRIBS_ARB);
            if (ogl_HaveExtension("GL_ARB_vertex_program"))
            {
                // The spec seems to say these should be supported, but
                // Intel drivers on Windows complain about them so let's not bother
                /*
                FRAGMENTPROGRAM(MAX_PROGRAM_ADDRESS_REGISTERS_ARB);
                FRAGMENTPROGRAM(MAX_PROGRAM_NATIVE_ADDRESS_REGISTERS_ARB);
                */
            }
        }
        if (ogl_HaveExtension("GL_ARB_geometry_shader4"))
        {
            INTEGER(MAX_GEOMETRY_TEXTURE_IMAGE_UNITS_ARB);
            INTEGER(MAX_GEOMETRY_OUTPUT_VERTICES_ARB);
            INTEGER(MAX_GEOMETRY_TOTAL_OUTPUT_COMPONENTS_ARB);
            INTEGER(MAX_GEOMETRY_UNIFORM_COMPONENTS_ARB);
            INTEGER(MAX_GEOMETRY_VARYING_COMPONENTS_ARB);
            INTEGER(MAX_VERTEX_VARYING_COMPONENTS_ARB);
        }
#else // CONFIG2_GLES
        // Core OpenGL ES 2.0:
        STRING(SHADING_LANGUAGE_VERSION);
        INTEGER(MAX_VERTEX_ATTRIBS);
        INTEGER(MAX_VERTEX_UNIFORM_VECTORS);
        INTEGER(MAX_VARYING_VECTORS);
        INTEGER(MAX_COMBINED_TEXTURE_IMAGE_UNITS);
        INTEGER(MAX_VERTEX_TEXTURE_IMAGE_UNITS);
        INTEGER(MAX_FRAGMENT_UNIFORM_VECTORS);
        INTEGER(MAX_TEXTURE_IMAGE_UNITS);
        INTEGER(MAX_RENDERBUFFER_SIZE);
#endif // CONFIG2_GLES
#ifdef SDL_VIDEO_DRIVER_X11
#define GLXQCR_INTEGER(id) do { \
    unsigned int i = UINT_MAX; \
    if (pglXQueryCurrentRendererIntegerMESA(id, &i)) \
    scriptInterface.SetProperty(settings, #id, i); \
        } while (false)
#define GLXQCR_INTEGER2(id) do { \
    unsigned int i[2] = { UINT_MAX, UINT_MAX }; \
    if (pglXQueryCurrentRendererIntegerMESA(id, i)) { \
    scriptInterface.SetProperty(settings, #id "[0]", i[0]); \
    scriptInterface.SetProperty(settings, #id "[1]", i[1]); \
    } \
        } while (false)
#define GLXQCR_INTEGER3(id) do { \
    unsigned int i[3] = { UINT_MAX, UINT_MAX, UINT_MAX }; \
    if (pglXQueryCurrentRendererIntegerMESA(id, i)) { \
    scriptInterface.SetProperty(settings, #id "[0]", i[0]); \
    scriptInterface.SetProperty(settings, #id "[1]", i[1]); \
    scriptInterface.SetProperty(settings, #id "[2]", i[2]); \
    } \
        } while (false)
#define GLXQCR_STRING(id) do { \
    const char* str = pglXQueryCurrentRendererStringMESA(id); \
    if (str) \
    scriptInterface.SetProperty(settings, #id ".string", str); \
        } while (false)
        SDL_SysWMinfo wminfo;
        SDL_VERSION(&wminfo.version);
        if (SDL_GetWMInfo(&wminfo) && wminfo.subsystem == SDL_SYSWM_X11)
        {
            Display* dpy = wminfo.info.x11.gfxdisplay;
            int scrnum = DefaultScreen(dpy);
            const char* glxexts = glXQueryExtensionsString(dpy, scrnum);
            scriptInterface.SetProperty(settings, "glx_extensions", glxexts);
            if (strstr(glxexts, "GLX_MESA_query_renderer") && pglXQueryCurrentRendererIntegerMESA && pglXQueryCurrentRendererStringMESA)
            {
                GLXQCR_INTEGER(GLX_RENDERER_VENDOR_ID_MESA);
                GLXQCR_INTEGER(GLX_RENDERER_DEVICE_ID_MESA);
                GLXQCR_INTEGER3(GLX_RENDERER_VERSION_MESA);
                GLXQCR_INTEGER(GLX_RENDERER_ACCELERATED_MESA);
                GLXQCR_INTEGER(GLX_RENDERER_VIDEO_MEMORY_MESA);
                GLXQCR_INTEGER(GLX_RENDERER_UNIFIED_MEMORY_ARCHITECTURE_MESA);
                GLXQCR_INTEGER(GLX_RENDERER_PREFERRED_PROFILE_MESA);
                GLXQCR_INTEGER2(GLX_RENDERER_OPENGL_CORE_PROFILE_VERSION_MESA);
                GLXQCR_INTEGER2(GLX_RENDERER_OPENGL_COMPATIBILITY_PROFILE_VERSION_MESA);
                GLXQCR_INTEGER2(GLX_RENDERER_OPENGL_ES_PROFILE_VERSION_MESA);
                GLXQCR_INTEGER2(GLX_RENDERER_OPENGL_ES2_PROFILE_VERSION_MESA);
                GLXQCR_STRING(GLX_RENDERER_VENDOR_ID_MESA);
                GLXQCR_STRING(GLX_RENDERER_DEVICE_ID_MESA);
            }
        }
#endif // SDL_VIDEO_DRIVER_X11

#endif  // ifdef XX
}   // getGLLimits<|MERGE_RESOLUTION|>--- conflicted
+++ resolved
@@ -261,309 +261,7 @@
     glGetError();
 }
 
-<<<<<<< HEAD
-static void drawTexColoredQuad(const video::ITexture *texture, const video::SColor *col, float width, float height,
-                               float center_pos_x, float center_pos_y, float tex_center_pos_x, float tex_center_pos_y,
-                               float tex_width, float tex_height)
-{
-    unsigned colors[] = {
-        col[0].getRed(), col[0].getGreen(), col[0].getBlue(), col[0].getAlpha(),
-        col[1].getRed(), col[1].getGreen(), col[1].getBlue(), col[1].getAlpha(),
-        col[2].getRed(), col[2].getGreen(), col[2].getBlue(), col[2].getAlpha(),
-        col[3].getRed(), col[3].getGreen(), col[3].getBlue(), col[3].getAlpha(),
-    };
-
-    glBindBuffer(GL_ARRAY_BUFFER, UIShader::ColoredTextureRectShader::getInstance()->colorvbo);
-    glBufferSubData(GL_ARRAY_BUFFER, 0, 16 * sizeof(unsigned), colors);
-
-    glUseProgram(UIShader::ColoredTextureRectShader::getInstance()->Program);
-    glBindVertexArray(UIShader::ColoredTextureRectShader::getInstance()->vao);
-
-    UIShader::ColoredTextureRectShader::getInstance()->SetTextureUnits(createVector<GLuint>(static_cast<const irr::video::COpenGLTexture*>(texture)->getOpenGLTextureName()));
-    UIShader::ColoredTextureRectShader::getInstance()->setUniforms(
-        core::vector2df(center_pos_x, center_pos_y), core::vector2df(width, height),
-        core::vector2df(tex_center_pos_x, tex_center_pos_y), core::vector2df(tex_width, tex_height));
-
-    glDrawArrays(GL_TRIANGLE_STRIP, 0, 4);
-    glBindVertexArray(0);
-    glBindBuffer(GL_ARRAY_BUFFER, 0);
-
-    glGetError();
-}
-
-static
-void drawTexQuad(GLuint texture, float width, float height,
-                 float center_pos_x, float center_pos_y, float tex_center_pos_x, float tex_center_pos_y,
-                 float tex_width, float tex_height)
-{
-    glUseProgram(UIShader::TextureRectShader::getInstance()->Program);
-    glBindVertexArray(SharedObject::UIVAO);
-
-    UIShader::TextureRectShader::getInstance()->SetTextureUnits(createVector<GLuint>(texture));
-    UIShader::TextureRectShader::getInstance()->setUniforms(
-        core::vector2df(center_pos_x, center_pos_y), core::vector2df(width, height),
-        core::vector2df(tex_center_pos_x, tex_center_pos_y),
-        core::vector2df(tex_width, tex_height));
-
-    glDrawArrays(GL_TRIANGLE_STRIP, 0, 4);
-    glBindVertexArray(0);
-    glBindBuffer(GL_ARRAY_BUFFER, 0);
-
-    glGetError();
-}
-
-static void
-getSize(unsigned texture_width, unsigned texture_height, bool textureisRTT,
-        const core::rect<s32>& destRect,
-        const core::rect<s32>& sourceRect,
-        float &width, float &height,
-        float &center_pos_x, float &center_pos_y,
-        float &tex_width, float &tex_height,
-        float &tex_center_pos_x, float &tex_center_pos_y
-    )
-{
-    core::dimension2d<u32> frame_size =
-        irr_driver->getVideoDriver()->getCurrentRenderTargetSize();
-    const int screen_w = frame_size.Width;
-    const int screen_h = frame_size.Height;
-    center_pos_x = float(destRect.UpperLeftCorner.X + destRect.LowerRightCorner.X);
-    center_pos_x /= screen_w;
-    center_pos_x -= 1.;
-    center_pos_y = float(destRect.UpperLeftCorner.Y + destRect.LowerRightCorner.Y);
-    center_pos_y /= screen_h;
-    center_pos_y = float(1.f - center_pos_y);
-    width = float(destRect.LowerRightCorner.X - destRect.UpperLeftCorner.X);
-    width /= screen_w;
-    height = float(destRect.LowerRightCorner.Y - destRect.UpperLeftCorner.Y);
-    height /= screen_h;
-
-    tex_center_pos_x = float(sourceRect.UpperLeftCorner.X + sourceRect.LowerRightCorner.X);
-    tex_center_pos_x /= texture_width * 2.f;
-    tex_center_pos_y = float(sourceRect.UpperLeftCorner.Y + sourceRect.LowerRightCorner.Y);
-    tex_center_pos_y /= texture_height * 2.f;
-    tex_width = float(sourceRect.LowerRightCorner.X - sourceRect.UpperLeftCorner.X);
-    tex_width /= texture_width * 2.f;
-    tex_height = float(sourceRect.LowerRightCorner.Y - sourceRect.UpperLeftCorner.Y);
-    tex_height /= texture_height * 2.f;
-
-    if (textureisRTT)
-        tex_height = -tex_height;
-
-    const f32 invW = 1.f / static_cast<f32>(texture_width);
-    const f32 invH = 1.f / static_cast<f32>(texture_height);
-    const core::rect<f32> tcoords(
-        sourceRect.UpperLeftCorner.X * invW,
-        sourceRect.UpperLeftCorner.Y * invH,
-        sourceRect.LowerRightCorner.X * invW,
-        sourceRect.LowerRightCorner.Y *invH);
-}
-
-void draw2DImage(const video::ITexture* texture, const core::rect<s32>& destRect,
-                 const core::rect<s32>& sourceRect, const core::rect<s32>* clipRect,
-                 const video::SColor &colors, bool useAlphaChannelOfTexture)
-{
-    if (!irr_driver->isGLSL()) {
-        video::SColor duplicatedArray[4] = {
-            colors, colors, colors, colors
-        };
-        draw2DImage(texture, destRect, sourceRect, clipRect, duplicatedArray, useAlphaChannelOfTexture);
-        return;
-    }
-
-    float width, height,
-        center_pos_x, center_pos_y,
-        tex_width, tex_height,
-        tex_center_pos_x, tex_center_pos_y;
-
-    getSize(texture->getOriginalSize().Width, texture->getOriginalSize().Height, texture->isRenderTarget(),
-            destRect, sourceRect, width, height, center_pos_x, center_pos_y,
-            tex_width, tex_height, tex_center_pos_x, tex_center_pos_y);
-
-    if (useAlphaChannelOfTexture)
-    {
-        glEnable(GL_BLEND);
-        glBlendFunc(GL_SRC_ALPHA, GL_ONE_MINUS_SRC_ALPHA);
-    }
-    else
-    {
-        glDisable(GL_BLEND);
-    }
-    if (clipRect)
-    {
-        if (!clipRect->isValid())
-            return;
-
-        glEnable(GL_SCISSOR_TEST);
-        const core::dimension2d<u32>& renderTargetSize = irr_driver->getVideoDriver()->getCurrentRenderTargetSize();
-        glScissor(clipRect->UpperLeftCorner.X, renderTargetSize.Height - clipRect->LowerRightCorner.Y,
-                  clipRect->getWidth(), clipRect->getHeight());
-    }
-
-    glUseProgram(UIShader::UniformColoredTextureRectShader::getInstance()->Program);
-    glBindVertexArray(SharedObject::UIVAO);
-
-    UIShader::UniformColoredTextureRectShader::getInstance()->SetTextureUnits(createVector<GLuint>(static_cast<const irr::video::COpenGLTexture*>(texture)->getOpenGLTextureName()));
-    UIShader::UniformColoredTextureRectShader::getInstance()->setUniforms(
-        core::vector2df(center_pos_x, center_pos_y), core::vector2df(width, height), core::vector2df(tex_center_pos_x, tex_center_pos_y), core::vector2df(tex_width, tex_height), colors);
-
-    glDrawArrays(GL_TRIANGLE_STRIP, 0, 4);
-    glBindVertexArray(0);
-    glBindBuffer(GL_ARRAY_BUFFER, 0);
-    if (clipRect)
-        glDisable(GL_SCISSOR_TEST);
-    glUseProgram(0);
-
-    glGetError();
-}
-
-void draw2DImageFromRTT(GLuint texture, size_t texture_w, size_t texture_h,
-    const core::rect<s32>& destRect,
-    const core::rect<s32>& sourceRect, const core::rect<s32>* clipRect,
-    const video::SColor &colors, bool useAlphaChannelOfTexture)
-{
-    if (useAlphaChannelOfTexture)
-    {
-        glEnable(GL_BLEND);
-        glBlendFunc(GL_SRC_ALPHA, GL_ONE_MINUS_SRC_ALPHA);
-    }
-    float width, height,
-        center_pos_x, center_pos_y,
-        tex_width, tex_height,
-        tex_center_pos_x, tex_center_pos_y;
-
-    getSize((int)texture_w, (int)texture_h, true,
-        destRect, sourceRect, width, height, center_pos_x, center_pos_y,
-        tex_width, tex_height, tex_center_pos_x, tex_center_pos_y);
-
-    glUseProgram(UIShader::UniformColoredTextureRectShader::getInstance()->Program);
-    glBindVertexArray(SharedObject::UIVAO);
-
-    UIShader::UniformColoredTextureRectShader::getInstance()->SetTextureUnits(createVector<GLuint>(texture));
-    UIShader::UniformColoredTextureRectShader::getInstance()->setUniforms(
-        core::vector2df(center_pos_x, center_pos_y), core::vector2df(width, height),
-        core::vector2df(tex_center_pos_x, tex_center_pos_y), core::vector2df(tex_width, tex_height),
-        colors);
-
-    glDrawArrays(GL_TRIANGLE_STRIP, 0, 4);
-    glBindVertexArray(0);
-    glBindBuffer(GL_ARRAY_BUFFER, 0);
-}
-
-void draw2DImage(const video::ITexture* texture, const core::rect<s32>& destRect,
-                 const core::rect<s32>& sourceRect, const core::rect<s32>* clipRect,
-                 const video::SColor* const colors, bool useAlphaChannelOfTexture)
-{
-    if (!irr_driver->isGLSL())
-    {
-        irr_driver->getVideoDriver()->draw2DImage(texture, destRect, sourceRect, clipRect, colors, useAlphaChannelOfTexture);
-        return;
-    }
-
-    float width, height,
-        center_pos_x, center_pos_y,
-        tex_width, tex_height,
-        tex_center_pos_x, tex_center_pos_y;
-
-    getSize(texture->getOriginalSize().Width, texture->getOriginalSize().Height, texture->isRenderTarget(),
-            destRect, sourceRect, width, height, center_pos_x, center_pos_y,
-            tex_width, tex_height, tex_center_pos_x, tex_center_pos_y);
-
-    if (useAlphaChannelOfTexture)
-    {
-        glEnable(GL_BLEND);
-        glBlendFunc(GL_SRC_ALPHA, GL_ONE_MINUS_SRC_ALPHA);
-    }
-    else
-    {
-        glDisable(GL_BLEND);
-    }
-    if (clipRect)
-    {
-        if (!clipRect->isValid())
-            return;
-
-        glEnable(GL_SCISSOR_TEST);
-        const core::dimension2d<u32>& renderTargetSize = irr_driver->getVideoDriver()->getCurrentRenderTargetSize();
-        glScissor(clipRect->UpperLeftCorner.X, renderTargetSize.Height - clipRect->LowerRightCorner.Y,
-                  clipRect->getWidth(), clipRect->getHeight());
-    }
-    if (colors)
-        drawTexColoredQuad(texture, colors, width, height, center_pos_x, center_pos_y,
-                           tex_center_pos_x, tex_center_pos_y, tex_width, tex_height);
-    else
-        drawTexQuad(static_cast<const irr::video::COpenGLTexture*>(texture)->getOpenGLTextureName(), width, height, center_pos_x, center_pos_y,
-                    tex_center_pos_x, tex_center_pos_y, tex_width, tex_height);
-    if (clipRect)
-        glDisable(GL_SCISSOR_TEST);
-    glUseProgram(0);
-
-    glGetError();
-}
-
-void GL32_draw2DRectangle(video::SColor color, const core::rect<s32>& position,
-                          const core::rect<s32>* clip)
-{
-
-    if (!irr_driver->isGLSL())
-    {
-        irr_driver->getVideoDriver()->draw2DRectangle(color, position, clip);
-        return;
-    }
-
-    core::dimension2d<u32> frame_size =
-        irr_driver->getVideoDriver()->getCurrentRenderTargetSize();
-    const int screen_w = frame_size.Width;
-    const int screen_h = frame_size.Height;
-    float center_pos_x = float(position.UpperLeftCorner.X + position.LowerRightCorner.X);
-    center_pos_x /= screen_w;
-    center_pos_x -= 1;
-    float center_pos_y = float(position.UpperLeftCorner.Y + position.LowerRightCorner.Y);
-    center_pos_y /= screen_h;
-    center_pos_y = 1 - center_pos_y;
-    float width = float(position.LowerRightCorner.X - position.UpperLeftCorner.X);
-    width /= screen_w;
-    float height = float(position.LowerRightCorner.Y - position.UpperLeftCorner.Y);
-    height /= screen_h;
-
-    if (color.getAlpha() < 255)
-    {
-        glEnable(GL_BLEND);
-        glBlendFunc(GL_SRC_ALPHA, GL_ONE_MINUS_SRC_ALPHA);
-    }
-    else
-    {
-        glDisable(GL_BLEND);
-    }
-
-    if (clip)
-    {
-        if (!clip->isValid())
-            return;
-
-        glEnable(GL_SCISSOR_TEST);
-        const core::dimension2d<u32>& renderTargetSize = irr_driver->getVideoDriver()->getCurrentRenderTargetSize();
-        glScissor(clip->UpperLeftCorner.X, renderTargetSize.Height - clip->LowerRightCorner.Y,
-                  clip->getWidth(), clip->getHeight());
-    }
-
-    glUseProgram(UIShader::ColoredRectShader::getInstance()->Program);
-    glBindVertexArray(SharedObject::UIVAO);
-    UIShader::ColoredRectShader::getInstance()->setUniforms(core::vector2df(center_pos_x, center_pos_y), core::vector2df(width, height), color);
-
-    glDrawArrays(GL_TRIANGLE_STRIP, 0, 4);
-    glBindBuffer(GL_ARRAY_BUFFER, 0);
-    glBindVertexArray(0);
-    if (clip)
-        glDisable(GL_SCISSOR_TEST);
-    glUseProgram(0);
-
-    glGetError();
-}
-
-bool hasGLExtension(const char* extension)
-=======
 bool hasGLExtension(const char* extension) 
->>>>>>> 9dff5a79
 {
     if (glGetStringi != NULL)
     {
