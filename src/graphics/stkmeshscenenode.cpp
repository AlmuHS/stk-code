#include "stkmeshscenenode.hpp"
#include "stkmesh.hpp"
#include "graphics/irr_driver.hpp"
#include "tracks/track.hpp"
#include <ISceneManager.h>
#include <IMaterialRenderer.h>
#include "config/user_config.hpp"
#include "graphics/callbacks.hpp"
#include "graphics/camera.hpp"
#include "modes/world.hpp"
#include "utils/helpers.hpp"
#include "utils/tuple.hpp"

STKMeshSceneNode::STKMeshSceneNode(irr::scene::IMesh* mesh, ISceneNode* parent, irr::scene::ISceneManager* mgr, irr::s32 id,
    const irr::core::vector3df& position,
    const irr::core::vector3df& rotation,
    const irr::core::vector3df& scale) :
    CMeshSceneNode(mesh, parent, mgr, id, position, rotation, scale)
{
    isDisplacement = false;
    immediate_draw = false;
    update_each_frame = false;
    createGLMeshes();
}

void STKMeshSceneNode::setReloadEachFrame(bool val)
{
    update_each_frame = val;
    if (val)
        immediate_draw = true;
}

void STKMeshSceneNode::createGLMeshes()
{
    for (u32 i = 0; i<Mesh->getMeshBufferCount(); ++i)
    {
        scene::IMeshBuffer* mb = Mesh->getMeshBuffer(i);
        GLmeshes.push_back(allocateMeshBuffer(mb));
    }
    isMaterialInitialized = false;
}

void STKMeshSceneNode::setFirstTimeMaterial()
{
  if (isMaterialInitialized)
      return;
  irr::video::IVideoDriver* driver = irr_driver->getVideoDriver();
  for (u32 i = 0; i<Mesh->getMeshBufferCount(); ++i)
  {
      scene::IMeshBuffer* mb = Mesh->getMeshBuffer(i);
      if (!mb)
        continue;

      video::E_MATERIAL_TYPE type = mb->getMaterial().MaterialType;
      f32 MaterialTypeParam = mb->getMaterial().MaterialTypeParam;
      video::IMaterialRenderer* rnd = driver->getMaterialRenderer(type);
      if (!isObject(type))
      {
#ifdef DEBUG
          Log::warn("material", "Unhandled (static) material type : %d", type);
#endif
          continue;
      }


      GLMesh &mesh = GLmeshes[i];
      if (rnd->isTransparent())
      {
          TransparentMaterial TranspMat = MaterialTypeToTransparentMaterial(type, MaterialTypeParam);
          if (immediate_draw)
          {
              fillLocalBuffer(mesh, mb);
              mesh.vao = createVAO(mesh.vertex_buffer, mesh.index_buffer, mb->getVertexType());
              glBindVertexArray(0);
          }
          else
              TransparentMesh[TranspMat].push_back(&mesh);
      }
      else
      {
          assert(!isDisplacement);
          MeshMaterial MatType = MaterialTypeToMeshMaterial(type, mb->getVertexType());
          if (immediate_draw)
          {
              fillLocalBuffer(mesh, mb);
              mesh.vao = createVAO(mesh.vertex_buffer, mesh.index_buffer, mb->getVertexType());
              glBindVertexArray(0);
          }
          else
              MeshSolidMaterials[MatType].push_back(&mesh);
      }

      if (!immediate_draw)
      {
          std::pair<unsigned, unsigned> p = getVAOOffsetAndBase(mb);
          mesh.vaoBaseVertex = p.first;
          mesh.vaoOffset = p.second;
          mesh.VAOType = mb->getVertexType();
      }
  }
  isMaterialInitialized = true;
}

void STKMeshSceneNode::cleanGLMeshes()
{
    for (u32 i = 0; i < GLmeshes.size(); ++i)
    {
        GLMesh mesh = GLmeshes[i];
        if (!mesh.vertex_buffer)
            continue;
        if (mesh.vao)
            glDeleteVertexArrays(1, &(mesh.vao));
        glDeleteBuffers(1, &(mesh.vertex_buffer));
        glDeleteBuffers(1, &(mesh.index_buffer));
    }
    GLmeshes.clear();
    for (unsigned i = 0; i < MAT_COUNT; i++)
        MeshSolidMaterials[i].clearWithoutDeleting();
}

void STKMeshSceneNode::setMesh(irr::scene::IMesh* mesh)
{
    CMeshSceneNode::setMesh(mesh);
    cleanGLMeshes();
    createGLMeshes();
}

STKMeshSceneNode::~STKMeshSceneNode()
{
    cleanGLMeshes();
}

void STKMeshSceneNode::drawGlow(const GLMesh &mesh)
{
    ColorizeProvider * const cb = (ColorizeProvider *)irr_driver->getCallback(ES_COLORIZE);
    assert(mesh.VAOType == video::EVT_STANDARD);

    GLenum ptype = mesh.PrimitiveType;
    GLenum itype = mesh.IndexType;
    size_t count = mesh.IndexCount;

    MeshShader::ColorizeShader::setUniforms(AbsoluteTransformation, cb->getRed(), cb->getGreen(), cb->getBlue());
    glDrawElementsBaseVertex(ptype, count, itype, (GLvoid *)mesh.vaoOffset, mesh.vaoBaseVertex);
}

void STKMeshSceneNode::updatevbo()
{
    for (unsigned i = 0; i < Mesh->getMeshBufferCount(); ++i)
    {
        scene::IMeshBuffer* mb = Mesh->getMeshBuffer(i);
        if (!mb)
            continue;
        GLMesh &mesh = GLmeshes[i];
        glBindVertexArray(0);

        glBindBuffer(GL_ARRAY_BUFFER, mesh.vertex_buffer);
        const void* vertices = mb->getVertices();
        const u32 vertexCount = mb->getVertexCount();
        const c8* vbuf = static_cast<const c8*>(vertices);
        glBufferData(GL_ARRAY_BUFFER, vertexCount * mesh.Stride, vbuf, GL_STATIC_DRAW);

        glBindBuffer(GL_ELEMENT_ARRAY_BUFFER, mesh.index_buffer);
        const void* indices = mb->getIndices();
        mesh.IndexCount = mb->getIndexCount();
        size_t indexSize = 0;
        switch (mb->getIndexType())
        {
        case irr::video::EIT_16BIT:
            indexSize = sizeof(u16);
            break;
        case irr::video::EIT_32BIT:
            indexSize = sizeof(u32);
            break;
        default:
            assert(0 && "Wrong index size");
        }
        glBufferData(GL_ELEMENT_ARRAY_BUFFER, mesh.IndexCount * indexSize, indices, GL_STATIC_DRAW);
    }
}

static video::ITexture *spareWhiteTex = 0;


void STKMeshSceneNode::OnRegisterSceneNode()
{
    if (isDisplacement)
        SceneManager->registerNodeForRendering(this, scene::ESNRP_TRANSPARENT);
    else
        CMeshSceneNode::OnRegisterSceneNode();
}

void STKMeshSceneNode::render()
{
    irr::video::IVideoDriver* driver = irr_driver->getVideoDriver();

    if (!Mesh || !driver)
        return;

    ++PassCount;

    Box = Mesh->getBoundingBox();

    setFirstTimeMaterial();

    for (u32 i = 0; i < Mesh->getMeshBufferCount(); ++i)
    {
        scene::IMeshBuffer* mb = Mesh->getMeshBuffer(i);
        if (!mb)
            continue;
        GLmeshes[i].TextureMatrix = getMaterial(i).getTextureMatrix(0);
    }

    if (irr_driver->getPhase() == SOLID_NORMAL_AND_DEPTH_PASS && immediate_draw)
    {
        core::matrix4 invmodel;
        AbsoluteTransformation.getInverse(invmodel);


        glDisable(GL_CULL_FACE);
        if (update_each_frame)
            updatevbo();
        glUseProgram(MeshShader::ObjectPass1Shader::getInstance()->Program);
        // Only untextured
        for (unsigned i = 0; i < GLmeshes.size(); i++)
        {
            irr_driver->IncreaseObjectCount();
            GLMesh &mesh = GLmeshes[i];
            GLenum ptype = mesh.PrimitiveType;
            GLenum itype = mesh.IndexType;
            size_t count = mesh.IndexCount;

            MeshShader::ObjectPass1Shader::getInstance()->setUniforms(AbsoluteTransformation, invmodel);
            assert(mesh.vao);
            glBindVertexArray(mesh.vao);
            glDrawElements(ptype, count, itype, 0);
            glBindVertexArray(0);
        }
        glEnable(GL_CULL_FACE);
        return;
    }

    if (irr_driver->getPhase() == SOLID_NORMAL_AND_DEPTH_PASS || irr_driver->getPhase() == SHADOW_PASS)
    {
        core::matrix4 invmodel;
        AbsoluteTransformation.getInverse(invmodel);

        GLMesh* mesh;
<<<<<<< HEAD
        for_in(mesh, GeometricMesh[FPSM_DEFAULT_STANDARD])
            ListDefaultStandardG::Arguments.push_back(STK::make_tuple(mesh, AbsoluteTransformation, invmodel));

        for_in(mesh, GeometricMesh[FPSM_DEFAULT_2TCOORD])
            ListDefault2TCoordG::Arguments.push_back(STK::make_tuple(mesh, AbsoluteTransformation, invmodel));

        for_in(mesh, GeometricMesh[FPSM_ALPHA_REF_TEXTURE])
            ListAlphaRefG::Arguments.push_back(STK::make_tuple(mesh, AbsoluteTransformation, invmodel, mesh->TextureMatrix));

        for_in(mesh, GeometricMesh[FPSM_NORMAL_MAP])
            ListNormalG::Arguments.push_back(STK::make_tuple(mesh, AbsoluteTransformation, invmodel));

        windDir = getWind();
        for_in(mesh, GeometricMesh[FPSM_GRASS])
            ListGrassG::Arguments.push_back(STK::make_tuple(mesh, AbsoluteTransformation, invmodel, windDir));
=======
        for_in(mesh, MeshSolidMaterials[MAT_DEFAULT])
            ListMatDefault::Arguments.emplace_back(mesh, AbsoluteTransformation, invmodel, mesh->TextureMatrix, irr_driver->getSceneManager()->getAmbientLight());

        for_in(mesh, MeshSolidMaterials[MAT_ALPHA_REF])
            ListMatAlphaRef::Arguments.emplace_back(mesh, AbsoluteTransformation, invmodel, mesh->TextureMatrix, irr_driver->getSceneManager()->getAmbientLight());

        for_in(mesh, MeshSolidMaterials[MAT_SPHEREMAP])
            ListMatSphereMap::Arguments.emplace_back(mesh, AbsoluteTransformation, invmodel, mesh->TextureMatrix, irr_driver->getSceneManager()->getAmbientLight());

        for_in(mesh, MeshSolidMaterials[MAT_DETAIL])
            ListMatDetails::Arguments.emplace_back(mesh, AbsoluteTransformation, invmodel, mesh->TextureMatrix, irr_driver->getSceneManager()->getAmbientLight());

        windDir = getWind();
        for_in(mesh, MeshSolidMaterials[MAT_GRASS])
            ListMatGrass::Arguments.emplace_back(mesh, AbsoluteTransformation, invmodel, windDir, irr_driver->getSceneManager()->getAmbientLight());

        for_in(mesh, MeshSolidMaterials[MAT_UNLIT])
            ListMatUnlit::Arguments.emplace_back(mesh, AbsoluteTransformation, core::matrix4::EM4CONST_IDENTITY);

        for_in(mesh, MeshSolidMaterials[MAT_SPLATTING])
            ListMatSplatting::Arguments.emplace_back(mesh, AbsoluteTransformation, invmodel, irr_driver->getSceneManager()->getAmbientLight());

        for_in(mesh, MeshSolidMaterials[MAT_NORMAL_MAP])
            ListMatNormalMap::Arguments.emplace_back(mesh, AbsoluteTransformation, invmodel, core::matrix4::EM4CONST_IDENTITY, irr_driver->getSceneManager()->getAmbientLight());
>>>>>>> 00ae1267

        return;
    }

    if (irr_driver->getPhase() == SOLID_LIT_PASS)
    {
        core::matrix4 invmodel;
        AbsoluteTransformation.getInverse(invmodel);

        if (immediate_draw)
        {
            glDisable(GL_CULL_FACE);
            if (!spareWhiteTex)
                spareWhiteTex = getUnicolorTexture(video::SColor(255, 255, 255, 255));
            glUseProgram(MeshShader::ObjectPass2Shader::getInstance()->Program);
            // Only untextured
            for (unsigned i = 0; i < GLmeshes.size(); i++)
            {
                irr_driver->IncreaseObjectCount();
                GLMesh &mesh = GLmeshes[i];
                GLenum ptype = mesh.PrimitiveType;
                GLenum itype = mesh.IndexType;
                size_t count = mesh.IndexCount;

                setTexture(MeshShader::ObjectPass2Shader::getInstance()->TU_Albedo, getTextureGLuint(spareWhiteTex), GL_NEAREST, GL_NEAREST, false);
                MeshShader::ObjectPass2Shader::getInstance()->setUniforms(AbsoluteTransformation, mesh.TextureMatrix, irr_driver->getSceneManager()->getAmbientLight());
                assert(mesh.vao);
                glBindVertexArray(mesh.vao);
                glDrawElements(ptype, count, itype, 0);
                glBindVertexArray(0);
            }
            glEnable(GL_CULL_FACE);
            return;
        }

<<<<<<< HEAD
        GLMesh* mesh;
        for_in(mesh, ShadedMesh[SM_DEFAULT_STANDARD])
            ListDefaultStandardSM::Arguments.push_back(STK::make_tuple(mesh, AbsoluteTransformation, mesh->TextureMatrix, irr_driver->getSceneManager()->getAmbientLight()));

        for_in(mesh, ShadedMesh[SM_DEFAULT_TANGENT])
            ListDefaultTangentSM::Arguments.push_back(STK::make_tuple(mesh, AbsoluteTransformation, mesh->TextureMatrix, irr_driver->getSceneManager()->getAmbientLight()));

        for_in(mesh, ShadedMesh[SM_ALPHA_REF_TEXTURE])
            ListAlphaRefSM::Arguments.push_back(STK::make_tuple(mesh, AbsoluteTransformation, mesh->TextureMatrix, irr_driver->getSceneManager()->getAmbientLight()));

        for_in(mesh, ShadedMesh[SM_SPHEREMAP])
            ListSphereMapSM::Arguments.push_back(STK::make_tuple(mesh, AbsoluteTransformation, invmodel, irr_driver->getSceneManager()->getAmbientLight()));

        for_in(mesh, ShadedMesh[SM_SPLATTING])
            ListSplattingSM::Arguments.push_back(STK::make_tuple(mesh, AbsoluteTransformation, irr_driver->getSceneManager()->getAmbientLight()));

        for_in(mesh, ShadedMesh[SM_UNLIT])
            ListUnlitSM::Arguments.push_back(STK::make_tuple(mesh, AbsoluteTransformation));

        for_in(mesh, ShadedMesh[SM_DETAILS])
            ListDetailSM::Arguments.push_back(STK::make_tuple(mesh, AbsoluteTransformation, irr_driver->getSceneManager()->getAmbientLight()));

        for_in(mesh, ShadedMesh[SM_GRASS])
            ListGrassSM::Arguments.push_back(STK::make_tuple(mesh, AbsoluteTransformation, windDir, irr_driver->getSceneManager()->getAmbientLight()));

=======
>>>>>>> 00ae1267
        return;
    }

    if (irr_driver->getPhase() == GLOW_PASS)
    {
        glUseProgram(MeshShader::ColorizeShader::Program);
        for (u32 i = 0; i < Mesh->getMeshBufferCount(); ++i)
        {
            scene::IMeshBuffer* mb = Mesh->getMeshBuffer(i);
            if (!mb)
                continue;
            glBindVertexArray(getVAO(video::EVT_STANDARD));
            drawGlow(GLmeshes[i]);
        }
    }

    if (irr_driver->getPhase() == TRANSPARENT_PASS)
    {
        ModelViewProjectionMatrix = computeMVP(AbsoluteTransformation);

        if (immediate_draw)
        {
            if (update_each_frame)
                updatevbo();
            glBlendFunc(GL_ONE, GL_ONE_MINUS_SRC_ALPHA);

            if (World::getWorld() && World::getWorld()->isFogEnabled())
            {
                glUseProgram(MeshShader::TransparentFogShader::getInstance()->Program);
                for (unsigned i = 0; i < GLmeshes.size(); i++)
                {
                    GLMesh &mesh = GLmeshes[i];
                    irr_driver->IncreaseObjectCount();
                    GLenum ptype = mesh.PrimitiveType;
                    GLenum itype = mesh.IndexType;
                    size_t count = mesh.IndexCount;

                    const Track * const track = World::getWorld()->getTrack();

                    // This function is only called once per frame - thus no need for setters.
                    const float fogmax = track->getFogMax();
                    const float startH = track->getFogStartHeight();
                    const float endH = track->getFogEndHeight();
                    const float start = track->getFogStart();
                    const float end = track->getFogEnd();
                    const video::SColor tmpcol = track->getFogColor();

                    video::SColorf col(tmpcol.getRed() / 255.0f,
                        tmpcol.getGreen() / 255.0f,
                        tmpcol.getBlue() / 255.0f);

                    compressTexture(mesh.textures[0], true);
                    setTexture(MeshShader::TransparentFogShader::getInstance()->TU_tex, getTextureGLuint(mesh.textures[0]), GL_LINEAR, GL_LINEAR_MIPMAP_LINEAR, true);
                    MeshShader::TransparentFogShader::getInstance()->setUniforms(AbsoluteTransformation, mesh.TextureMatrix, fogmax, startH, endH, start, end, col);

                    assert(mesh.vao);
                    glBindVertexArray(mesh.vao);
                    glDrawElements(ptype, count, itype, 0);
                    glBindVertexArray(0);
                }
            }
            else
            {
                glUseProgram(MeshShader::TransparentShader::getInstance()->Program);
                for (unsigned i = 0; i < GLmeshes.size(); i++)
                {
                    irr_driver->IncreaseObjectCount();
                    GLMesh &mesh = GLmeshes[i];
                    GLenum ptype = mesh.PrimitiveType;
                    GLenum itype = mesh.IndexType;
                    size_t count = mesh.IndexCount;

                    compressTexture(mesh.textures[0], true);
                    setTexture(MeshShader::TransparentShader::getInstance()->TU_tex, getTextureGLuint(mesh.textures[0]), GL_LINEAR, GL_LINEAR_MIPMAP_LINEAR, true);

                    MeshShader::TransparentShader::getInstance()->setUniforms(AbsoluteTransformation, mesh.TextureMatrix);
                    assert(mesh.vao);
                    glBindVertexArray(mesh.vao);
                    glDrawElements(ptype, count, itype, 0);
                    glBindVertexArray(0);
                }
            }
            return;
        }

        GLMesh* mesh;

        if (World::getWorld() && World::getWorld()->isFogEnabled())
        {
            const Track * const track = World::getWorld()->getTrack();

            // Todo : put everything in a ubo
            const float fogmax = track->getFogMax();
            const float startH = track->getFogStartHeight();
            const float endH = track->getFogEndHeight();
            const float start = track->getFogStart();
            const float end = track->getFogEnd();
            const video::SColor tmpcol = track->getFogColor();

            video::SColorf col(tmpcol.getRed() / 255.0f,
                tmpcol.getGreen() / 255.0f,
                tmpcol.getBlue() / 255.0f);

            for_in(mesh, TransparentMesh[TM_DEFAULT])
<<<<<<< HEAD
                ListBlendTransparentFog::Arguments.push_back(
                    STK::make_tuple(mesh, AbsoluteTransformation, mesh->TextureMatrix,
                                    fogmax, startH, endH, start, end, col));
            for_in(mesh, TransparentMesh[TM_ADDITIVE])
                ListAdditiveTransparentFog::Arguments.push_back(
                    STK::make_tuple(mesh, AbsoluteTransformation, mesh->TextureMatrix,
                                    fogmax, startH, endH, start, end, col));
=======
                ListBlendTransparentFog::Arguments.emplace_back(mesh, AbsoluteTransformation, mesh->TextureMatrix,
                                                                fogmax, startH, endH, start, end, col);
            for_in(mesh, TransparentMesh[TM_ADDITIVE])
                ListAdditiveTransparentFog::Arguments.emplace_back(mesh, AbsoluteTransformation, mesh->TextureMatrix,
                                                                   fogmax, startH, endH, start, end, col);
>>>>>>> 00ae1267
        }
        else
        {
            for_in(mesh, TransparentMesh[TM_DEFAULT])
<<<<<<< HEAD
                ListBlendTransparent::Arguments.push_back(STK::make_tuple(mesh, AbsoluteTransformation, mesh->TextureMatrix));

            for_in(mesh, TransparentMesh[TM_ADDITIVE])
                ListAdditiveTransparent::Arguments.push_back(STK::make_tuple(mesh, AbsoluteTransformation, mesh->TextureMatrix));
        }

        for_in(mesh, TransparentMesh[TM_DISPLACEMENT])
            ListDisplacement::Arguments.push_back(STK::make_tuple(mesh, AbsoluteTransformation));
=======
                ListBlendTransparent::Arguments.emplace_back(mesh, AbsoluteTransformation, mesh->TextureMatrix);

            for_in(mesh, TransparentMesh[TM_ADDITIVE])
                ListAdditiveTransparent::Arguments.emplace_back(mesh, AbsoluteTransformation, mesh->TextureMatrix);
        }

        for_in(mesh, TransparentMesh[TM_DISPLACEMENT])
            ListDisplacement::Arguments.emplace_back(mesh, AbsoluteTransformation);
>>>>>>> 00ae1267

        if (!TransparentMesh[TM_BUBBLE].empty())
            glUseProgram(MeshShader::BubbleShader::Program);
        glBindVertexArray(getVAO(video::EVT_STANDARD));
        for_in(mesh, TransparentMesh[TM_BUBBLE])
            drawBubble(*mesh, ModelViewProjectionMatrix);
        return;
    }
}<|MERGE_RESOLUTION|>--- conflicted
+++ resolved
@@ -245,23 +245,6 @@
         AbsoluteTransformation.getInverse(invmodel);
 
         GLMesh* mesh;
-<<<<<<< HEAD
-        for_in(mesh, GeometricMesh[FPSM_DEFAULT_STANDARD])
-            ListDefaultStandardG::Arguments.push_back(STK::make_tuple(mesh, AbsoluteTransformation, invmodel));
-
-        for_in(mesh, GeometricMesh[FPSM_DEFAULT_2TCOORD])
-            ListDefault2TCoordG::Arguments.push_back(STK::make_tuple(mesh, AbsoluteTransformation, invmodel));
-
-        for_in(mesh, GeometricMesh[FPSM_ALPHA_REF_TEXTURE])
-            ListAlphaRefG::Arguments.push_back(STK::make_tuple(mesh, AbsoluteTransformation, invmodel, mesh->TextureMatrix));
-
-        for_in(mesh, GeometricMesh[FPSM_NORMAL_MAP])
-            ListNormalG::Arguments.push_back(STK::make_tuple(mesh, AbsoluteTransformation, invmodel));
-
-        windDir = getWind();
-        for_in(mesh, GeometricMesh[FPSM_GRASS])
-            ListGrassG::Arguments.push_back(STK::make_tuple(mesh, AbsoluteTransformation, invmodel, windDir));
-=======
         for_in(mesh, MeshSolidMaterials[MAT_DEFAULT])
             ListMatDefault::Arguments.emplace_back(mesh, AbsoluteTransformation, invmodel, mesh->TextureMatrix, irr_driver->getSceneManager()->getAmbientLight());
 
@@ -286,7 +269,6 @@
 
         for_in(mesh, MeshSolidMaterials[MAT_NORMAL_MAP])
             ListMatNormalMap::Arguments.emplace_back(mesh, AbsoluteTransformation, invmodel, core::matrix4::EM4CONST_IDENTITY, irr_driver->getSceneManager()->getAmbientLight());
->>>>>>> 00ae1267
 
         return;
     }
@@ -322,34 +304,6 @@
             return;
         }
 
-<<<<<<< HEAD
-        GLMesh* mesh;
-        for_in(mesh, ShadedMesh[SM_DEFAULT_STANDARD])
-            ListDefaultStandardSM::Arguments.push_back(STK::make_tuple(mesh, AbsoluteTransformation, mesh->TextureMatrix, irr_driver->getSceneManager()->getAmbientLight()));
-
-        for_in(mesh, ShadedMesh[SM_DEFAULT_TANGENT])
-            ListDefaultTangentSM::Arguments.push_back(STK::make_tuple(mesh, AbsoluteTransformation, mesh->TextureMatrix, irr_driver->getSceneManager()->getAmbientLight()));
-
-        for_in(mesh, ShadedMesh[SM_ALPHA_REF_TEXTURE])
-            ListAlphaRefSM::Arguments.push_back(STK::make_tuple(mesh, AbsoluteTransformation, mesh->TextureMatrix, irr_driver->getSceneManager()->getAmbientLight()));
-
-        for_in(mesh, ShadedMesh[SM_SPHEREMAP])
-            ListSphereMapSM::Arguments.push_back(STK::make_tuple(mesh, AbsoluteTransformation, invmodel, irr_driver->getSceneManager()->getAmbientLight()));
-
-        for_in(mesh, ShadedMesh[SM_SPLATTING])
-            ListSplattingSM::Arguments.push_back(STK::make_tuple(mesh, AbsoluteTransformation, irr_driver->getSceneManager()->getAmbientLight()));
-
-        for_in(mesh, ShadedMesh[SM_UNLIT])
-            ListUnlitSM::Arguments.push_back(STK::make_tuple(mesh, AbsoluteTransformation));
-
-        for_in(mesh, ShadedMesh[SM_DETAILS])
-            ListDetailSM::Arguments.push_back(STK::make_tuple(mesh, AbsoluteTransformation, irr_driver->getSceneManager()->getAmbientLight()));
-
-        for_in(mesh, ShadedMesh[SM_GRASS])
-            ListGrassSM::Arguments.push_back(STK::make_tuple(mesh, AbsoluteTransformation, windDir, irr_driver->getSceneManager()->getAmbientLight()));
-
-=======
->>>>>>> 00ae1267
         return;
     }
 
@@ -454,35 +408,15 @@
                 tmpcol.getBlue() / 255.0f);
 
             for_in(mesh, TransparentMesh[TM_DEFAULT])
-<<<<<<< HEAD
-                ListBlendTransparentFog::Arguments.push_back(
-                    STK::make_tuple(mesh, AbsoluteTransformation, mesh->TextureMatrix,
-                                    fogmax, startH, endH, start, end, col));
-            for_in(mesh, TransparentMesh[TM_ADDITIVE])
-                ListAdditiveTransparentFog::Arguments.push_back(
-                    STK::make_tuple(mesh, AbsoluteTransformation, mesh->TextureMatrix,
-                                    fogmax, startH, endH, start, end, col));
-=======
                 ListBlendTransparentFog::Arguments.emplace_back(mesh, AbsoluteTransformation, mesh->TextureMatrix,
                                                                 fogmax, startH, endH, start, end, col);
             for_in(mesh, TransparentMesh[TM_ADDITIVE])
                 ListAdditiveTransparentFog::Arguments.emplace_back(mesh, AbsoluteTransformation, mesh->TextureMatrix,
                                                                    fogmax, startH, endH, start, end, col);
->>>>>>> 00ae1267
         }
         else
         {
             for_in(mesh, TransparentMesh[TM_DEFAULT])
-<<<<<<< HEAD
-                ListBlendTransparent::Arguments.push_back(STK::make_tuple(mesh, AbsoluteTransformation, mesh->TextureMatrix));
-
-            for_in(mesh, TransparentMesh[TM_ADDITIVE])
-                ListAdditiveTransparent::Arguments.push_back(STK::make_tuple(mesh, AbsoluteTransformation, mesh->TextureMatrix));
-        }
-
-        for_in(mesh, TransparentMesh[TM_DISPLACEMENT])
-            ListDisplacement::Arguments.push_back(STK::make_tuple(mesh, AbsoluteTransformation));
-=======
                 ListBlendTransparent::Arguments.emplace_back(mesh, AbsoluteTransformation, mesh->TextureMatrix);
 
             for_in(mesh, TransparentMesh[TM_ADDITIVE])
@@ -491,7 +425,6 @@
 
         for_in(mesh, TransparentMesh[TM_DISPLACEMENT])
             ListDisplacement::Arguments.emplace_back(mesh, AbsoluteTransformation);
->>>>>>> 00ae1267
 
         if (!TransparentMesh[TM_BUBBLE].empty())
             glUseProgram(MeshShader::BubbleShader::Program);
