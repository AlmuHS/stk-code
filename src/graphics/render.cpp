//
//  SuperTuxKart - a fun racing game with go-kart
//  Copyright (C) 2009 Joerg Henrichs
//
//  This program is free software; you can redistribute it and/or
//  modify it under the terms of the GNU General Public License
//  as published by the Free Software Foundation; either version 3
//  of the License, or (at your option) any later version.
//
//  This program is distributed in the hope that it will be useful,
//  but WITHOUT ANY WARRANTY; without even the implied warranty of
//  MERCHANTABILITY or FITNESS FOR A PARTICULAR PURPOSE.  See the
//  GNU General Public License for more details.
//
//  You should have received a copy of the GNU General Public License
//  along with this program; if not, write to the Free Software
//  Foundation, Inc., 59 Temple Place - Suite 330, Boston, MA  02111-1307, USA.

#include "graphics/irr_driver.hpp"

#include "config/user_config.hpp"
#include "graphics/callbacks.hpp"
#include "graphics/camera.hpp"
#include "graphics/glwrap.hpp"
#include "graphics/lens_flare.hpp"
#include "graphics/light.hpp"
#include "graphics/lod_node.hpp"
#include "graphics/material_manager.hpp"
#include "graphics/particle_kind_manager.hpp"
#include "graphics/per_camera_node.hpp"
#include "graphics/post_processing.hpp"
#include "graphics/referee.hpp"
#include "graphics/rtts.hpp"
#include "graphics/screenquad.hpp"
#include "graphics/shaders.hpp"
#include "graphics/stkmeshscenenode.hpp"
#include "graphics/stkinstancedscenenode.hpp"
#include "graphics/wind.hpp"
#include "io/file_manager.hpp"
#include "items/item.hpp"
#include "items/item_manager.hpp"
#include "modes/world.hpp"
#include "physics/physics.hpp"
#include "tracks/track.hpp"
#include "utils/constants.hpp"
#include "utils/helpers.hpp"
#include "utils/log.hpp"
#include "utils/profiler.hpp"

#include <algorithm>

#define MAX2(a, b) ((a) > (b) ? (a) : (b))
#define MIN2(a, b) ((a) > (b) ? (b) : (a))

void IrrDriver::renderGLSL(float dt)
{
    World *world = World::getWorld(); // Never NULL.

    Track *track = world->getTrack();

    // Overrides
    video::SOverrideMaterial &overridemat = m_video_driver->getOverrideMaterial();
    overridemat.EnablePasses = scene::ESNRP_SOLID | scene::ESNRP_TRANSPARENT;
    overridemat.EnableFlags = 0;

    if (m_wireframe)
    {
        overridemat.Material.Wireframe = 1;
        overridemat.EnableFlags |= video::EMF_WIREFRAME;
    }
    if (m_mipviz)
    {
        overridemat.Material.MaterialType = m_shaders->getShader(ES_MIPVIZ);
        overridemat.EnableFlags |= video::EMF_MATERIAL_TYPE;
        overridemat.EnablePasses = scene::ESNRP_SOLID;
    }

    // Get a list of all glowing things. The driver's list contains the static ones,
    // here we add items, as they may disappear each frame.
    std::vector<GlowData> glows = m_glowing;

    ItemManager * const items = ItemManager::get();
    const u32 itemcount = items->getNumberOfItems();
    u32 i;

    for (i = 0; i < itemcount; i++)
    {
        Item * const item = items->getItem(i);
        if (!item) continue;
        const Item::ItemType type = item->getType();

        if (type != Item::ITEM_NITRO_BIG && type != Item::ITEM_NITRO_SMALL &&
            type != Item::ITEM_BONUS_BOX && type != Item::ITEM_BANANA && type != Item::ITEM_BUBBLEGUM)
            continue;

        LODNode * const lod = (LODNode *) item->getSceneNode();
        if (!lod->isVisible()) continue;

        const int level = lod->getLevel();
        if (level < 0) continue;

        scene::ISceneNode * const node = lod->getAllNodes()[level];
        node->updateAbsolutePosition();

        GlowData dat;
        dat.node = node;

        dat.r = 1.0f;
        dat.g = 1.0f;
        dat.b = 1.0f;

        const video::SColorf &c = ItemManager::getGlowColor(type);
        dat.r = c.getRed();
        dat.g = c.getGreen();
        dat.b = c.getBlue();

        glows.push_back(dat);
    }

    // Start the RTT for post-processing.
    // We do this before beginScene() because we want to capture the glClear()
    // because of tracks that do not have skyboxes (generally add-on tracks)
    m_post_processing->begin();

    RaceGUIBase *rg = world->getRaceGUI();
    if (rg) rg->update(dt);
    irr::video::COpenGLDriver*    gl_driver = (irr::video::COpenGLDriver*)m_device->getVideoDriver();

    for(unsigned int cam = 0; cam < Camera::getNumCameras(); cam++)
    {
        Camera * const camera = Camera::getCamera(cam);
        scene::ICameraSceneNode * const camnode = camera->getCameraSceneNode();

        std::ostringstream oss;
        oss << "drawAll() for kart " << cam;
        PROFILER_PUSH_CPU_MARKER(oss.str().c_str(), (cam+1)*60,
                                 0x00, 0x00);
        camera->activate();
        rg->preRenderCallback(camera);   // adjusts start referee
        m_scene_manager->setActiveCamera(camnode);

        const core::recti &viewport = camera->getViewport();

        unsigned plc = UpdateLightsInfo(camnode, dt);
        computeCameraMatrix(camnode, viewport.LowerRightCorner.X - viewport.UpperLeftCorner.X, viewport.LowerRightCorner.Y - viewport.UpperLeftCorner.Y);
        renderScene(camnode, plc, glows, dt, track->hasShadows(), false);

        // Debug physic
        // Note that drawAll must be called before rendering
        // the bullet debug view, since otherwise the camera
        // is not set up properly. This is only used for
        // the bullet debug view.
        if (UserConfigParams::m_artist_debug_mode)
            World::getWorld()->getPhysics()->draw();
        if (world != NULL && world->getPhysics() != NULL)
        {
            IrrDebugDrawer* debug_drawer = world->getPhysics()->getDebugDrawer();
            if (debug_drawer != NULL && debug_drawer->debugEnabled())
            {
                const std::map<video::SColor, std::vector<float> >& lines = debug_drawer->getLines();
                std::map<video::SColor, std::vector<float> >::const_iterator it;


                glUseProgram(UtilShader::ColoredLine::Program);
                glBindVertexArray(UtilShader::ColoredLine::vao);
                glBindBuffer(GL_ARRAY_BUFFER, UtilShader::ColoredLine::vbo);
                for (it = lines.begin(); it != lines.end(); it++)
                {
                    UtilShader::ColoredLine::setUniforms(it->first);
                    const std::vector<float> &vertex = it->second;
                    const float *tmp = vertex.data();
                    for (unsigned int i = 0; i < vertex.size(); i += 1024 * 6)
                    {
                        unsigned count = MIN2(vertex.size() - i, 1024 * 6);
                        glBufferSubData(GL_ARRAY_BUFFER, 0, count * sizeof(float), &tmp[i]);

                        glDrawArrays(GL_LINES, 0, count / 3);
                    }
                }
                glUseProgram(0);
                glBindVertexArray(0);
            }
        }

        // Render the post-processed scene
        if (UserConfigParams::m_dynamic_lights)
        {
            FrameBuffer *fbo = m_post_processing->render(camnode);

            if (!UserConfigParams::m_mlaa) // MLAA_COLORS already in srgb space
                glEnable(GL_FRAMEBUFFER_SRGB);

            if (irr_driver->getNormals())
                irr_driver->getFBO(FBO_NORMAL_AND_DEPTHS).BlitToDefault(viewport.UpperLeftCorner.X, viewport.UpperLeftCorner.Y, viewport.LowerRightCorner.X, viewport.LowerRightCorner.Y);
            else if (irr_driver->getSSAOViz())
                irr_driver->getFBO(FBO_SSAO).BlitToDefault(viewport.UpperLeftCorner.X, viewport.UpperLeftCorner.Y, viewport.LowerRightCorner.X, viewport.LowerRightCorner.Y);
            else if (irr_driver->getRSM())
            {
                glBindFramebuffer(GL_FRAMEBUFFER, 0);
                glViewport(viewport.UpperLeftCorner.X, viewport.UpperLeftCorner.Y, viewport.LowerRightCorner.X, viewport.LowerRightCorner.Y);
                m_post_processing->renderPassThrough(m_rtts->getRSM().getRTT()[0]);
            }
            else
                fbo->BlitToDefault(viewport.UpperLeftCorner.X, viewport.UpperLeftCorner.Y, viewport.LowerRightCorner.X, viewport.LowerRightCorner.Y);

            if (!UserConfigParams::m_mlaa)
                glDisable(GL_FRAMEBUFFER_SRGB);
        }
        else
            glDisable(GL_FRAMEBUFFER_SRGB);


        PROFILER_POP_CPU_MARKER();
    }   // for i<world->getNumKarts()

    glBindVertexArray(0);
    glBindBuffer(GL_ARRAY_BUFFER, 0);
    glBindBuffer(GL_ELEMENT_ARRAY_BUFFER, 0);
    glUseProgram(0);

    // Set the viewport back to the full screen for race gui
    m_video_driver->setViewPort(core::recti(0, 0,
                                            UserConfigParams::m_width,
                                            UserConfigParams::m_height));

    for(unsigned int i=0; i<Camera::getNumCameras(); i++)
    {
        Camera *camera = Camera::getCamera(i);
        std::ostringstream oss;
        oss << "renderPlayerView() for kart " << i;

        PROFILER_PUSH_CPU_MARKER(oss.str().c_str(), 0x00, 0x00, (i+1)*60);
        rg->renderPlayerView(camera, dt);

        PROFILER_POP_CPU_MARKER();
    }  // for i<getNumKarts

    PROFILER_PUSH_CPU_MARKER("GUIEngine", 0x75, 0x75, 0x75);
    // Either render the gui, or the global elements of the race gui.
    GUIEngine::render(dt);
    PROFILER_POP_CPU_MARKER();

    // Render the profiler
    if(UserConfigParams::m_profiler_enabled)
    {
        PROFILER_DRAW();
    }


#ifdef DEBUG
    drawDebugMeshes();
#endif


    PROFILER_PUSH_CPU_MARKER("EndSccene", 0x45, 0x75, 0x45);
    m_video_driver->endScene();
    PROFILER_POP_CPU_MARKER();

    getPostProcessing()->update(dt);
}

void IrrDriver::renderScene(scene::ICameraSceneNode * const camnode, unsigned pointlightcount, std::vector<GlowData>& glows, float dt, bool hasShadow, bool forceRTT)
{
    glBindBufferBase(GL_UNIFORM_BUFFER, 0, SharedObject::ViewProjectionMatrixesUBO);

    PROFILER_PUSH_CPU_MARKER("- Solid Pass 1", 0xFF, 0x00, 0x00);
    renderSolidFirstPass();
    PROFILER_POP_CPU_MARKER();

    const core::aabbox3df cambox = camnode->getViewFrustum()->getBoundingBox();

    // Shadows
    {
        PROFILER_PUSH_CPU_MARKER("- Shadow", 0x30, 0x6F, 0x90);
        ScopedGPUTimer Timer(getGPUTimer(Q_SHADOWS));
        // To avoid wrong culling, use the largest view possible
        m_scene_manager->setActiveCamera(m_suncam);
        if (!m_mipviz && !m_wireframe && UserConfigParams::m_dynamic_lights &&
            UserConfigParams::m_shadows && hasShadow)
            renderShadows();
        m_scene_manager->setActiveCamera(camnode);
        PROFILER_POP_CPU_MARKER();
    }

    // Lights
    {
        PROFILER_PUSH_CPU_MARKER("- Light", 0x00, 0xFF, 0x00);
        ScopedGPUTimer Timer(getGPUTimer(Q_LIGHT));
        renderLights(pointlightcount);
        PROFILER_POP_CPU_MARKER();
    }

    // Handle SSAO
    {
        PROFILER_PUSH_CPU_MARKER("- SSAO", 0xFF, 0xFF, 0x00);
        ScopedGPUTimer Timer(getGPUTimer(Q_SSAO));
        if (UserConfigParams::m_ssao)
            renderSSAO();
        PROFILER_POP_CPU_MARKER();
    }

    PROFILER_PUSH_CPU_MARKER("- Solid Pass 2", 0x00, 0x00, 0xFF);
    if (!UserConfigParams::m_dynamic_lights && ! forceRTT)
    {
        glEnable(GL_FRAMEBUFFER_SRGB);
        glBindFramebuffer(GL_FRAMEBUFFER, 0);
    }
    else
        m_rtts->getFBO(FBO_COLORS).Bind();
    renderSolidSecondPass();
    PROFILER_POP_CPU_MARKER();

    if (UserConfigParams::m_dynamic_lights && World::getWorld() != NULL &&
        World::getWorld()->isFogEnabled())
    {
        PROFILER_PUSH_CPU_MARKER("- Fog", 0xFF, 0x00, 0x00);
        m_post_processing->renderFog();
        PROFILER_POP_CPU_MARKER();
    }

    PROFILER_PUSH_CPU_MARKER("- Skybox", 0xFF, 0x00, 0xFF);
    if (!SkyboxTextures.empty())
        renderSkybox(camnode);
    PROFILER_POP_CPU_MARKER();

    if (getRH())
    {
        glEnable(GL_PROGRAM_POINT_SIZE);
        m_rtts->getFBO(FBO_COLORS).Bind();
        glUseProgram(FullScreenShader::RHDebug::Program);
        glActiveTexture(GL_TEXTURE0);
        glBindTexture(GL_TEXTURE_3D, m_rtts->getRH().getRTT()[0]);
        glActiveTexture(GL_TEXTURE1);
        glBindTexture(GL_TEXTURE_3D, m_rtts->getRH().getRTT()[1]);
        glActiveTexture(GL_TEXTURE2);
        glBindTexture(GL_TEXTURE_3D, m_rtts->getRH().getRTT()[2]);
        FullScreenShader::RHDebug::setUniforms(rh_matrix, rh_extend, 0, 1, 2);
        glDrawArrays(GL_POINTS, 0, 32 * 16 * 32);
        glDisable(GL_PROGRAM_POINT_SIZE);
    }

    if (getGI())
    {
        m_rtts->getFBO(FBO_COLORS).Bind();
        m_post_processing->renderGI(rh_matrix, rh_extend, m_rtts->getRH().getRTT()[0], m_rtts->getRH().getRTT()[1], m_rtts->getRH().getRTT()[2]);
    }

    PROFILER_PUSH_CPU_MARKER("- Glow", 0xFF, 0xFF, 0x00);
    // Render anything glowing.
    if (!m_mipviz && !m_wireframe && UserConfigParams::m_glow)
    {
        irr_driver->setPhase(GLOW_PASS);
        renderGlow(glows);
    } // end glow
    PROFILER_POP_CPU_MARKER();

    PROFILER_PUSH_CPU_MARKER("- Lensflare/godray", 0x00, 0xFF, 0xFF);
    computeSunVisibility();
    PROFILER_POP_CPU_MARKER();

    // Render transparent
    {
        PROFILER_PUSH_CPU_MARKER("- Transparent Pass", 0xFF, 0x00, 0x00);
        ScopedGPUTimer Timer(getGPUTimer(Q_TRANSPARENT));
        renderTransparent();
        PROFILER_POP_CPU_MARKER();
    }

    // Render particles
    {
        PROFILER_PUSH_CPU_MARKER("- Particles", 0xFF, 0xFF, 0x00);
        ScopedGPUTimer Timer(getGPUTimer(Q_PARTICLES));
        renderParticles();
        PROFILER_POP_CPU_MARKER();
    }
    if (!UserConfigParams::m_dynamic_lights && !forceRTT)
        return;

    // Render displacement
    {
        PROFILER_PUSH_CPU_MARKER("- Displacement", 0x00, 0x00, 0xFF);
        ScopedGPUTimer Timer(getGPUTimer(Q_DISPLACEMENT));
        renderDisplacement();
        PROFILER_POP_CPU_MARKER();
    }
    // Ensure that no object will be drawn after that by using invalid pass
    irr_driver->setPhase(PASS_COUNT);
}

// --------------------------------------------

void IrrDriver::renderFixed(float dt)
{
    World *world = World::getWorld(); // Never NULL.

    m_video_driver->beginScene(/*backBuffer clear*/ true, /*zBuffer*/ true,
                               world->getClearColor());

    irr_driver->getVideoDriver()->enableMaterial2D();

    RaceGUIBase *rg = world->getRaceGUI();
    if (rg) rg->update(dt);


    for(unsigned int i=0; i<Camera::getNumCameras(); i++)
    {
        Camera *camera = Camera::getCamera(i);

        std::ostringstream oss;
        oss << "drawAll() for kart " << i;
        PROFILER_PUSH_CPU_MARKER(oss.str().c_str(), (i+1)*60,
                                 0x00, 0x00);
        camera->activate();
        rg->preRenderCallback(camera);   // adjusts start referee

        m_renderpass = ~0;
        m_scene_manager->drawAll();

        PROFILER_POP_CPU_MARKER();

        // Note that drawAll must be called before rendering
        // the bullet debug view, since otherwise the camera
        // is not set up properly. This is only used for
        // the bullet debug view.
        if (UserConfigParams::m_artist_debug_mode)
            World::getWorld()->getPhysics()->draw();
    }   // for i<world->getNumKarts()

    // Set the viewport back to the full screen for race gui
    m_video_driver->setViewPort(core::recti(0, 0,
                                            UserConfigParams::m_width,
                                            UserConfigParams::m_height));

    for(unsigned int i=0; i<Camera::getNumCameras(); i++)
    {
        Camera *camera = Camera::getCamera(i);
        std::ostringstream oss;
        oss << "renderPlayerView() for kart " << i;

        PROFILER_PUSH_CPU_MARKER(oss.str().c_str(), 0x00, 0x00, (i+1)*60);
        rg->renderPlayerView(camera, dt);
        PROFILER_POP_CPU_MARKER();

    }  // for i<getNumKarts

    // Either render the gui, or the global elements of the race gui.
    GUIEngine::render(dt);

    // Render the profiler
    if(UserConfigParams::m_profiler_enabled)
    {
        PROFILER_DRAW();
    }

#ifdef DEBUG
    drawDebugMeshes();
#endif

    m_video_driver->endScene();
}

// ----------------------------------------------------------------------------

void IrrDriver::computeSunVisibility()
{
    // Is the lens flare enabled & visible? Check last frame's query.
<<<<<<< HEAD
    const bool hasflare = World::getWorld()->getTrack()->hasLensFlare();
    const bool hasgodrays = World::getWorld()->getTrack()->hasGodRays();
    irr::video::COpenGLDriver*    gl_driver = (irr::video::COpenGLDriver*)m_device->getVideoDriver();
=======
    bool hasflare = false;
    bool hasgodrays = false;

    if (World::getWorld() != NULL)
    {
        hasflare = World::getWorld()->getTrack()->hasLensFlare();
        hasgodrays = World::getWorld()->getTrack()->hasGodRays();
    }

    irr::video::COpenGLDriver*	gl_driver = (irr::video::COpenGLDriver*)m_device->getVideoDriver();
>>>>>>> 2b0f2866
    if (UserConfigParams::m_light_shaft && hasgodrays)//hasflare || hasgodrays)
    {
        GLuint res = 0;
        if (m_query_issued)
            gl_driver->extGlGetQueryObjectuiv(m_lensflare_query, GL_QUERY_RESULT, &res);
        m_post_processing->setSunPixels(res);

        // Prepare the query for the next frame.
        glColorMask(GL_FALSE, GL_FALSE, GL_FALSE, GL_FALSE);
        gl_driver->extGlBeginQuery(GL_SAMPLES_PASSED_ARB, m_lensflare_query);
        m_scene_manager->setCurrentRendertime(scene::ESNRP_SOLID);
        m_scene_manager->drawAll(scene::ESNRP_CAMERA);
        irr_driver->setPhase(GLOW_PASS);
        m_sun_interposer->render();
        gl_driver->extGlEndQuery(GL_SAMPLES_PASSED_ARB);
        m_query_issued = true;

        m_lensflare->setStrength(res / 4000.0f);

        if (hasflare)
            m_lensflare->OnRegisterSceneNode();

        // Make sure the color mask is reset
        glColorMask(GL_TRUE, GL_TRUE, GL_TRUE, GL_TRUE);
    }
}

void IrrDriver::renderSolidFirstPass()
{
    m_rtts->getFBO(FBO_NORMAL_AND_DEPTHS).Bind();
    glClearColor(0., 0., 0., 0.);
    glDepthMask(GL_TRUE);
    glClear(GL_COLOR_BUFFER_BIT | GL_DEPTH_BUFFER_BIT | GL_STENCIL_BUFFER_BIT);

    glDepthFunc(GL_LEQUAL);
    glEnable(GL_DEPTH_TEST);
    glDisable(GL_ALPHA_TEST);
    glDisable(GL_BLEND);
    glEnable(GL_CULL_FACE);
    irr_driver->setPhase(SOLID_NORMAL_AND_DEPTH_PASS);
    GroupedFPSM<FPSM_DEFAULT>::reset();
    GroupedFPSM<FPSM_ALPHA_REF_TEXTURE>::reset();
    GroupedFPSM<FPSM_NORMAL_MAP>::reset();
    m_scene_manager->drawAll(scene::ESNRP_SOLID);

    if (!UserConfigParams::m_dynamic_lights)
      return;

    {
        ScopedGPUTimer Timer(getGPUTimer(Q_SOLID_PASS1));
        glUseProgram(MeshShader::ObjectPass1Shader::Program);
        for (unsigned i = 0; i < GroupedFPSM<FPSM_DEFAULT>::MeshSet.size(); ++i)
        {
            const GLMesh &mesh = *GroupedFPSM<FPSM_DEFAULT>::MeshSet[i];
            if (mesh.textures[0])
            {
                compressTexture(mesh.textures[0], true);
                setTexture(0, getTextureGLuint(mesh.textures[0]), GL_LINEAR, GL_LINEAR_MIPMAP_LINEAR, true);
            }
            else
            {
                setTexture(0, 0, GL_LINEAR, GL_LINEAR_MIPMAP_LINEAR, false);
                GLint swizzleMask[] = { GL_ONE, GL_ONE, GL_ONE, GL_ONE };
                glTexParameteriv(GL_TEXTURE_2D, GL_TEXTURE_SWIZZLE_RGBA, swizzleMask);
            }
            draw<MeshShader::ObjectPass1Shader>(mesh, mesh.vao_first_pass, GroupedFPSM<FPSM_DEFAULT>::MVPSet[i], GroupedFPSM<FPSM_DEFAULT>::TIMVSet[i], 0);
            if (!mesh.textures[0])
            {
                GLint swizzleMask[] = { GL_RED, GL_GREEN, GL_BLUE, GL_ALPHA };
                glTexParameteriv(GL_TEXTURE_2D, GL_TEXTURE_SWIZZLE_RGBA, swizzleMask);
            }
        }

        glUseProgram(MeshShader::ObjectRefPass1Shader::Program);
        for (unsigned i = 0; i < GroupedFPSM<FPSM_ALPHA_REF_TEXTURE>::MeshSet.size(); ++i)
        {
            const GLMesh &mesh = *GroupedFPSM<FPSM_ALPHA_REF_TEXTURE>::MeshSet[i];
            compressTexture(mesh.textures[0], true);
            setTexture(0, getTextureGLuint(mesh.textures[0]), GL_LINEAR, GL_LINEAR_MIPMAP_LINEAR, true);
            draw<MeshShader::ObjectRefPass1Shader>(mesh, mesh.vao_first_pass, GroupedFPSM<FPSM_ALPHA_REF_TEXTURE>::MVPSet[i], GroupedFPSM<FPSM_ALPHA_REF_TEXTURE>::TIMVSet[i], GroupedFPSM<FPSM_ALPHA_REF_TEXTURE>::MeshSet[i]->TextureMatrix, 0);
        }
        glUseProgram(MeshShader::NormalMapShader::Program);
        for (unsigned i = 0; i < GroupedFPSM<FPSM_NORMAL_MAP>::MeshSet.size(); ++i)
        {
            const GLMesh &mesh = *GroupedFPSM<FPSM_NORMAL_MAP>::MeshSet[i];
            assert(mesh.textures[1]);
            compressTexture(mesh.textures[1], false);
            setTexture(0, getTextureGLuint(mesh.textures[1]), GL_LINEAR, GL_LINEAR_MIPMAP_LINEAR, true);
            compressTexture(mesh.textures[0], true);
            setTexture(1, getTextureGLuint(mesh.textures[0]), GL_LINEAR, GL_LINEAR_MIPMAP_LINEAR, true);
            draw<MeshShader::NormalMapShader>(mesh, mesh.vao_first_pass, GroupedFPSM<FPSM_NORMAL_MAP>::MVPSet[i], GroupedFPSM<FPSM_NORMAL_MAP>::TIMVSet[i], 0, 1);
        }
    }
}

void IrrDriver::renderSolidSecondPass()
{
    SColor clearColor(0., 150, 150, 150);
    if (World::getWorld() != NULL)
        clearColor = World::getWorld()->getClearColor();

    glClearColor(clearColor.getRed()  / 255.f, clearColor.getGreen() / 255.f,
                 clearColor.getBlue() / 255.f, clearColor.getAlpha() / 255.f);
    glClear(GL_COLOR_BUFFER_BIT);

    if (UserConfigParams::m_dynamic_lights)
        glDepthMask(GL_FALSE);
    else
    {
        glDepthMask(GL_TRUE);
        glClear(GL_DEPTH_BUFFER_BIT);
    }

    irr_driver->setPhase(SOLID_LIT_PASS);
    glEnable(GL_DEPTH_TEST);
    glDisable(GL_ALPHA_TEST);
    glDisable(GL_BLEND);
    GroupedSM<SM_DEFAULT>::reset();
    GroupedSM<SM_ALPHA_REF_TEXTURE>::reset();
    GroupedSM<SM_RIMLIT>::reset();
    GroupedSM<SM_SPHEREMAP>::reset();
    GroupedSM<SM_SPLATTING>::reset();
    GroupedSM<SM_UNLIT>::reset();
    GroupedSM<SM_DETAILS>::reset();
    GroupedSM<SM_UNTEXTURED>::reset();
    setTexture(0, m_rtts->getRenderTarget(RTT_TMP1), GL_NEAREST, GL_NEAREST);
    setTexture(1, m_rtts->getRenderTarget(RTT_TMP2), GL_NEAREST, GL_NEAREST);
    setTexture(2, m_rtts->getRenderTarget(RTT_SSAO), GL_NEAREST, GL_NEAREST);

    {

        ScopedGPUTimer Timer(getGPUTimer(Q_SOLID_PASS2));

        m_scene_manager->drawAll(scene::ESNRP_SOLID);

        glUseProgram(MeshShader::ObjectPass2Shader::Program);
        for (unsigned i = 0; i < GroupedSM<SM_DEFAULT>::MeshSet.size(); i++)
            drawObjectPass2(*GroupedSM<SM_DEFAULT>::MeshSet[i], GroupedSM<SM_DEFAULT>::MVPSet[i], GroupedSM<SM_DEFAULT>::MeshSet[i]->TextureMatrix);

        glUseProgram(MeshShader::ObjectRefPass2Shader::Program);
        for (unsigned i = 0; i < GroupedSM<SM_ALPHA_REF_TEXTURE>::MeshSet.size(); i++)
            drawObjectRefPass2(*GroupedSM<SM_ALPHA_REF_TEXTURE>::MeshSet[i], GroupedSM<SM_ALPHA_REF_TEXTURE>::MVPSet[i], GroupedSM<SM_ALPHA_REF_TEXTURE>::MeshSet[i]->TextureMatrix);

        glUseProgram(MeshShader::ObjectRimLimitShader::Program);
        for (unsigned i = 0; i < GroupedSM<SM_RIMLIT>::MeshSet.size(); i++)
            drawObjectRimLimit(*GroupedSM<SM_RIMLIT>::MeshSet[i], GroupedSM<SM_RIMLIT>::MVPSet[i], GroupedSM<SM_RIMLIT>::TIMVSet[i], GroupedSM<SM_RIMLIT>::MeshSet[i]->TextureMatrix);

        glUseProgram(MeshShader::SphereMapShader::Program);
        for (unsigned i = 0; i < GroupedSM<SM_SPHEREMAP>::MeshSet.size(); i++)
            drawSphereMap(*GroupedSM<SM_SPHEREMAP>::MeshSet[i], GroupedSM<SM_SPHEREMAP>::MVPSet[i], GroupedSM<SM_SPHEREMAP>::TIMVSet[i]);

        glUseProgram(MeshShader::SplattingShader::Program);
        for (unsigned i = 0; i < GroupedSM<SM_SPLATTING>::MeshSet.size(); i++)
            drawSplatting(*GroupedSM<SM_SPLATTING>::MeshSet[i], GroupedSM<SM_SPLATTING>::MVPSet[i]);

        glUseProgram(MeshShader::ObjectUnlitShader::Program);
        for (unsigned i = 0; i < GroupedSM<SM_UNLIT>::MeshSet.size(); i++)
            drawObjectUnlit(*GroupedSM<SM_UNLIT>::MeshSet[i], GroupedSM<SM_UNLIT>::MVPSet[i]);

        glUseProgram(MeshShader::DetailledObjectPass2Shader::Program);
        for (unsigned i = 0; i < GroupedSM<SM_DETAILS>::MeshSet.size(); i++)
            drawDetailledObjectPass2(*GroupedSM<SM_DETAILS>::MeshSet[i], GroupedSM<SM_DETAILS>::MVPSet[i]);

        glUseProgram(MeshShader::UntexturedObjectShader::Program);
        for (unsigned i = 0; i < GroupedSM<SM_UNTEXTURED>::MeshSet.size(); i++)
            drawUntexturedObject(*GroupedSM<SM_UNTEXTURED>::MeshSet[i], GroupedSM<SM_UNTEXTURED>::MVPSet[i]);
    }
}

void IrrDriver::renderTransparent()
{
    irr_driver->setPhase(TRANSPARENT_PASS);
    glEnable(GL_DEPTH_TEST);
    glDisable(GL_ALPHA_TEST);
    glDepthMask(GL_FALSE);
    glEnable(GL_BLEND);
    glBlendEquation(GL_FUNC_ADD);
    glDisable(GL_CULL_FACE);
    m_scene_manager->drawAll(scene::ESNRP_TRANSPARENT);
}

void IrrDriver::renderParticles()
{
    glDepthMask(GL_FALSE);
    glDisable(GL_CULL_FACE);
    glEnable(GL_BLEND);
    glBlendEquation(GL_FUNC_ADD);
    m_scene_manager->drawAll(scene::ESNRP_TRANSPARENT_EFFECT);
}

void IrrDriver::computeCameraMatrix(scene::ICameraSceneNode * const camnode, size_t width, size_t height)
{
    static int tick = 0;
    tick++;
    m_scene_manager->drawAll(scene::ESNRP_CAMERA);
    irr_driver->setProjMatrix(irr_driver->getVideoDriver()->getTransform(video::ETS_PROJECTION));
    irr_driver->setViewMatrix(irr_driver->getVideoDriver()->getTransform(video::ETS_VIEW));
    irr_driver->genProjViewMatrix();

    const float oldfar = camnode->getFarValue();
    const float oldnear = camnode->getNearValue();
    float FarValues[] =
    {
        6.,
        21.,
        55.,
        150.,
    };
    float NearValues[] =
    {
        oldnear,
        5.,
        20.,
        50.,
    };

    float *tmp = new float[18 * 8];

    memcpy(tmp, irr_driver->getViewMatrix().pointer(), 16 * sizeof(float));
    memcpy(&tmp[16], irr_driver->getProjMatrix().pointer(), 16 * sizeof(float));
    memcpy(&tmp[32], irr_driver->getInvViewMatrix().pointer(), 16 * sizeof(float));
    memcpy(&tmp[48], irr_driver->getInvProjMatrix().pointer(), 16 * sizeof(float));

    const core::matrix4 &SunCamViewMatrix = m_suncam->getViewMatrix();
    sun_ortho_matrix.clear();

    if (World::getWorld() && World::getWorld()->getTrack())
    {
        const Vec3 *vmin, *vmax;
        World::getWorld()->getTrack()->getAABB(&vmin, &vmax);

        // Build the 3 ortho projection (for the 3 shadow resolution levels)
        for (unsigned i = 0; i < 4; i++)
        {
            camnode->setFarValue(FarValues[i]);
            camnode->setNearValue(NearValues[i]);
            camnode->render();
            const core::aabbox3df smallcambox = camnode->
                getViewFrustum()->getBoundingBox();
            core::aabbox3df trackbox(vmin->toIrrVector(), vmax->toIrrVector() -
                core::vector3df(0, 30, 0));

            // Set up a nice ortho projection that contains our camera frustum
            core::aabbox3df box = smallcambox;
            box = box.intersect(trackbox);


            SunCamViewMatrix.transformBoxEx(trackbox);
            SunCamViewMatrix.transformBoxEx(box);

            core::vector3df extent = box.getExtent();
            const float w = fabsf(extent.X);
            const float h = fabsf(extent.Y);
            float z = box.MaxEdge.Z;

            // Snap to texels
            const float units_per_w = w / 1024;
            const float units_per_h = h / 1024;

            float left = box.MinEdge.X;
            float right = box.MaxEdge.X;
            float up = box.MaxEdge.Y;
            float down = box.MinEdge.Y;

            core::matrix4 tmp_matrix;

            // Prevent Matrix without extend
            if (left == right || up == down)
            {
                Log::error("Shadows", "Shadows Near/Far plane have a 0 area");
                sun_ortho_matrix.push_back(tmp_matrix);
                continue;
            }

            tmp_matrix.buildProjectionMatrixOrthoLH(left, right,
                up, down,
                30, z);
            m_suncam->setProjectionMatrix(tmp_matrix, true);
            m_suncam->render();

            sun_ortho_matrix.push_back(getVideoDriver()->getTransform(video::ETS_PROJECTION) * getVideoDriver()->getTransform(video::ETS_VIEW));
        }
        if ((tick % 100) == 2)
            rsm_matrix = sun_ortho_matrix[3];
        rh_extend = core::vector3df(128, 64, 128);
        core::vector3df campos = camnode->getAbsolutePosition();
        core::vector3df translation(8 * floor(campos.X / 8), 8 * floor(campos.Y / 8), 8 * floor(campos.Z / 8));
        rh_matrix.setTranslation(translation);


        assert(sun_ortho_matrix.size() == 4);
        camnode->setNearValue(oldnear);
        camnode->setFarValue(oldfar);

        size_t size = irr_driver->getShadowViewProj().size();
        for (unsigned i = 0; i < size; i++)
            memcpy(&tmp[16 * i + 64], irr_driver->getShadowViewProj()[i].pointer(), 16 * sizeof(float));
    }

    tmp[128] = float(width);
    tmp[129] = float(height);

    glBindBuffer(GL_UNIFORM_BUFFER, SharedObject::ViewProjectionMatrixesUBO);
    glBufferSubData(GL_UNIFORM_BUFFER, 0, (16 * 8 + 2) * sizeof(float), tmp);
    delete []tmp;
}

void IrrDriver::renderShadows()
{
    GroupedFPSM<FPSM_DEFAULT>::reset();
    GroupedFPSM<FPSM_ALPHA_REF_TEXTURE>::reset();
    GroupedFPSM<FPSM_NORMAL_MAP>::reset();
    irr_driver->setPhase(SHADOW_PASS);
    glDisable(GL_BLEND);
    glEnable(GL_POLYGON_OFFSET_FILL);
    glPolygonOffset(1.5, 0.);
    m_rtts->getShadowFBO().Bind();
    glClear(GL_DEPTH_BUFFER_BIT);
    glDrawBuffer(GL_NONE);

    glBindBufferBase(GL_UNIFORM_BUFFER, 0, SharedObject::ViewProjectionMatrixesUBO);

    m_scene_manager->drawAll(scene::ESNRP_SOLID);

    glUseProgram(MeshShader::ShadowShader::Program);
    for (unsigned i = 0; i < GroupedFPSM<FPSM_DEFAULT>::MeshSet.size(); ++i)
        drawShadow(*GroupedFPSM<FPSM_DEFAULT>::MeshSet[i], GroupedFPSM<FPSM_DEFAULT>::MVPSet[i]);
    for (unsigned i = 0; i < GroupedFPSM<FPSM_NORMAL_MAP>::MeshSet.size(); ++i)
        drawShadow(*GroupedFPSM<FPSM_NORMAL_MAP>::MeshSet[i], GroupedFPSM<FPSM_NORMAL_MAP>::MVPSet[i]);

    glUseProgram(MeshShader::RefShadowShader::Program);
    for (unsigned i = 0; i < GroupedFPSM<FPSM_ALPHA_REF_TEXTURE>::MeshSet.size(); ++i)
        drawShadowRef(*GroupedFPSM<FPSM_ALPHA_REF_TEXTURE>::MeshSet[i], GroupedFPSM<FPSM_ALPHA_REF_TEXTURE>::MVPSet[i]);

    glDisable(GL_POLYGON_OFFSET_FILL);

    if (!UserConfigParams::m_gi)
        return;

    m_rtts->getRSM().Bind();
    glClear(GL_COLOR_BUFFER_BIT | GL_DEPTH_BUFFER_BIT);

    glUseProgram(MeshShader::RSMShader::Program);
    for (unsigned i = 0; i < GroupedFPSM<FPSM_DEFAULT>::MeshSet.size(); ++i)
    {
        const GLMesh mesh = *GroupedFPSM<FPSM_DEFAULT>::MeshSet[i];
        if (!mesh.textures[0])
            continue;
        compressTexture(mesh.textures[0], true);
        setTexture(0, getTextureGLuint(mesh.textures[0]), GL_LINEAR, GL_LINEAR_MIPMAP_LINEAR, true);
        draw<MeshShader::RSMShader>(mesh, mesh.vao_rsm_pass, rsm_matrix, GroupedFPSM<FPSM_DEFAULT>::MVPSet[i], 0);
    }
}

// ----------------------------------------------------------------------------

void IrrDriver::renderGlow(std::vector<GlowData>& glows)
{
    m_scene_manager->setCurrentRendertime(scene::ESNRP_SOLID);
    m_rtts->getFBO(FBO_TMP1_WITH_DS).Bind();
    glClearStencil(0);
    glClearColor(0, 0, 0, 0);
    glClear(GL_STENCIL_BUFFER_BIT | GL_COLOR_BUFFER_BIT);

    const u32 glowcount = glows.size();
    ColorizeProvider * const cb = (ColorizeProvider *) m_shaders->m_callbacks[ES_COLORIZE];

    glStencilOp(GL_KEEP, GL_KEEP, GL_REPLACE);
    glStencilFunc(GL_ALWAYS, 1, ~0);
    glEnable(GL_STENCIL_TEST);

    glEnable(GL_DEPTH_TEST);
    glDisable(GL_ALPHA_TEST);
    glDepthMask(GL_FALSE);
    glDisable(GL_BLEND);

    for (u32 i = 0; i < glowcount; i++)
    {
        const GlowData &dat = glows[i];
        scene::ISceneNode * const cur = dat.node;

        //TODO : implement culling on gpu
        // Quick box-based culling
//        const core::aabbox3df nodebox = cur->getTransformedBoundingBox();
//        if (!nodebox.intersectsWithBox(cambox))
//            continue;

        cb->setColor(dat.r, dat.g, dat.b);
        cur->render();
    }

    glStencilOp(GL_KEEP, GL_KEEP, GL_KEEP);
    glDisable(GL_STENCIL_TEST);
    glDisable(GL_BLEND);

    // To half
    FrameBuffer::Blit(irr_driver->getFBO(FBO_TMP1_WITH_DS), irr_driver->getFBO(FBO_HALF1), GL_COLOR_BUFFER_BIT, GL_LINEAR);

    // To quarter
    FrameBuffer::Blit(irr_driver->getFBO(FBO_HALF1), irr_driver->getFBO(FBO_QUARTER1), GL_COLOR_BUFFER_BIT, GL_LINEAR);


    glEnable(GL_BLEND);
    glBlendEquation(GL_FUNC_ADD);
    glBlendFunc(GL_SRC_ALPHA, GL_ONE_MINUS_SRC_ALPHA);
    glStencilFunc(GL_EQUAL, 0, ~0);
    glEnable(GL_STENCIL_TEST);
    m_rtts->getFBO(FBO_COLORS).Bind();
    m_post_processing->renderGlow(m_rtts->getRenderTarget(RTT_QUARTER1));
    glDisable(GL_STENCIL_TEST);
}

// ----------------------------------------------------------------------------

static LightShader::PointLightInfo PointLightsInfo[MAXLIGHT];

static void renderPointLights(unsigned count)
{
    glEnable(GL_BLEND);
    glBlendEquation(GL_FUNC_ADD);
    glBlendFunc(GL_ONE, GL_ONE);
    glEnable(GL_DEPTH_TEST);
    glDepthMask(GL_FALSE);

    glUseProgram(LightShader::PointLightShader::Program);
    glBindVertexArray(LightShader::PointLightShader::vao);
    glBindBuffer(GL_ARRAY_BUFFER, LightShader::PointLightShader::vbo);
    glBufferSubData(GL_ARRAY_BUFFER, 0, count * sizeof(LightShader::PointLightInfo), PointLightsInfo);

    setTexture(0, irr_driver->getRenderTargetTexture(RTT_NORMAL_AND_DEPTH), GL_NEAREST, GL_NEAREST);
    setTexture(1, irr_driver->getDepthStencilTexture(), GL_NEAREST, GL_NEAREST);
    LightShader::PointLightShader
               ::setUniforms(core::vector2df(float(UserConfigParams::m_width),
                             float(UserConfigParams::m_height) ),
                             200, 0, 1);

    glDrawArraysInstanced(GL_TRIANGLE_STRIP, 0, 4, count);
}

unsigned IrrDriver::UpdateLightsInfo(scene::ICameraSceneNode * const camnode, float dt)
{
    const u32 lightcount = m_lights.size();
    const core::vector3df &campos = camnode->getAbsolutePosition();

    std::vector<LightNode *> BucketedLN[15];
    for (unsigned int i = 0; i < lightcount; i++)
    {
        if (!m_lights[i]->isPointLight())
        {
            m_lights[i]->render();
            continue;
        }
        const core::vector3df &lightpos = (m_lights[i]->getAbsolutePosition() - campos);
        unsigned idx = (unsigned)(lightpos.getLength() / 10);
        if (idx > 14)
            idx = 14;
        BucketedLN[idx].push_back(m_lights[i]);
    }

    unsigned lightnum = 0;

    for (unsigned i = 0; i < 15; i++)
    {
        for (unsigned j = 0; j < BucketedLN[i].size(); j++)
        {
            if (++lightnum >= MAXLIGHT)
            {
                LightNode* light_node = BucketedLN[i].at(j);
                light_node->setEnergyMultiplier(0.0f);
            }
            else
            {
                LightNode* light_node = BucketedLN[i].at(j);

                float em = light_node->getEnergyMultiplier();
                if (em < 1.0f)
                {
                    light_node->setEnergyMultiplier(std::min(1.0f, em + dt));
                }

                const core::vector3df &pos = light_node->getAbsolutePosition();
                PointLightsInfo[lightnum].posX = pos.X;
                PointLightsInfo[lightnum].posY = pos.Y;
                PointLightsInfo[lightnum].posZ = pos.Z;

                PointLightsInfo[lightnum].energy = light_node->getEffectiveEnergy();

                const core::vector3df &col = light_node->getColor();
                PointLightsInfo[lightnum].red = col.X;
                PointLightsInfo[lightnum].green = col.Y;
                PointLightsInfo[lightnum].blue = col.Z;

                // Light radius
                PointLightsInfo[lightnum].radius = light_node->getRadius();
            }
        }
        if (lightnum > MAXLIGHT)
        {
            irr_driver->setLastLightBucketDistance(i * 10);
            break;
        }
    }

    lightnum++;
    return lightnum;
}

void IrrDriver::renderLights(unsigned pointlightcount)
{
    //RH
    if (UserConfigParams::m_gi)
    {
        glDisable(GL_BLEND);
        m_rtts->getRH().Bind();
        glUseProgram(FullScreenShader::RadianceHintsConstructionShader::Program);
        glBindVertexArray(FullScreenShader::RadianceHintsConstructionShader::vao);
        setTexture(0, m_rtts->getRSM().getRTT()[0], GL_LINEAR, GL_LINEAR);
        setTexture(1, m_rtts->getRSM().getRTT()[1], GL_LINEAR, GL_LINEAR);
        setTexture(2, m_rtts->getRSM().getDepthTexture(), GL_LINEAR, GL_LINEAR);
        FullScreenShader::RadianceHintsConstructionShader::setUniforms(rsm_matrix, rh_matrix, rh_extend, 0, 1, 2);
        glDrawArraysInstanced(GL_TRIANGLE_STRIP, 0, 4, 32);
    }

    for (unsigned i = 0; i < sun_ortho_matrix.size(); i++)
        sun_ortho_matrix[i] *= getInvViewMatrix();
    m_rtts->getFBO(FBO_COMBINED_TMP1_TMP2).Bind();
    if (!UserConfigParams::m_dynamic_lights)
        glClearColor(.5, .5, .5, .5);
    glClear(GL_COLOR_BUFFER_BIT);
    if (!UserConfigParams::m_dynamic_lights)
        return;

    m_rtts->getFBO(FBO_TMP1_WITH_DS).Bind();
    if (UserConfigParams::m_gi)
        m_post_processing->renderGI(rh_matrix, rh_extend, m_rtts->getRH().getRTT()[0], m_rtts->getRH().getRTT()[1], m_rtts->getRH().getRTT()[2]);

    m_rtts->getFBO(FBO_COMBINED_TMP1_TMP2).Bind();
    if (SkyboxCubeMap)
        m_post_processing->renderDiffuseEnvMap(blueSHCoeff, greenSHCoeff, redSHCoeff);

    if (World::getWorld() && World::getWorld()->getTrack()->hasShadows() && SkyboxCubeMap && UserConfigParams::m_gi)
        irr_driver->getSceneManager()->setAmbientLight(SColor(0, 0, 0, 0));

    // Render sunlight if and only if track supports shadow
    if (!World::getWorld() || World::getWorld()->getTrack()->hasShadows())
    {
        if (World::getWorld() && UserConfigParams::m_shadows)
            m_post_processing->renderShadowedSunlight(sun_ortho_matrix, m_rtts->getShadowDepthTex());
        else
            m_post_processing->renderSunlight();
    }

    renderPointLights(MIN2(pointlightcount, MAXLIGHT));
}

void IrrDriver::renderSSAO()
{
    m_rtts->getFBO(FBO_SSAO).Bind();
    glClearColor(1., 1., 1., 1.);
    glClear(GL_COLOR_BUFFER_BIT);
    m_post_processing->renderSSAO();
    // Blur it to reduce noise.
    m_post_processing->renderGaussian17TapBlur(irr_driver->getFBO(FBO_SSAO), irr_driver->getFBO(FBO_TMP4));
}

static void getXYZ(GLenum face, float i, float j, float &x, float &y, float &z)
{
    switch (face)
    {
    case GL_TEXTURE_CUBE_MAP_POSITIVE_X:
        x = 1.;
        y = -i;
        z = -j;
        break;
    case GL_TEXTURE_CUBE_MAP_NEGATIVE_X:
        x = -1.;
        y = -i;
        z = j;
        break;
    case GL_TEXTURE_CUBE_MAP_POSITIVE_Y:
        x = j;
        y = 1.;
        z = i;
        break;
    case GL_TEXTURE_CUBE_MAP_NEGATIVE_Y:
        x = j;
        y = -1;
        z = -i;
        break;
    case GL_TEXTURE_CUBE_MAP_POSITIVE_Z:
        x = j;
        y = -i;
        z = 1;
        break;
    case GL_TEXTURE_CUBE_MAP_NEGATIVE_Z:
        x = -j;
        y = -i;
        z = -1;
        break;
    }

    float norm = sqrt(x * x + y * y + z * z);
    x /= norm, y /= norm, z /= norm;
    return;
}

static void getYml(GLenum face, size_t width, size_t height,
    float *Y00,
    float *Y1minus1, float *Y10, float *Y11,
    float *Y2minus2, float *Y2minus1, float *Y20, float *Y21, float *Y22)
{
    for (unsigned i = 0; i < width; i++)
    {
        for (unsigned j = 0; j < height; j++)
        {
            float x, y, z;
            float fi = float(i), fj = float(j);
            fi /= width, fj /= height;
            fi = 2 * fi - 1, fj = 2 * fj - 1;
            getXYZ(face, fi, fj, x, y, z);

            // constant part of Ylm
            float c00 = 0.282095f;
            float c1minus1 = 0.488603f;
            float c10 = 0.488603f;
            float c11 = 0.488603f;
            float c2minus2 = 1.092548f;
            float c2minus1 = 1.092548f;
            float c21 = 1.092548f;
            float c20 = 0.315392f;
            float c22 = 0.546274f;

            size_t idx = i * height + j;

            Y00[idx] = c00;
            Y1minus1[idx] = c1minus1 * y;
            Y10[idx] = c10 * z;
            Y11[idx] = c11 * x;
            Y2minus2[idx] = c2minus2 * x * y;
            Y2minus1[idx] = c2minus1 * y * z;
            Y21[idx] = c21 * x * z;
            Y20[idx] = c20 * (3 * z * z - 1);
            Y22[idx] = c22 * (x * x - y * y);
        }
    }
}

static float getTexelValue(unsigned i, unsigned j, size_t width, size_t height, float *Coeff, float *Y00, float *Y1minus1, float *Y10, float *Y11,
    float *Y2minus2, float * Y2minus1, float * Y20, float *Y21, float *Y22)
{
    float d = sqrt((float)(i * i + j * j + 1));
    float solidangle = 1.;
    size_t idx = i * height + j;
    float reconstructedVal = Y00[idx] * Coeff[0];
    reconstructedVal += Y1minus1[i * height + j] * Coeff[1] + Y10[i * height + j] * Coeff[2] +  Y11[i * height + j] * Coeff[3];
    reconstructedVal += Y2minus2[idx] * Coeff[4] + Y2minus1[idx] * Coeff[5] + Y20[idx] * Coeff[6] + Y21[idx] * Coeff[7] + Y22[idx] * Coeff[8];
    reconstructedVal /= solidangle;
    return MAX2(255.0f * reconstructedVal, 0.f);
}

static void unprojectSH(float *output[], size_t width, size_t height,
    float *Y00[],
    float *Y1minus1[], float *Y10[], float *Y11[],
    float *Y2minus2[], float *Y2minus1[], float * Y20[],float *Y21[], float *Y22[],
    float *blueSHCoeff, float *greenSHCoeff, float *redSHCoeff)
{
    for (unsigned face = 0; face < 6; face++)
    {
        for (unsigned i = 0; i < width; i++)
        {
            for (unsigned j = 0; j < height; j++)
            {
                float fi = float(i), fj = float(j);
                fi /= width, fj /= height;
                fi = 2 * fi - 1, fj = 2 * fj - 1;

                output[face][4 * height * i + 4 * j + 2] = getTexelValue(i, j, width, height,
                    redSHCoeff,
                    Y00[face], Y1minus1[face], Y10[face], Y11[face], Y2minus2[face], Y2minus1[face], Y20[face], Y21[face], Y22[face]);
                output[face][4 * height * i + 4 * j + 1] = getTexelValue(i, j, width, height,
                    greenSHCoeff,
                    Y00[face], Y1minus1[face], Y10[face], Y11[face], Y2minus2[face], Y2minus1[face], Y20[face], Y21[face], Y22[face]);
                output[face][4 * height * i + 4 * j] = getTexelValue(i, j, width, height,
                    blueSHCoeff,
                    Y00[face], Y1minus1[face], Y10[face], Y11[face], Y2minus2[face], Y2minus1[face], Y20[face], Y21[face], Y22[face]);
            }
        }
    }
}

static void projectSH(float *color[], size_t width, size_t height,
    float *Y00[],
    float *Y1minus1[], float *Y10[], float *Y11[],
    float *Y2minus2[], float *Y2minus1[], float * Y20[], float *Y21[], float *Y22[],
    float *blueSHCoeff, float *greenSHCoeff, float *redSHCoeff
    )
{
    for (unsigned i = 0; i < 9; i++)
    {
        blueSHCoeff[i] = 0;
        greenSHCoeff[i] = 0;
        redSHCoeff[i] = 0;
    }
    float wh = float(width * height);
    for (unsigned face = 0; face < 6; face++)
    {
        for (unsigned i = 0; i < width; i++)
        {
            for (unsigned j = 0; j < height; j++)
            {
                size_t idx = i * height + j;
                float fi = float(i), fj = float(j);
                fi /= width, fj /= height;
                fi = 2 * fi - 1, fj = 2 * fj - 1;


                float d = sqrt(fi * fi + fj * fj + 1);

                // Constant obtained by projecting unprojected ref values
                float solidangle = 2.75f / (wh * pow(d, 1.5f));
                // pow(., 2.2) to convert from srgb
                float b = pow(color[face][4 * height * i + 4 * j    ] / 255.f, 2.2f);
                float g = pow(color[face][4 * height * i + 4 * j + 1] / 255.f, 2.2f);
                float r = pow(color[face][4 * height * i + 4 * j + 2] / 255.f, 2.2f);

                assert(b >= 0.);

                blueSHCoeff[0] += b * Y00[face][idx] * solidangle;
                blueSHCoeff[1] += b * Y1minus1[face][idx] * solidangle;
                blueSHCoeff[2] += b * Y10[face][idx] * solidangle;
                blueSHCoeff[3] += b * Y11[face][idx] * solidangle;
                blueSHCoeff[4] += b * Y2minus2[face][idx] * solidangle;
                blueSHCoeff[5] += b * Y2minus1[face][idx] * solidangle;
                blueSHCoeff[6] += b * Y20[face][idx] * solidangle;
                blueSHCoeff[7] += b * Y21[face][idx] * solidangle;
                blueSHCoeff[8] += b * Y22[face][idx] * solidangle;

                greenSHCoeff[0] += g * Y00[face][idx] * solidangle;
                greenSHCoeff[1] += g * Y1minus1[face][idx] * solidangle;
                greenSHCoeff[2] += g * Y10[face][idx] * solidangle;
                greenSHCoeff[3] += g * Y11[face][idx] * solidangle;
                greenSHCoeff[4] += g * Y2minus2[face][idx] * solidangle;
                greenSHCoeff[5] += g * Y2minus1[face][idx] * solidangle;
                greenSHCoeff[6] += g * Y20[face][idx] * solidangle;
                greenSHCoeff[7] += g * Y21[face][idx] * solidangle;
                greenSHCoeff[8] += g * Y22[face][idx] * solidangle;


                redSHCoeff[0] += r * Y00[face][idx] * solidangle;
                redSHCoeff[1] += r * Y1minus1[face][idx] * solidangle;
                redSHCoeff[2] += r * Y10[face][idx] * solidangle;
                redSHCoeff[3] += r * Y11[face][idx] * solidangle;
                redSHCoeff[4] += r * Y2minus2[face][idx] * solidangle;
                redSHCoeff[5] += r * Y2minus1[face][idx] * solidangle;
                redSHCoeff[6] += r * Y20[face][idx] * solidangle;
                redSHCoeff[7] += r * Y21[face][idx] * solidangle;
                redSHCoeff[8] += r * Y22[face][idx] * solidangle;
            }
        }
    }
}

static void displayCoeff(float *SHCoeff)
{
    printf("L00:%f\n", SHCoeff[0]);
    printf("L1-1:%f, L10:%f, L11:%f\n", SHCoeff[1], SHCoeff[2], SHCoeff[3]);
    printf("L2-2:%f, L2-1:%f, L20:%f, L21:%f, L22:%f\n", SHCoeff[4], SHCoeff[5], SHCoeff[6], SHCoeff[7], SHCoeff[8]);
}

// Only for 9 coefficients
static void testSH(unsigned char *color[6], size_t width, size_t height,
    float *blueSHCoeff, float *greenSHCoeff, float *redSHCoeff)
{
    float *Y00[6];
    float *Y1minus1[6];
    float *Y10[6];
    float *Y11[6];
    float *Y2minus2[6];
    float *Y2minus1[6];
    float *Y20[6];
    float *Y21[6];
    float *Y22[6];

    float *testoutput[6];
    for (unsigned i = 0; i < 6; i++)
    {
        testoutput[i] = new float[width * height * 4];
        for (unsigned j = 0; j < width * height; j++)
        {
            testoutput[i][4 * j    ] = float(0xFF & color[i][4 * j]);
            testoutput[i][4 * j + 1] = float(0xFF & color[i][4 * j + 1]);
            testoutput[i][4 * j + 2] = float(0xFF & color[i][4 * j + 2]);
        }
    }

    for (unsigned face = 0; face < 6; face++)
    {
        Y00[face] = new float[width * height];
        Y1minus1[face] = new float[width * height];
        Y10[face] = new float[width * height];
        Y11[face] = new float[width * height];
        Y2minus2[face] = new float[width * height];
        Y2minus1[face] = new float[width * height];
        Y20[face] = new float[width * height];
        Y21[face] = new float[width * height];
        Y22[face] = new float[width * height];

        getYml(GL_TEXTURE_CUBE_MAP_POSITIVE_X + face, width, height, Y00[face], Y1minus1[face], Y10[face], Y11[face], Y2minus2[face], Y2minus1[face], Y20[face], Y21[face], Y22[face]);
    }

/*    blueSHCoeff[0] = 0.54,
    blueSHCoeff[1] = .6, blueSHCoeff[2] = -.27, blueSHCoeff[3] = .01,
    blueSHCoeff[4] = -.12, blueSHCoeff[5] = -.47, blueSHCoeff[6] = -.15, blueSHCoeff[7] = .14, blueSHCoeff[8] = -.3;
    greenSHCoeff[0] = .44,
    greenSHCoeff[1] = .35, greenSHCoeff[2] = -.18, greenSHCoeff[3] = -.06,
    greenSHCoeff[4] = -.05, greenSHCoeff[5] = -.22, greenSHCoeff[6] = -.09, greenSHCoeff[7] = .21, greenSHCoeff[8] = -.05;
    redSHCoeff[0] = .79,
    redSHCoeff[1] = .39, redSHCoeff[2] = -.34, redSHCoeff[3] = -.29,
    redSHCoeff[4] = -.11, redSHCoeff[5] = -.26, redSHCoeff[6] = -.16, redSHCoeff[7] = .56, redSHCoeff[8] = .21;

    printf("Blue:\n");
    displayCoeff(blueSHCoeff);
    printf("Green:\n");
    displayCoeff(greenSHCoeff);
    printf("Red:\n");
    displayCoeff(redSHCoeff);*/

    projectSH(testoutput, width, height,
        Y00,
        Y1minus1, Y10, Y11,
        Y2minus2, Y2minus1, Y20, Y21, Y22,
        blueSHCoeff, greenSHCoeff, redSHCoeff
        );

    //printf("Blue:\n");
    //displayCoeff(blueSHCoeff);
    //printf("Green:\n");
    //displayCoeff(greenSHCoeff);
    //printf("Red:\n");
    //displayCoeff(redSHCoeff);



    // Convolute in frequency space
/*    float A0 = 3.141593;
    float A1 = 2.094395;
    float A2 = 0.785398;
    blueSHCoeff[0] *= A0;
    greenSHCoeff[0] *= A0;
    redSHCoeff[0] *= A0;
    for (unsigned i = 0; i < 3; i++)
    {
        blueSHCoeff[1 + i] *= A1;
        greenSHCoeff[1 + i] *= A1;
        redSHCoeff[1 + i] *= A1;
    }
    for (unsigned i = 0; i < 5; i++)
    {
        blueSHCoeff[4 + i] *= A2;
        greenSHCoeff[4 + i] *= A2;
        redSHCoeff[4 + i] *= A2;
    }


    unprojectSH(testoutput, width, height,
        Y00,
        Y1minus1, Y10, Y11,
        Y2minus2, Y2minus1, Y20, Y21, Y22,
        blueSHCoeff, greenSHCoeff, redSHCoeff
        );*/


/*    printf("Blue:\n");
    displayCoeff(blueSHCoeff);
    printf("Green:\n");
    displayCoeff(greenSHCoeff);
    printf("Red:\n");
    displayCoeff(redSHCoeff);

    printf("\nAfter projection\n\n");*/



    for (unsigned i = 0; i < 6; i++)
    {
        for (unsigned j = 0; j < width * height; j++)
        {
            color[i][4 * j    ] = char(MIN2(testoutput[i][4 * j], 255));
            color[i][4 * j + 1] = char(MIN2(testoutput[i][4 * j + 1], 255));
            color[i][4 * j + 2] = char(MIN2(testoutput[i][4 * j + 2], 255));
        }
    }

    for (unsigned face = 0; face < 6; face++)
    {
        delete[] testoutput[face];
        delete[] Y00[face];
        delete[] Y1minus1[face];
        delete[] Y10[face];
        delete[] Y11[face];
    }
}

void IrrDriver::generateSkyboxCubemap()
{
    glEnable(GL_TEXTURE_CUBE_MAP_SEAMLESS);

    glGenTextures(1, &SkyboxCubeMap);

    unsigned w = 0, h = 0;
    for (unsigned i = 0; i < 6; i++)
    {
        w = MAX2(w, SkyboxTextures[i]->getOriginalSize().Width);
        h = MAX2(h, SkyboxTextures[i]->getOriginalSize().Height);
    }

    const unsigned texture_permutation[] = { 2, 3, 0, 1, 5, 4 };
    char *rgba[6];
    for (unsigned i = 0; i < 6; i++)
        rgba[i] = new char[w * h * 4];
    for (unsigned i = 0; i < 6; i++)
    {
        unsigned idx = texture_permutation[i];

        video::IImage* image = getVideoDriver()->createImageFromData(
            SkyboxTextures[idx]->getColorFormat(),
            SkyboxTextures[idx]->getSize(),
            SkyboxTextures[idx]->lock(),
            false
            );
        SkyboxTextures[idx]->unlock();

        image->copyToScaling(rgba[i], w, h);
        image->drop();

        glBindTexture(GL_TEXTURE_CUBE_MAP, SkyboxCubeMap);
        if (UserConfigParams::m_texture_compression)
            glTexImage2D(GL_TEXTURE_CUBE_MAP_POSITIVE_X + i, 0, GL_COMPRESSED_SRGB_ALPHA, w, h, 0, GL_BGRA, GL_UNSIGNED_BYTE, (GLvoid*)rgba[i]);
        else
            glTexImage2D(GL_TEXTURE_CUBE_MAP_POSITIVE_X + i, 0, GL_SRGB_ALPHA, w, h, 0, GL_BGRA, GL_UNSIGNED_BYTE, (GLvoid*)rgba[i]);
    }

    if (SphericalHarmonicsTextures.size() == 6)
    {
        unsigned sh_w = 0, sh_h = 0;
        for (unsigned i = 0; i < 6; i++)
        {
            sh_w = MAX2(sh_w, SphericalHarmonicsTextures[i]->getOriginalSize().Width);
            sh_h = MAX2(sh_h, SphericalHarmonicsTextures[i]->getOriginalSize().Height);
        }

        unsigned char *sh_rgba[6];
        for (unsigned i = 0; i < 6; i++)
            sh_rgba[i] = new unsigned char[sh_w * sh_h * 4];
        for (unsigned i = 0; i < 6; i++)
        {
            unsigned idx = texture_permutation[i];

            video::IImage* image = getVideoDriver()->createImageFromData(
                SphericalHarmonicsTextures[idx]->getColorFormat(),
                SphericalHarmonicsTextures[idx]->getSize(),
                SphericalHarmonicsTextures[idx]->lock(),
                false
                );
            SphericalHarmonicsTextures[idx]->unlock();

            image->copyToScaling(sh_rgba[i], sh_w, sh_h);
            image->drop();
        }

        testSH(sh_rgba, sh_w, sh_h, blueSHCoeff, greenSHCoeff, redSHCoeff);

        for (unsigned i = 0; i < 6; i++)
            delete[] sh_rgba[i];
    }
    else
    {
        int sh_w = 16;
        int sh_h = 16;

        const video::SColorf& ambientf = irr_driver->getSceneManager()->getAmbientLight();
        video::SColor ambient = ambientf.toSColor();

        unsigned char *sh_rgba[6];
        for (unsigned i = 0; i < 6; i++)
        {
            sh_rgba[i] = new unsigned char[sh_w * sh_h * 4];

            for (int j = 0; j < sh_w * sh_h * 4; j+=4)
            {
                sh_rgba[i][j] = ambient.getBlue();
                sh_rgba[i][j + 1] = ambient.getGreen();
                sh_rgba[i][j + 2] = ambient.getRed();
                sh_rgba[i][j + 3] = 255;
            }
        }

        testSH(sh_rgba, sh_w, sh_h, blueSHCoeff, greenSHCoeff, redSHCoeff);

        for (unsigned i = 0; i < 6; i++)
            delete[] sh_rgba[i];
    }

    for (unsigned i = 0; i < 6; i++)
        delete[] rgba[i];

    /*for (unsigned i = 0; i < 6; i++)
    {
        glBindTexture(GL_TEXTURE_CUBE_MAP, ConvolutedSkyboxCubeMap);
        glTexImage2D(GL_TEXTURE_CUBE_MAP_POSITIVE_X + i, 0, GL_SRGB_ALPHA, w, h, 0, GL_BGRA, GL_UNSIGNED_BYTE, (GLvoid*)rgba[i]);
    }

    glBindTexture(GL_TEXTURE_CUBE_MAP, 0);*/
}


void IrrDriver::renderSkybox(const scene::ICameraSceneNode *camera)
{
    if (!SkyboxCubeMap)
        generateSkyboxCubemap();
    glBindVertexArray(MeshShader::SkyboxShader::cubevao);
    glDisable(GL_CULL_FACE);
    assert(SkyboxTextures.size() == 6);

    core::matrix4 translate;
    translate.setTranslation(camera->getAbsolutePosition());

    // Draw the sky box between the near and far clip plane
    const f32 viewDistance = (camera->getNearValue() + camera->getFarValue()) * 0.5f;
    core::matrix4 scale;
    scale.setScale(core::vector3df(viewDistance, viewDistance, viewDistance));
    core::matrix4 transform = translate * scale;
    core::matrix4 invtransform;
    transform.getInverse(invtransform);

    glActiveTexture(GL_TEXTURE0);
    glBindTexture(GL_TEXTURE_CUBE_MAP, SkyboxCubeMap);
    glTexParameteri(GL_TEXTURE_CUBE_MAP, GL_TEXTURE_MAG_FILTER, GL_LINEAR);
    glTexParameteri(GL_TEXTURE_CUBE_MAP, GL_TEXTURE_MIN_FILTER, GL_LINEAR);
    glUseProgram(MeshShader::SkyboxShader::Program);
    MeshShader::SkyboxShader::setUniforms(transform,
                                          core::vector2df(float(UserConfigParams::m_width),
                                                          float(UserConfigParams::m_height)),
                                          0);
    glDrawElements(GL_TRIANGLES, 6 * 6, GL_UNSIGNED_INT, 0);
    glBindVertexArray(0);
}

// ----------------------------------------------------------------------------

void IrrDriver::renderDisplacement()
{
    irr_driver->getFBO(FBO_TMP1_WITH_DS).Bind();
    glClear(GL_COLOR_BUFFER_BIT);
    irr_driver->getFBO(FBO_DISPLACE).Bind();
    glClear(GL_COLOR_BUFFER_BIT);

    DisplaceProvider * const cb = (DisplaceProvider *)irr_driver->getCallback(ES_DISPLACE);
    cb->update();

    const int displacingcount = m_displacing.size();
    irr_driver->setPhase(DISPLACEMENT_PASS);
    glEnable(GL_DEPTH_TEST);
    glDisable(GL_ALPHA_TEST);
    glDepthMask(GL_FALSE);
    glDisable(GL_BLEND);
    glClear(GL_STENCIL_BUFFER_BIT);
    glEnable(GL_STENCIL_TEST);
    glStencilFunc(GL_ALWAYS, 1, 0xFF);
    glStencilOp(GL_KEEP, GL_KEEP, GL_REPLACE);

    for (int i = 0; i < displacingcount; i++)
    {
        m_scene_manager->setCurrentRendertime(scene::ESNRP_TRANSPARENT);
        m_displacing[i]->render();
    }

    irr_driver->getFBO(FBO_COLORS).Bind();
    glStencilFunc(GL_EQUAL, 1, 0xFF);
    m_post_processing->renderPassThrough(m_rtts->getRenderTarget(RTT_DISPLACE));
    glDisable(GL_STENCIL_TEST);
}<|MERGE_RESOLUTION|>--- conflicted
+++ resolved
@@ -464,11 +464,6 @@
 void IrrDriver::computeSunVisibility()
 {
     // Is the lens flare enabled & visible? Check last frame's query.
-<<<<<<< HEAD
-    const bool hasflare = World::getWorld()->getTrack()->hasLensFlare();
-    const bool hasgodrays = World::getWorld()->getTrack()->hasGodRays();
-    irr::video::COpenGLDriver*    gl_driver = (irr::video::COpenGLDriver*)m_device->getVideoDriver();
-=======
     bool hasflare = false;
     bool hasgodrays = false;
 
@@ -478,8 +473,7 @@
         hasgodrays = World::getWorld()->getTrack()->hasGodRays();
     }
 
-    irr::video::COpenGLDriver*	gl_driver = (irr::video::COpenGLDriver*)m_device->getVideoDriver();
->>>>>>> 2b0f2866
+    irr::video::COpenGLDriver*    gl_driver = (irr::video::COpenGLDriver*)m_device->getVideoDriver();
     if (UserConfigParams::m_light_shaft && hasgodrays)//hasflare || hasgodrays)
     {
         GLuint res = 0;
