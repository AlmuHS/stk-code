--- conflicted
+++ resolved
@@ -145,11 +145,7 @@
 
         unsigned plc = UpdateLightsInfo(camnode, dt);
         computeCameraMatrix(camnode, viewport.LowerRightCorner.X - viewport.UpperLeftCorner.X, viewport.LowerRightCorner.Y - viewport.UpperLeftCorner.Y);
-<<<<<<< HEAD
-        renderScene(camnode, glows, dt, track->hasShadows(), false);
-=======
-        renderScene(camnode, plc, glows, dt, track->hasShadows());
->>>>>>> 3f619e8e
+        renderScene(camnode, plc, glows, dt, track->hasShadows(), false);
 
         // Debug physic
         // Note that drawAll must be called before rendering
@@ -265,11 +261,7 @@
     getPostProcessing()->update(dt);
 }
 
-<<<<<<< HEAD
-void IrrDriver::renderScene(scene::ICameraSceneNode * const camnode, std::vector<GlowData>& glows, float dt, bool hasShadow, bool forceRTT)
-=======
-void IrrDriver::renderScene(scene::ICameraSceneNode * const camnode, unsigned pointlightcount, std::vector<GlowData>& glows, float dt, bool hasShadow)
->>>>>>> 3f619e8e
+void IrrDriver::renderScene(scene::ICameraSceneNode * const camnode, unsigned pointlightcount, std::vector<GlowData>& glows, float dt, bool hasShadow, bool forceRTT)
 {
     glBindBufferBase(GL_UNIFORM_BUFFER, 0, SharedObject::ViewProjectionMatrixesUBO);
 
@@ -766,26 +758,15 @@
             m_suncam->setProjectionMatrix(tmp_matrix, true);
             m_suncam->render();
 
-<<<<<<< HEAD
             sun_ortho_matrix.push_back(getVideoDriver()->getTransform(video::ETS_PROJECTION) * getVideoDriver()->getTransform(video::ETS_VIEW));
         }
-=======
-        sun_ortho_matrix.push_back(getVideoDriver()->getTransform(video::ETS_PROJECTION) * getVideoDriver()->getTransform(video::ETS_VIEW));
-    }
-    if ((tick % 100) == 2)
-        rsm_matrix = sun_ortho_matrix[3];
-    rh_extend = core::vector3df(128, 64, 128);
-    core::vector3df campos = camnode->getAbsolutePosition();
-    core::vector3df translation(8 * floor(campos.X / 8), 8 * floor(campos.Y / 8), 8 * floor(campos.Z / 8));
-    rh_matrix.setTranslation(translation);
->>>>>>> 3f619e8e
-
-        if (!(tick % 100))
+        if ((tick % 100) == 2)
             rsm_matrix = sun_ortho_matrix[3];
         rh_extend = core::vector3df(128, 64, 128);
         core::vector3df campos = camnode->getAbsolutePosition();
         core::vector3df translation(8 * floor(campos.X / 8), 8 * floor(campos.Y / 8), 8 * floor(campos.Z / 8));
         rh_matrix.setTranslation(translation);
+
 
         assert(sun_ortho_matrix.size() == 4);
         camnode->setNearValue(oldnear);
@@ -947,18 +928,6 @@
         if (!m_lights[i]->isPointLight())
         {
             m_lights[i]->render();
-<<<<<<< HEAD
-            if (UserConfigParams::m_shadows && World::getWorld() != NULL &&
-                World::getWorld()->getTrack()->hasShadows())
-            {
-                m_post_processing->renderShadowedSunlight(sun_ortho_matrix, m_rtts->getShadowDepthTex());
-            }
-            else
-            {
-                m_post_processing->renderSunlight();
-            }
-=======
->>>>>>> 3f619e8e
             continue;
         }
         const core::vector3df &lightpos = (m_lights[i]->getAbsolutePosition() - campos);
