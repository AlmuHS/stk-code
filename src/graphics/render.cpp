--- conflicted
+++ resolved
@@ -1008,27 +1008,17 @@
 
     m_rtts->getFBO(FBO_TMP1_WITH_DS).Bind();
     if (UserConfigParams::m_gi)
-<<<<<<< HEAD
+    {
+        ScopedGPUTimer timer(irr_driver->getGPUTimer(Q_GI));
         m_post_processing->renderGI(rh_matrix, rh_extend, m_rtts->getRH().getRTT()[0], m_rtts->getRH().getRTT()[1], m_rtts->getRH().getRTT()[2]);
-=======
-    {
-        {
-            ScopedGPUTimer timer(irr_driver->getGPUTimer(Q_GI));
-            m_rtts->getFBO(FBO_TMP1_WITH_DS).Bind();
-            m_post_processing->renderGI(rh_matrix, rh_extend, m_rtts->getRH().getRTT()[0], m_rtts->getRH().getRTT()[1], m_rtts->getRH().getRTT()[2]);
-        }
-        {
-            ScopedGPUTimer timer(irr_driver->getGPUTimer(Q_ENVMAP));
-            if (SkyboxCubeMap)
-                m_post_processing->renderDiffuseEnvMap(blueSHCoeff, greenSHCoeff, redSHCoeff);
-        }
-        m_rtts->getFBO(FBO_COMBINED_TMP1_TMP2).Bind();
-    }
->>>>>>> 03b66f4f
-
+    }
+
+    if (SkyboxCubeMap)
+    {
+        ScopedGPUTimer timer(irr_driver->getGPUTimer(Q_ENVMAP));
+        m_post_processing->renderDiffuseEnvMap(blueSHCoeff, greenSHCoeff, redSHCoeff);
+    }
     m_rtts->getFBO(FBO_COMBINED_TMP1_TMP2).Bind();
-    if (SkyboxCubeMap)
-        m_post_processing->renderDiffuseEnvMap(blueSHCoeff, greenSHCoeff, redSHCoeff);
 
     if (World::getWorld() && World::getWorld()->getTrack()->hasShadows() && SkyboxCubeMap && UserConfigParams::m_gi)
         irr_driver->getSceneManager()->setAmbientLight(SColor(0, 0, 0, 0));
@@ -1036,12 +1026,8 @@
     // Render sunlight if and only if track supports shadow
     if (!World::getWorld() || World::getWorld()->getTrack()->hasShadows())
     {
-<<<<<<< HEAD
+        ScopedGPUTimer timer(irr_driver->getGPUTimer(Q_SUN));
         if (World::getWorld() && UserConfigParams::m_shadows)
-=======
-        ScopedGPUTimer timer(irr_driver->getGPUTimer(Q_SUN));
-        if (UserConfigParams::m_shadows)
->>>>>>> 03b66f4f
             m_post_processing->renderShadowedSunlight(sun_ortho_matrix, m_rtts->getShadowDepthTex());
         else
             m_post_processing->renderSunlight();
