--- conflicted
+++ resolved
@@ -757,15 +757,8 @@
             m_suncam->setProjectionMatrix(tmp_matrix, true);
             m_suncam->render();
 
-<<<<<<< HEAD
             sun_ortho_matrix.push_back(getVideoDriver()->getTransform(video::ETS_PROJECTION) * getVideoDriver()->getTransform(video::ETS_VIEW));
         }
-        assert(sun_ortho_matrix.size() == 4);
-        camnode->setNearValue(oldnear);
-        camnode->setFarValue(oldfar);
-=======
-        sun_ortho_matrix.push_back(getVideoDriver()->getTransform(video::ETS_PROJECTION) * getVideoDriver()->getTransform(video::ETS_VIEW));
-    }
     if (!(tick % 100))
         rsm_matrix = sun_ortho_matrix[3];
     rh_extend = core::vector3df(128, 64, 128);
@@ -773,30 +766,15 @@
     core::vector3df translation(8 * floor(campos.X / 8), 8 * floor(campos.Y / 8), 8 * floor(campos.Z / 8));
     rh_matrix.setTranslation(translation);
 
-    assert(sun_ortho_matrix.size() == 4);
-    camnode->setNearValue(oldnear);
-    camnode->setFarValue(oldfar);
->>>>>>> 1cb7445e
+        assert(sun_ortho_matrix.size() == 4);
+        camnode->setNearValue(oldnear);
+        camnode->setFarValue(oldfar);
 
         size_t size = irr_driver->getShadowViewProj().size();
         for (unsigned i = 0; i < size; i++)
             memcpy(&tmp[16 * i + 64], irr_driver->getShadowViewProj()[i].pointer(), 16 * sizeof(float));
-    }
-
-<<<<<<< HEAD
-    tmp[128] = width;
-    tmp[129] = height;
-=======
-    memcpy(tmp, irr_driver->getViewMatrix().pointer(), 16 * sizeof(float));
-    memcpy(&tmp[16], irr_driver->getProjMatrix().pointer(), 16 * sizeof(float));
-    memcpy(&tmp[32], irr_driver->getInvViewMatrix().pointer(), 16 * sizeof(float));
-    memcpy(&tmp[48], irr_driver->getInvProjMatrix().pointer(), 16 * sizeof(float));
-    size_t size = irr_driver->getShadowViewProj().size();
-    for (unsigned i = 0; i < size; i++)
-        memcpy(&tmp[16 * i + 64], irr_driver->getShadowViewProj()[i].pointer(), 16 * sizeof(float));
     tmp[128] = float(width);
     tmp[129] = float(height);
->>>>>>> 1cb7445e
 
     glBindBuffer(GL_UNIFORM_BUFFER, SharedObject::ViewProjectionMatrixesUBO);
     glBufferSubData(GL_UNIFORM_BUFFER, 0, (16 * 8 + 2) * sizeof(float), tmp);
