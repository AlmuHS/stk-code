--- conflicted
+++ resolved
@@ -1,4 +1,3 @@
-<<<<<<< HEAD
 //
 //  SuperTuxKart - a fun racing game with go-kart
 //  Copyright (C) 2014 Joerg Henrichs
@@ -58,7 +57,9 @@
             "AMDVertexShaderLayer",
             "DriverRecentEnough",
             "HighDefinitionTextures",
-            "AdvancedPipeline"
+            "AdvancedPipeline",
+            "FramebufferSRGBWorking",
+            "GI",
         };
     }   // namespace Private
     using namespace Private;
@@ -412,6 +413,11 @@
     assert(Version("3.3 NVIDIA-10.0.19 310.90.10.05b1", 
                    "NVIDIA GeForce GTX 680MX OpenGL Engine")
            == Version("310.90.10.5")                                    );
+
+    assert(Version("4.1 NVIDIA-10.0.43 310.41.05f01",
+                    "NVIDIA GeForce GTX 780M OpenGL Engine")
+        == Version("310.41.05"));
+
     assert(Version("3.1 (Core Profile) Mesa 10.3.0",
                   "Mesa DRI Mobile Intel\u00ae GM45 Express Chipset")
            == Version("10.3.0")                                         );
@@ -503,518 +509,4 @@
     return m_all_graphics_restriction[type];
 }   // isDisabled
 
-}   // namespace HardwareStats
-=======
-//
-//  SuperTuxKart - a fun racing game with go-kart
-//  Copyright (C) 2014 Joerg Henrichs
-//
-//  This program is free software; you can redistribute it and/or
-//  modify it under the terms of the GNU General Public License
-//  as published by the Free Software Foundation; either version 3
-//  of the License, or (at your option) any later version.
-//
-//  This program is distributed in the hope that it will be useful,
-//  but WITHOUT ANY WARRANTY; without even the implied warranty of
-//  MERCHANTABILITY or FITNESS FOR A PARTICULAR PURPOSE.  See the
-//  GNU General Public License for more details.
-//
-//  You should have received a copy of the GNU General Public License
-//  along with this program; if not, write to the Free Software
-//  Foundation, Inc., 59 Temple Place - Suite 330, Boston, MA  02111-1307, USA.
-
-#include "graphics/graphics_restrictions.hpp"
-
-#include "io/file_manager.hpp"
-#include "io/xml_node.hpp"
-#include "utils/log.hpp"
-#include "utils/no_copy.hpp"
-#include "utils/string_utils.hpp"
-#include "utils/types.hpp"
-
-#include <algorithm>
-
-namespace GraphicsRestrictions
-{
-
-    class Rule;
-    namespace Private
-    {
-        /** Stores for each grpahics restriction if it's enabled or not. */
-        std::vector<bool> m_all_graphics_restriction;
-
-        /** The list of names used in the XML file for the graphics
-         *  restriction types. They must be in the same order as the types. */
-
-        char *m_names_of_restrictions[] = {
-            "UniformBufferObject",
-            "GeometryShader4",
-            "DrawIndirect",
-            "TextureView",
-            "TextureStorage",
-            "ImageLoadStore",
-            "BaseInstance",
-            "ComputeShader",
-            "ShaderStorageBufferObject",
-            "MultiDrawIndirect",
-            "ShaderAtomicCounters",
-            "BufferStorage",
-            "BindlessTexture",
-            "TextureCompressionS3TC",
-            "AMDVertexShaderLayer",
-            "DriverRecentEnough",
-            "HighDefinitionTextures",
-            "AdvancedPipeline",
-            "FramebufferSRGBWorking",
-            "GI",
-        };
-    }   // namespace Private
-    using namespace Private;
-
-    /** Returns the graphics restrictions type for a string, or
-     *  GR_COUNT if the name is not found. */
-GraphicsRestrictionsType getTypeForName(const std::string &name)
-{
-    unsigned int i = 0;
-    while (m_names_of_restrictions[i] != NULL)
-    {
-        if (name == m_names_of_restrictions[i])
-            return (GraphicsRestrictionsType)i;
-        i++;
-    }
-    return GR_COUNT;
-}   // getTypeForName
-
-// ============================================================================
-/** A small utility class to manage and compare version tuples.
- */
-class Version
-{
-private:
-    /** The array containing the version number. */
-    std::vector<uint32_t> m_version;
-
-    // ----------------------------------------------------------------------------
-    /** Searches for the first number in the string, then converts the rest of the
-     *  string into a tuple. E.g. "Build 12.34.56" --> [12,34,56].
-     */
-    void convertVersionString(const std::string &version)
-    {
-        std::string s = version;
-        std::string::iterator p = s.begin();
-        while( (p !=s.end()) && ((*p<'0') || (*p>'9')) )
-            p++;
-        s.erase(s.begin(), p);
-        m_version = StringUtils::splitToUInt(s, '.');
-    }   // convertVersionString
-
-public:
-    // ------------------------------------------------------------------------
-    /** Dummy default constructor. */
-    Version() {}
-    // ------------------------------------------------------------------------
-    /** Simple constructor which takes a string with "." separated numbers.
-     */
-    Version(const std::string &version)
-    {
-        convertVersionString(version);
-    }   // Version(std::string)
-
-    // ------------------------------------------------------------------------
-    /** Create a version instance from the driver and car name. For example for
-     *  an Intel HD3000 card the string is "3.1.0 - Build 9.17.10.3517" it would
-     *  create [9,17,10,3517] - i.e. it takes the vendor info into account.
-     *  \param driver_version The GL_VERSION string (i.e. opengl and version
-     *         number).
-     *  \param card_name The GL_RENDERER string (i.e. graphics card).
-     */
-    Version(const std::string &driver_version, const std::string &card_name)
-    {
-        m_version.clear();
-
-        // Mesa needs to be tested first, otherwise (if testing for card name
-        // further down) it would be detected as a non-mesa driver.
-        if (driver_version.find("Mesa") != std::string::npos)
-        {
-            std::string driver;
-            // Try to force the driver name to be in a standard way by removing
-            // optional strings
-            driver = StringUtils::replace(driver_version, "-devel",         "");
-            driver = StringUtils::replace(driver,         "(Core Profile) ", "");
-            std::vector<std::string> l = StringUtils::split(driver, ' ');
-            if (l.size() > 2)
-            {
-                // driver can be: "1.4 (3.0 Mesa 10.1.0)" --> l[3] must be used
-                if (l[2] != "Mesa")
-                    convertVersionString(l[2]);
-                else
-                    convertVersionString(l[3]);
-                return;
-            }
-        }
-
-        // Intel card: driver version = "3.1.0 - Build 9.17.10.3517"
-        // ---------------------------------------------------------
-        if (StringUtils::startsWith(card_name, "Intel"))
-        {
-            std::vector<std::string> s = StringUtils::split(driver_version, '-');
-            if (s.size() == 2)
-            {
-                convertVersionString(s[1]);
-                return;
-            }
-        }
-
-        // Nvidia: driver_version = "4.3.0 NVIDIA 340.58"
-        // ----------------------------------------------
-        if (driver_version.find("NVIDIA") != std::string::npos)
-        {
-            std::vector<std::string> s = StringUtils::split(driver_version, ' ');
-            if (s.size() == 3)
-            {
-                convertVersionString(s[2]);
-                return;
-            }
-
-        }
-
-        // ATI: some drivers use e.g.: "4.1 ATI-1.24.38"
-        if (driver_version.find("ATI-") != std::string::npos)
-        {
-            std::string driver;
-            // Try to force the driver name to be in a standard way by removing
-            // optional strings
-            driver = StringUtils::replace(driver_version, "ATI-", "");
-            std::vector<std::string> s = StringUtils::split(driver, ' ');
-            convertVersionString(s[1]);
-            return;
-        }
-
-        // AMD: driver_version = "4.3.13283 Core Profile/Debug Context 14.501.1003.0"
-        // ----------------------------------------------
-        if (card_name.find("AMD") != std::string::npos)
-        {
-            std::vector<std::string> s = StringUtils::split(driver_version, ' ');
-            if (s.size() == 5)
-            {
-                convertVersionString(s[4]);
-                return;
-            }
-
-        }
-
-        // ATI: other drivers use "4.0.10188 Core Profile Context"
-        if (card_name.find("ATI") != std::string::npos)
-        {
-            std::vector<std::string> s = StringUtils::split(driver_version, ' ');
-            convertVersionString(s[0]);
-            return;
-        }
-
-        Log::warn("Graphics", "Can not find version for '%s' '%s' - ignored.",
-            driver_version.c_str(), card_name.c_str());
-
-    }   // Version
-
-    // ------------------------------------------------------------------------
-    /** Compares two version numbers. Equal returns true if the elements are
-     *  identical.
-     */
-    bool operator== (const Version &other) const
-    {
-        if (m_version.size() != other.m_version.size()) return false;
-        for(unsigned int i=0; i<m_version.size(); i++)
-            if(other.m_version[i]!=m_version[i]) return false;
-        return true;
-    }   // operator==
-    // ------------------------------------------------------------------------
-    /** Compares two version numbers. Equal returns true if the elements are
-    *  identical.
-    */
-    bool operator!= (const Version &other) const
-    {
-        return !this->operator==(other);
-    }   // operator!=
-        // ------------------------------------------------------------------------
-    /** If *this < other. */
-    bool operator< (const Version &other) const
-    {
-        unsigned int min_n = std::min(m_version.size(), other.m_version.size());
-        for (unsigned int i = 0; i<min_n; i++)
-        {
-            if (m_version[i] > other.m_version[i]) return false;
-            if (m_version[i] < other.m_version[i]) return true;
-        }
-        if (m_version.size() >= other.m_version.size())
-            return false;
-        else
-            return true;
-    }   // operator<
-    // ------------------------------------------------------------------------
-    /** If *this <= other. */
-    bool operator<= (const Version &other) const
-    {
-        unsigned int min_n = std::min(m_version.size(), other.m_version.size());
-        for (unsigned int i = 0; i<min_n; i++)
-        {
-            if (m_version[i] > other.m_version[i]) return false;
-            if (m_version[i] < other.m_version[i]) return true;
-        }
-        if (m_version.size() > other.m_version.size())
-            return false;
-        else
-            return true;
-    }   // operator<=
-
-};   // class Version
-// ============================================================================
-class Rule : public NoCopy
-{
-private:
-    /** Operators to test for a card. */
-    enum {CARD_IS, CARD_CONTAINS} m_card_test;
-
-    /** Name of the card for which this rule applies. */
-    std::string m_card_name;
-
-    /** Operators to test version numbers with. */
-    enum {VERSION_IGNORE, VERSION_EQUAL, VERSION_LESS, 
-          VERSION_LESS_EQUAL}  m_version_test;
-
-    /** Driver version for which this rule applies. */
-    Version m_driver_version;
-
-    /** For which OS this rule applies. */
-    std::string m_os;
-
-    /** Which options to disable. */
-    std::vector<std::string> m_disable_options;
-public:
-    Rule(const XMLNode *rule)
-    {
-        m_version_test = VERSION_IGNORE;
-        if(rule->get("is", &m_card_name))
-        {
-            m_card_test = CARD_IS;
-        }
-        else if(rule->get("contains", &m_card_name))
-        {
-            m_card_test = CARD_CONTAINS;
-        }
-
-        rule->get("os", &m_os);
-
-        std::string s;
-        if(rule->get("version", &s) && s.size()>1)
-        {
-            if(s.substr(0, 2)=="<=")
-            {
-                m_version_test = VERSION_LESS_EQUAL;
-                s = s.substr(2, s.size());
-            }
-            else if(s[0]=='<')
-            {
-                m_version_test = VERSION_LESS;
-                s.erase(s.begin());
-            }
-            else if(s[0]=='=')
-            {
-                m_version_test = VERSION_EQUAL;
-                s.erase(s.begin());
-            }
-            else
-            {
-                Log::warn("Graphics", "Invalid verison '%s' found - ignored.",
-                          s.c_str());
-            }
-            m_driver_version = Version(s);
-        }   // has version
-
-        if(rule->get("disable", &s))
-            m_disable_options = StringUtils::split(s, ' ');
-    }   // Rule
-    // ------------------------------------------------------------------------
-    bool applies(const std::string &card, const Version &version) const
-    {
-        // Test for OS
-        // -----------
-        if(m_os.size()>0)
-        {
-#ifdef __linux__
-            if(m_os!="linux") return false;
-#endif
-#ifdef WIN32
-            if(m_os!="windows") return false;
-#endif
-#ifdef __APPLE__
-            if(m_os!="osx") return false;
-#endif
-#ifdef BSD
-            if(m_os!="bsd") return false;
-#endif
-        }   // m_os.size()>0
-
-        // Test for card
-        // -------------
-        switch(m_card_test)
-        {
-        case CARD_IS:
-            if(card!=m_card_name) return false;
-            break;
-        case CARD_CONTAINS: 
-            if(card.find(m_card_name)==std::string::npos)
-                return false;
-            break;
-        }   // switch m_card_test
-
-        // Test for driver version
-        // -----------------------
-        switch(m_version_test)
-        {
-        case VERSION_IGNORE: break;   // always true
-        case VERSION_EQUAL: if(!(version==m_driver_version)) return false;
-            break;
-        case VERSION_LESS_EQUAL:
-            if (!(version <= m_driver_version)) return false;
-            break;
-        case VERSION_LESS:
-            if (!(version < m_driver_version )) return false;
-            break;
-        }   // switch m_version_test
-        return true;
-        // -----------------------------------------------
-    }   // applies
-
-    // ------------------------------------------------------------------------
-    /** Returns a list of options to disable. */
-    const std::vector<std::string>& getRestrictions() const
-    {
-        return m_disable_options;
-    }   // getRestrictions
-    // ------------------------------------------------------------------------
-};   // class Rule
-
-// ============================================================================
-/** Very rudimentary and brute unit testing. Better than nothing :P
- */
-void unitTesting()
-{
-    assert(Version("1")     == Version("1"));
-    assert(Version("1")     != Version("2"));
-    assert(Version("1")     <= Version("2"));
-    assert(Version("1")     <  Version("2"));
-    assert(Version("1.2.3") <  Version("2"));
-    assert(Version("1.2.3") <  Version("1.3"));
-    assert(Version("1.2.3") <  Version("1.2.4"));
-    assert(Version("1.2.3") <  Version("1.2.3.1"));
-    assert(Version("1.2.3") <= Version("2"));
-    assert(Version("1.2.3") <= Version("1.3"));
-    assert(Version("1.2.3") <= Version("1.2.4"));
-    assert(Version("1.2.3") <= Version("1.2.3.1"));
-    assert(Version("1.2.3") <= Version("1.2.3"));
-    assert(Version("1.2.3") == Version("1.2.3"));
-    assert(Version("10.3")  <  Version("10.3.2"));
-    assert(Version("10.3") <=  Version("10.3.2"));
-    assert(!(Version("10.3.2") <  Version("10.3")));
-    assert(!(Version("10.3.2") <= Version("10.3")));
-    assert(Version("3.3 NVIDIA-10.0.19 310.90.10.05b1", 
-                   "NVIDIA GeForce GTX 680MX OpenGL Engine")
-           == Version("310.90.10.5")                                    );
-
-    assert(Version("4.1 NVIDIA-10.0.43 310.41.05f01",
-                    "NVIDIA GeForce GTX 780M OpenGL Engine")
-        == Version("310.41.05"));
-
-    assert(Version("3.1 (Core Profile) Mesa 10.3.0",
-                  "Mesa DRI Mobile Intel\u00ae GM45 Express Chipset")
-           == Version("10.3.0")                                         );
-    assert(Version("3.3 (Core Profile) Mesa 10.5.0-devel", 
-                   "Gallium 0.4 on NVC1")
-           == Version("10.5.0")                                         );
-    assert(Version("3.3 (Core Profile) Mesa 10.5.0-devel",
-                   "Mesa DRI Intel(R) Sandybridge Mobile")
-           == Version("10.5.0")                                         );
-    assert(Version("2.1 Mesa 10.5.0-devel (git-82e919d)",
-                   "Gallium 0.4 on i915 (chipse)")
-           == Version("10.5.0")                                         );
-    assert(Version("1.4 (3.0 Mesa 10.1.0)",
-                   "Mesa DRI Intel(R) Ivybridge Mobile")
-           == Version("10.1.0"));
-    assert(Version("4.3.13283 Core Profile Context 14.501.1003.0",
-                   "AMD Radeon R9 200 Series")
-        == Version("14.501.1003.0"));
-    assert(Version("4.0.10188 Core Profile Context",
-                   "ATI Radeon HD 5400 Series")
-        == Version("4.0.10188"));
-    assert(Version("4.1 ATI-1.24.38", "AMD Radeon HD 6970M OpenGL Engine") 
-        == Version("1.24.38"));
-
-}   // unitTesting
-
-// ----------------------------------------------------------------------------
-/** Reads in the graphical restriction file.
- *  \param driver_version The GL_VERSION string (i.e. opengl and version
- *         number).
- *  \param card_name The GL_RENDERER string (i.e. graphics card).
- */
-void init(const std::string &driver_version,
-          const std::string &card_name)
-{
-    for (unsigned int i = 0; i < GR_COUNT; i++)
-        m_all_graphics_restriction.push_back(false);
-
-    std::string filename =
-        file_manager->getUserConfigFile("graphical_restrictions.xml");
-    if (!file_manager->fileExists(filename))
-        filename = file_manager->getAsset("graphical_restrictions.xml");
-    const XMLNode *rules = file_manager->createXMLTree(filename);
-    if (!rules)
-    {
-        Log::warn("Graphics", "Could not find graphical_restrictions.xm");
-        return;
-    }
-    if (rules->getName() != "graphical-restrictions")
-    {
-        delete rules;
-        Log::warn("Graphics", "'%s' did not contain graphical-restrictions tag",
-            filename.c_str());
-        return;
-    }
-
-    Version version(driver_version, card_name);
-    for (unsigned int i = 0; i<rules->getNumNodes(); i++)
-    {
-        const XMLNode *xml_rule = rules->getNode(i);
-        if (xml_rule->getName() != "card")
-        {
-            Log::warn("Graphics", "Incorrect node '%s' found in '%s' - ignored.",
-                      xml_rule->getName().c_str(), filename.c_str());
-            continue;
-        }
-        Rule rule(xml_rule);
-        if (rule.applies(card_name, version))
-        {
-            std::vector<std::string> restrictions = rule.getRestrictions();
-            std::vector<std::string>::iterator p;
-            for (p = restrictions.begin(); p != restrictions.end(); p++)
-            {
-                GraphicsRestrictionsType t = getTypeForName(*p);
-                if (t != GR_COUNT)
-                    m_all_graphics_restriction[t] = true;
-            }   // for p in rules
-        }   // if m_all_rules[i].applies()
-    }
-    delete rules;
-}   // init
-
-// ----------------------------------------------------------------------------
-/** Returns if the specified graphics restriction is defined.
- *  \param type The graphical restriction to tes.t
- */
-bool isDisabled(GraphicsRestrictionsType type)
-{
-    return m_all_graphics_restriction[type];
-}   // isDisabled
-
-}   // namespace HardwareStats
->>>>>>> 33feb60d
+}   // namespace HardwareStats