//  $Id: plibdrv.cpp 757 2006-09-11 22:27:39Z hiker $
//
//  SuperTuxKart - a fun racing game with go-kart
//
//  This program is free software; you can redistribute it and/or
//  modify it under the terms of the GNU General Public License
//  as published by the Free Software Foundation; either version 3
//  of the License, or (at your option) any later version.
//
//  This program is distributed in the hope that it will be useful,
//  but WITHOUT ANY WARRANTY; without even the implied warranty of
//  MERCHANTABILITY or FITNESS FOR A PARTICULAR PURPOSE.  See the
//  GNU General Public License for more details.
//
//  You should have received a copy of the GNU General Public License
//  along with this program; if not, write to the Free Software
//  Foundation, Inc., 59 Temple Place - Suite 330, Boston, MA  02111-1307, USA.

#include "input/input_manager.hpp"

#include <map>
#include <vector>
#include <string>
#include <iostream>
#include <sstream>
#include <algorithm>

#include "main_loop.hpp"
#include "config/player.hpp"
#include "config/user_config.hpp"
#include "graphics/irr_driver.hpp"
#include "guiengine/modaldialog.hpp"
#include "guiengine/engine.hpp"
#include "guiengine/event_handler.hpp"
#include "guiengine/screen.hpp"
#include "input/device_manager.hpp"
#include "input/input.hpp"
#include "items/item_manager.hpp"
#include "items/projectile_manager.hpp"
#include "karts/controller/player_controller.hpp"
#include "karts/kart.hpp"
#include "modes/world.hpp"
#include "race/history.hpp"
#include "race/race_manager.hpp"
#include "states_screens/kart_selection.hpp"
#include "states_screens/options_screen_input.hpp"
#include "states_screens/state_manager.hpp"
InputManager *input_manager;

using GUIEngine::EventPropagation;
using GUIEngine::EVENT_LET;
using GUIEngine::EVENT_BLOCK;

#define INPUT_MODE_DEBUG 0

//-----------------------------------------------------------------------------
/** Initialise input
 */
InputManager::InputManager() : m_sensed_input(0), m_mode(BOOTSTRAP),
                               m_mouse_val_x(0), m_mouse_val_y(0)
{
    m_device_manager = new DeviceManager();
    m_device_manager->initialize();

    m_timer_in_use = false;
    m_master_player_only = false;
    m_timer = 0;

}
// -----------------------------------------------------------------------------
void InputManager::update(float dt)
{
    if(m_timer_in_use)
    {
        m_timer -= dt;
        if(m_timer < 0) m_timer_in_use = false;
    }
}

//-----------------------------------------------------------------------------
/** Destructor. Frees all data structures.
 */
InputManager::~InputManager()
{
    delete m_device_manager;
}   // ~InputManager

//-----------------------------------------------------------------------------
void InputManager::handleStaticAction(int key, int value)
{
#ifdef DEBUG
    static bool control_is_pressed=false;
    World *world=World::getWorld();
#endif
    switch (key)
    {
#ifdef DEBUG
        case KEY_CONTROL:
        case KEY_RCONTROL:
        case KEY_LCONTROL:
            control_is_pressed = value!=0;
            break;
        case KEY_F1:
            if (race_manager->getNumPlayers() ==1 )
            {
                Kart* kart = world->getLocalPlayerKart(0);
                kart->setPowerup(POWERUP_BUBBLEGUM, 10000);
            }
            break;
        case KEY_F2:
            if (race_manager->getNumPlayers() ==1 )
            {
                Kart* kart = world->getLocalPlayerKart(0);
                kart->setPowerup(POWERUP_PLUNGER, 10000);
            }
            break;
        case KEY_F3:
            if (race_manager->getNumPlayers() ==1 )
            {
                Kart* kart = world->getLocalPlayerKart(0);
                kart->setPowerup(POWERUP_CAKE, 10000);
            }
            break;
        case KEY_F4:
            if (race_manager->getNumPlayers() ==1 )
            {
                Kart* kart = world->getLocalPlayerKart(0);
                kart->setPowerup(POWERUP_SWITCH, 10000);
            }
            break;
        case KEY_F5:
            if (race_manager->getNumPlayers() ==1 )
            {
                Kart* kart = world->getLocalPlayerKart(0);
                kart->setPowerup(POWERUP_BOWLING, 10000);
<<<<<<< HEAD
            }
            break;
        case KEY_F6:
            if (race_manager->getNumPlayers() == 1)
            {
                Kart* kart = world->getLocalPlayerKart(0);
                kart->setPowerup(POWERUP_PARACHUTE, 10000);
            }
            break;
        case KEY_F7:
            if (race_manager->getNumPlayers() == 1)
            {
                Kart* kart = world->getLocalPlayerKart(0);
                kart->setPowerup(POWERUP_ZIPPER, 10000);
            }
=======
            }   
            break;
        case KEY_F11:
            if(value && control_is_pressed)
            {
                world->getPhysics()->nextDebugMode();
            }
            break;
>>>>>>> 7ef21a38
#endif
        case KEY_F12:
            UserConfigParams::m_display_fps = !UserConfigParams::m_display_fps;
            break;
#ifndef WIN32
            // For now disable F9 toggling fullscreen, since windows requires
            // to reload all textures, display lists etc. Fullscreen can
            // be toggled from the main menu (options->display).
        case KEY_F9:
            // TODO
            //irrDriver->toggleFullscreen(false);   // 0: do not reset textures
            // Fall through to put the game into pause mode.
#endif
        case KEY_F10:
            history->Save();
            break;
        default:
            break;
    } // switch

}

//-----------------------------------------------------------------------------
/**
  *  Handles input when an input sensing mode (when configuring input)
  */
void InputManager::inputSensing(Input::InputType type, int deviceID, int btnID, int axisDirection,  int value)
{
    bool store_new = true;
        
    // don't store if we're trying to do something like bindings keyboard keys on a gamepad
    if(m_mode == INPUT_SENSE_KEYBOARD && type != Input::IT_KEYBOARD) store_new = false;
    if(m_mode == INPUT_SENSE_GAMEPAD && type != Input::IT_STICKMOTION && type != Input::IT_STICKBUTTON) store_new = false;
    
    if(store_new)
    {
        m_sensed_input->type = type;
        m_sensed_input->deviceID = deviceID;
        m_sensed_input->btnID = btnID;
        m_sensed_input->axisDirection = axisDirection;

        if(type == Input::IT_STICKMOTION)
        {
            std::cout << "%% storing new axis binding, value=" << value <<
                    " deviceID=" << deviceID << " btnID=" << btnID << " axisDirection=" <<
                    (axisDirection == Input::AD_NEGATIVE ? "-" : "+") << "\n";
        }
        else if(type == Input::IT_STICKBUTTON)
        {
            std::cout << "%% storing new gamepad button binding value=" << value <<
            " deviceID=" << deviceID << " btnID=" << btnID << "\n";

            if (abs(value) > Input::MAX_VALUE/2.0f)
            {
                OptionsScreenInput::getInstance()->gotSensedInput(m_sensed_input);
                return;
            }
        }
        
        if( type == Input::IT_STICKMOTION )
        {
            // It is necessary to test both ids because the center position is always positive (0)
            const int input_id = axisDirection*50 + btnID;
            const int input_id_inverse = (axisDirection?0:-1) *50 + btnID;
            bool id_has_high_value = m_sensed_input_high.find(input_id) != m_sensed_input_high.end();
            bool inverse_id_has_high_value = m_sensed_input_high.find(input_id_inverse) != m_sensed_input_high.end();

            if (!id_has_high_value && abs(value) > Input::MAX_VALUE*6.0f/7.0f) 
            {
                m_sensed_input_high.insert(input_id);
            }
            else if ( abs(value) < Input::MAX_VALUE/8.0f && id_has_high_value )
            {
                OptionsScreenInput::getInstance()->gotSensedInput(m_sensed_input);
            }
            else if ( abs(value) < Input::MAX_VALUE/8.0f && inverse_id_has_high_value )
            {
                m_sensed_input->axisDirection = (axisDirection?0:-1);
                OptionsScreenInput::getInstance()->gotSensedInput(m_sensed_input);
            }
        }
    }

    return;
}
//-----------------------------------------------------------------------------
int InputManager::getPlayerKeyboardID() const
{
    // In no-assign mode, just return the GUI player ID (devices not assigned yet)
    if (m_device_manager->getAssignMode() == NO_ASSIGN) return GUI_PLAYER_ID;
    
    // Otherwise, after devices are assigned, we can check in more depth
    // Return the first keyboard that is actually being used
    const int amount = m_device_manager->getKeyboardAmount();
    for (int k=0; k<amount; k++)
    {
        if (m_device_manager->getKeyboard(k) != NULL &&
            m_device_manager->getKeyboard(k)->getPlayer() != NULL)
        {
            return m_device_manager->getKeyboard(k)->getPlayer()->getID();
        }
    }
    
    return -1;
}
//-----------------------------------------------------------------------------
/** Handles the conversion from some input to a GameAction and its distribution
 * to the currently active menu.
 * It also handles whether the game is currently sensing input. It does so by
 * suppressing the distribution of the input as a GameAction. Instead the
 * input is stored in 'm_sensed_input' and GA_SENSE_COMPLETE is distributed. If
 * however the input in question has resolved to GA_LEAVE this is treated as
 * an attempt of the user to cancel the sensing. In that case GA_SENSE_CANCEL
 * is distributed.
 *
 * Note: It is the obligation of the called menu to switch of the sense mode.
 *
 */
void InputManager::dispatchInput(Input::InputType type, int deviceID, int btnID, int axisDirection, int value)
{
    StateManager::ActivePlayer*   player = NULL;
    PlayerAction    action;
    bool action_found = m_device_manager->translateInput( type, deviceID, btnID, axisDirection, value, &player, &action);

    // in menus, some keyboard keys are standard (before each player selected his device)
    // So if a key could not be mapped to any known binding, fall back to check the defaults.
    if (!action_found && StateManager::get()->getGameState() != GUIEngine::GAME && type == Input::IT_KEYBOARD &&
        m_mode == MENU && m_device_manager->getAssignMode() == NO_ASSIGN)
    {
        action = PA_FIRST;

        if      (btnID == KEY_UP)     action = PA_ACCEL;
        else if (btnID == KEY_DOWN)   action = PA_BRAKE;
        else if (btnID == KEY_LEFT)   action = PA_LEFT;
        else if (btnID == KEY_RIGHT)  action = PA_RIGHT;
        else if (btnID == KEY_SPACE)  action = PA_FIRE;
        else if (btnID == KEY_RETURN) action = PA_FIRE;

        if (btnID == KEY_RETURN && GUIEngine::ModalDialog::isADialogActive())
        {
            GUIEngine::ModalDialog::onEnterPressed();
        }
        
        if (action != PA_FIRST)
        {
            action_found = true;
            player = NULL;
        }
    }
    
    // Act different in input sensing mode.
    if (m_mode == INPUT_SENSE_KEYBOARD ||
        m_mode == INPUT_SENSE_GAMEPAD)
    {
        inputSensing(type, deviceID, btnID, axisDirection,  value);
    }
    // Otherwise, do something with the key if it matches a binding
    else if (action_found)
    {
        // If we're in the kart menu awaiting new players, do special things
        // when a device presses fire or rescue
        if (m_device_manager->getAssignMode() == DETECT_NEW)
        {
            // Player is unjoining
            if ((player != NULL) && (action == PA_RESCUE))
            {
                // returns true if the event was handled
                if (KartSelectionScreen::getInstance()->playerQuit( player ))
                {
                    return; // we're done here
                }
            }

            /* The way this is currently structured, any time an event is
               received from an input device that is not associated with a
               player and the device manager is in DETECT_NEW mode, the event
               is ignored, unless it is a PA_FIRE event (a player is joining)

               perhaps it will be good to let unassigned devices back out
               of the kart selection menu?
            */

            else if (player == NULL)
            {
                // New player is joining
                if (action == PA_FIRE)
                {
                    InputDevice *device = NULL;
                    if (type == Input::IT_KEYBOARD)
                    {
                        //std::cout << "==== New Player Joining with Key " << btnID << " ====" << std::endl;
                        device = m_device_manager->getKeyboardFromBtnID(btnID);
                    }
                    else if (type == Input::IT_STICKBUTTON || type == Input::IT_STICKMOTION)
                    {
                        device = m_device_manager->getGamePadFromIrrID(deviceID);
                    }

                    if (device != NULL)
                    {
                        KartSelectionScreen::getInstance()->playerJoin( device, false );
                    }
                }
                return; // we're done here, ignore devices that aren't associated with players
            }
        }

        // ... when in-game
        if (StateManager::get()->getGameState() == GUIEngine::GAME && !GUIEngine::ModalDialog::isADialogActive())
        {
            // Find the corresponding PlayerKart from our ActivePlayer instance
            Kart* pk;

            if (player == NULL)
            {
                // Prevent null pointer crash
                return;
            }

            pk = player->getKart();

            if (pk == NULL)
            {
                std::cerr << "Error, trying to process action for an unknown player\n";
                return;
            }
            
            ((PlayerController*)pk->getController())->action(action, abs(value));
        }
        // ... when in menus
        else
        {

            // reset timer when released
            if (abs(value) == 0 && (/*type == Input::IT_KEYBOARD ||*/ type == Input::IT_STICKBUTTON))
            {
                if(type == Input::IT_STICKBUTTON) std::cout << "resetting because type == Input::IT_STICKBUTTON\n";
                else std::cout << "resetting for another reason\n";

                m_timer_in_use = false;
                m_timer = 0;
            }

            // When in master-only mode, we can safely assume that players are set up, contrarly to
            // early menus where we accept every input because players are not set-up yet
            if (m_master_player_only && player == NULL) return;
            
            // menu input
            if (!m_timer_in_use)
            {
                if (abs(value) > Input::MAX_VALUE*2/3)
                {
                    m_timer_in_use = true;
                    m_timer = 0.25;
                }
                
                int playerID = (player == NULL ? 0 : player->getID());
                
                // If only the master player can act, and this player is not the master, ignore his input
                if (m_device_manager->getAssignMode() == ASSIGN && m_master_player_only && playerID != 0) return;
                GUIEngine::EventHandler::get()->processAction(action, abs(value), type, playerID);
            }
        }
    }
    else if (type == Input::IT_KEYBOARD)
    {
        // keyboard press not handled by device manager / bindings. Check static bindings...
        handleStaticAction( btnID, value );
    }
}   // input

//-----------------------------------------------------------------------------

void InputManager::setMasterPlayerOnly(bool enabled)
{
#if INPUT_MODE_DEBUG
    std::cout << "====== InputManager::setMasterPlayerOnly(" << enabled << ") ======\n";
#endif
    m_master_player_only = enabled;
}

//-----------------------------------------------------------------------------

/** Returns whether only the master player should be allowed to perform changes in menus */
bool InputManager::masterPlayerOnly() const
{
    return m_device_manager->getAssignMode() == ASSIGN && m_master_player_only;
}

//-----------------------------------------------------------------------------

/**
 * Called on keyboard events [indirectly] by irrLicht
 *
 * Analog axes can have any value from [-32768, 32767].
 *
 * There are no negative values. Instead this is reported as an axis with a
 * negative direction. This simplifies input configuration and allows greater
 * flexibility (= treat 4 directions as four buttons).
 *
 * Returns whether to halt the event's propagation here
 */
EventPropagation InputManager::input(const SEvent& event)
{
    if (event.EventType == EET_JOYSTICK_INPUT_EVENT)
    {
        // Axes - FIXME, instead of checking all of them, ask the bindings which ones to poll
        for (int axis_id=0; axis_id<SEvent::SJoystickEvent::NUMBER_OF_AXES ; axis_id++)
        {
            int value = event.JoystickEvent.Axis[axis_id];

            if (UserConfigParams::m_gamepad_debug)
            {
                printf("axis motion: gamepad_id=%d axis=%d value=%d\n",
                       event.JoystickEvent.Joystick, axis_id, value);
            }

            // FIXME - AD_NEGATIVE/AD_POSITIVE are probably useless since value contains that info too
            if (value < 0)
                dispatchInput(Input::IT_STICKMOTION, event.JoystickEvent.Joystick , axis_id, Input::AD_NEGATIVE, value);
            else
                dispatchInput(Input::IT_STICKMOTION, event.JoystickEvent.Joystick, axis_id, Input::AD_POSITIVE, value);
        }

        GamePadDevice* gp = getDeviceList()->getGamePadFromIrrID(event.JoystickEvent.Joystick);

        if (gp == NULL)
        {
            // Prevent null pointer crash
            return EVENT_BLOCK;
        }

        for(int i=0; i<gp->m_button_count; i++)
        {
            const bool isButtonPressed = event.JoystickEvent.IsButtonPressed(i);

            // Only report button events when the state of the button changes
            if ((!gp->isButtonPressed(i) && isButtonPressed) || (gp->isButtonPressed(i) && !isButtonPressed))
            {
                dispatchInput(Input::IT_STICKBUTTON, event.JoystickEvent.Joystick, i, 0,
                              isButtonPressed ? Input::MAX_VALUE : 0);
            }
            gp->setButtonPressed(i, isButtonPressed);
        }

    }
    else if (event.EventType == EET_LOG_TEXT_EVENT)
    {
        // Ignore 'normal' messages
        if (event.LogEvent.Level>0)
        {
            printf("Level %d: %s\n",
                event.LogEvent.Level,event.LogEvent.Text);
        }
        return EVENT_BLOCK;
    }
    else if (event.EventType == EET_KEY_INPUT_EVENT)
    {
        const int key = event.KeyInput.Key;

        if (event.KeyInput.PressedDown)
        {
            // escape is a little special
            if (key == KEY_ESCAPE)
            {
                StateManager::get()->escapePressed();
                return EVENT_BLOCK;
            }
            // 'backspace' in a text control must never be mapped, since user can be in a text
            // area trying to erase text (and if it's mapped to rescue that would dismiss the
            // dialog instead of erasing a single letter). Same for spacebar.
            if (key == KEY_BACK && GUIEngine::isWithinATextBox())
            {
                return EVENT_LET;
            }
            if (key == KEY_SPACE && GUIEngine::isWithinATextBox())
            {
                return EVENT_LET;
            }
            
            const bool wasInTextBox = GUIEngine::isWithinATextBox();
            
            dispatchInput(Input::IT_KEYBOARD, 0, key,
                  // FIXME: not sure why this happens: with plib the unicode
                  // value is 0. Since all values defined in user_config
                  // assume that the unicode value is 0, it does not work
                  // with irrlicht, which has proper unicode values defined
                  // (keydown is not recognised, but keyup is). So for now
                  // (till user_config is migrated to full irrlicht support)
                  // we pass the 0 here artifically so that keyboard handling
                  // works.
                  0,  // FIXME: was ev.key.keysym.unicode,
                  Input::MAX_VALUE);
            
            // if this action took us into a text box, don't let event continue (FIXME not the cleanest solution)
            if (!wasInTextBox && GUIEngine::isWithinATextBox())
            {
                return EVENT_BLOCK;
            }

        }
        else
        {
            dispatchInput(Input::IT_KEYBOARD, 0, key, 0, 0);
            return EVENT_BLOCK; // Don't propagate key up events
        }
    }
#if 0 // in case we ever use mouse in-game...
    else if(event.EventType == EET_MOUSE_INPUT_EVENT)
    {
        const int type = event.MouseInput.Event;

        if(type == EMIE_MOUSE_MOVED)
        {
            // m_mouse_x = event.MouseInput.X;
            // m_mouse_y = event.MouseInput.Y;
            //const int wheel = event.MouseInput.Wheel;
        }

        /*
        EMIE_LMOUSE_PRESSED_DOWN    Left mouse button was pressed down.
        EMIE_RMOUSE_PRESSED_DOWN    Right mouse button was pressed down.
        EMIE_MMOUSE_PRESSED_DOWN    Middle mouse button was pressed down.
        EMIE_LMOUSE_LEFT_UP     Left mouse button was left up.
        EMIE_RMOUSE_LEFT_UP     Right mouse button was left up.
        EMIE_MMOUSE_LEFT_UP     Middle mouse button was left up.
        EMIE_MOUSE_MOVED    The mouse cursor changed its position.
        EMIE_MOUSE_WHEEL    The mouse wheel was moved. Use Wheel value in event data to find out in what direction and how fast.
         */
    }
#endif
    
    // block events in all modes but initial menus (except in text boxes to allow typing, and except in modal dialogs in-game)
    if (getDeviceList()->getAssignMode() != NO_ASSIGN && !GUIEngine::isWithinATextBox() &&
        (!GUIEngine::ModalDialog::isADialogActive() && StateManager::get()->getGameState() == GUIEngine::GAME))
    {
        return EVENT_BLOCK;
    }
    else
    {
        return EVENT_LET;
    }
}

//-----------------------------------------------------------------------------
/** Retrieves the Input instance that has been prepared in the input sense
 * mode.
 *
 *
 * It is wrong to call it when not in input sensing mode anymore.
 */
/*
Input &InputManager::getSensedInput()
{
    assert (m_mode == INPUT_SENSE_KEYBOARD ||
            m_mode == INPUT_SENSE_GAMEPAD   );

    // m_sensed_input should be available in input sense mode.
    assert (m_sensed_input);

    return *m_sensed_input;
}   // getSensedInput
*/
//-----------------------------------------------------------------------------
/** Queries the input driver whether it is in the given expected mode.
 */
bool InputManager::isInMode(InputDriverMode expMode)
{
    return m_mode == expMode;
}   // isInMode

//-----------------------------------------------------------------------------
/** Sets the mode of the input driver.
 *
 * Switching of the input driver's modes is only needed for special menus
 * (those who need typing or input sensing) and the MenuManager (switch to
 * ingame/menu mode). Therefore there is a limited amount of legal combinations
 * of current and next input driver modes: From the menu mode you can switch
 * to any other mode and from any other mode only back to the menu mode.
 *
 * In input sense mode the pointer is invisible (any movement reports are
 * suppressed). If an input happens it is stored internally and can be
 * retrieved through drv_getm_sensed_input() *after* GA_SENSE_COMPLETE has been
 * distributed to a menu (Normally the menu that received GA_SENSE_COMPLETE
 * will request the sensed input ...). If GA_SENSE_CANCEL is received instead
 * the user decided to cancel input sensing. No other game action values are
 * distributed in this mode.
 *
 * And there is the bootstrap mode. You cannot switch to it and only leave it
 * once per application instance. It is the state the input driver is first.
 *
 */
void InputManager::setMode(InputDriverMode new_mode)
{
    if (new_mode == m_mode) return; // no change
    
    switch (new_mode)
    {
        case MENU:
#if INPUT_MODE_DEBUG
            std::cout << "====== InputManager::setMode(MENU) ======\n";
#endif
            switch (m_mode)
            {
                case INGAME:
                    // Leaving ingame mode.

                    //if (m_action_map)
                    //    delete m_action_map;

                    // Reset the helper values for the relative mouse movement
                    // supresses to the notification of them as an input.
                    m_mouse_val_x = m_mouse_val_y = 0;

                    irr_driver->showPointer();
                    m_mode = MENU;
                    break;
                    
                case BOOTSTRAP:
                    // Leaving boot strap mode.

                    // Installs the action map for the menu.
                    //  m_action_map = UserConfigParams::newMenuActionMap();

                    m_mode = MENU;
                    m_device_manager->setAssignMode(NO_ASSIGN);

                    break;
                case INPUT_SENSE_KEYBOARD:
                case INPUT_SENSE_GAMEPAD:
                    // Leaving input sense mode.

                    irr_driver->showPointer();
                    m_sensed_input_high.clear();

                    // The order is deliberate just in case someone starts to make
                    // STK multithreaded: m_sensed_input must not be 0 when
                    // mode == INPUT_SENSE_PREFER_{AXIS,BUTTON}.
                    m_mode = MENU;

                    delete m_sensed_input;
                    m_sensed_input = 0;

                    break;
                case LOWLEVEL:
                    // Leaving lowlevel mode.
                    irr_driver->showPointer();

                    m_mode = MENU;

                    break;
                default:
                    ;
                    // Something is broken.
                    //assert (false);
            }
            
            break;
        case INGAME:
#if INPUT_MODE_DEBUG
            std::cout << "====== InputManager::setMode(INGAME) ======\n";
#endif
            // We must be in menu mode now in order to switch.
            assert (m_mode == MENU);

            //if (m_action_map)
            //   delete m_action_map;

            // Installs the action map for the ingame mode.
            // m_action_map = UserConfigParams::newIngameActionMap();

            irr_driver->hidePointer();

            m_mode = INGAME;

            break;
        case INPUT_SENSE_KEYBOARD:
        case INPUT_SENSE_GAMEPAD:
#if INPUT_MODE_DEBUG
            std::cout << "====== InputManager::setMode(INPUT_SENSE_*) ======\n";
#endif
            // We must be in menu mode now in order to switch.
            assert (m_mode == MENU);

            // Reset the helper values for the relative mouse movement supresses to
            // the notification of them as an input.
            m_mouse_val_x      = m_mouse_val_y = 0;
            m_sensed_input     = new Input();

            irr_driver->hidePointer();

            m_mode = new_mode;

            break;
        case LOWLEVEL:
#if INPUT_MODE_DEBUG
            std::cout << "====== InputManager::setMode(LOWLEVEL) ======\n";
#endif
            // We must be in menu mode now in order to switch.
            assert (m_mode == MENU);

            irr_driver->hidePointer();

            m_mode = LOWLEVEL;

            break;
        default:
            // Invalid mode.
            assert(false);
    }
}
<|MERGE_RESOLUTION|>--- conflicted
+++ resolved
@@ -133,7 +133,6 @@
             {
                 Kart* kart = world->getLocalPlayerKart(0);
                 kart->setPowerup(POWERUP_BOWLING, 10000);
-<<<<<<< HEAD
             }
             break;
         case KEY_F6:
@@ -149,16 +148,12 @@
                 Kart* kart = world->getLocalPlayerKart(0);
                 kart->setPowerup(POWERUP_ZIPPER, 10000);
             }
-=======
-            }   
-            break;
         case KEY_F11:
             if(value && control_is_pressed)
             {
                 world->getPhysics()->nextDebugMode();
             }
             break;
->>>>>>> 7ef21a38
 #endif
         case KEY_F12:
             UserConfigParams::m_display_fps = !UserConfigParams::m_display_fps;
