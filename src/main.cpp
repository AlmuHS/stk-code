--- conflicted
+++ resolved
@@ -881,10 +881,8 @@
         AIBaseController::setTestAI(n);
     if (CommandLine::has("--fps-debug"))
         UserConfigParams::m_fps_debug = true;
-<<<<<<< HEAD
     if (CommandLine::has("--rewind") )
         RewindManager::setEnable(true);
-=======
     if(CommandLine::has("--soccer-ai-stats"))
     {
         UserConfigParams::m_arena_ai_stats=true;
@@ -918,7 +916,6 @@
         UserConfigParams::m_sfx = false;
         UserConfigParams::m_music = false;
     }
->>>>>>> 611e70ac
 
     if (UserConfigParams::m_artist_debug_mode)
     {
