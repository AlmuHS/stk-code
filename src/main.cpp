--- conflicted
+++ resolved
@@ -361,7 +361,7 @@
 }   // gamepadVisualisation
 
 // ============================================================================
-/** Sets the hat mesh name depending on the current christmas mode
+/** Sets the hat mesh name depending on the current christmas mode 
  *  m_xmas_mode (0: use current date, 1: always on, 2: always off).
  */
 void handleXmasMode()
@@ -847,14 +847,14 @@
     if(CommandLine::has("--gp", &s))
     {
         race_manager->setMajorMode(RaceManager::MAJOR_MODE_GRAND_PRIX);
-        GrandPrixData *gp = grand_prix_manager->getGrandPrix(s);
+        const GrandPrixData *gp = grand_prix_manager->getGrandPrix(s);
 
         if (!gp)
         {
             Log::warn("main", "There is no GP named '%s'.", s.c_str());
             return 0;
         }
-        race_manager->setGrandPrix(gp);
+        race_manager->setGrandPrix(*gp);
     }   // --gp
 
     if(CommandLine::has("--numkarts", &n) ||CommandLine::has("-k", &n))
@@ -1312,41 +1312,7 @@
         }
         else
         {
-<<<<<<< HEAD
-            // Skip the start screen. This esp. means that no login screen is
-            // displayed (if necessary), so we have to make sure there is
-            // a current player
-            PlayerManager::get()->enforceCurrentPlayer();
-
-            InputDevice *device;
-
-            // Use keyboard 0 by default in --no-start-screen
-            device = input_manager->getDeviceList()->getKeyboard(0);
-
-            // Create player and associate player with keyboard
-            StateManager::get()->createActivePlayer(
-                         PlayerManager::get()->getPlayer(0), device, NULL);
-
-            if (kart_properties_manager->getKart(UserConfigParams::m_default_kart) == NULL)
-            {
-                Log::warn("main", "Kart '%s' is unknown so will use the "
-                          "default kart.",
-                          UserConfigParams::m_default_kart.c_str());
-                race_manager->setLocalKartInfo(0, UserConfigParams::m_default_kart.getDefaultValue());
-            }
-            else
-            {
-                // Set up race manager appropriately
-                race_manager->setLocalKartInfo(0, UserConfigParams::m_default_kart);
-            }
-
-            // ASSIGN should make sure that only input from assigned devices
-            // is read.
-            input_manager->getDeviceList()->setAssignMode(ASSIGN);
-
-=======
             setupRaceStart();
->>>>>>> 2534abee
             // Go straight to the race
             StateManager::get()->enterGameState();
         }
