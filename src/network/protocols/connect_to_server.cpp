//
//  SuperTuxKart - a fun racing game with go-kart
//  Copyright (C) 2013-2015 SuperTuxKart-Team
//
//  This program is free software; you can redistribute it and/or
//  modify it under the terms of the GNU General Public License
//  as published by the Free Software Foundation; either version 3
//  of the License, or (at your option) any later version.
//
//  This program is distributed in the hope that it will be useful,
//  but WITHOUT ANY WARRANTY; without even the implied warranty of
//  MERCHANTABILITY or FITNESS FOR A PARTICULAR PURPOSE.  See the
//  GNU General Public License for more details.
//
//  You should have received a copy of the GNU General Public License
//  along with this program; if not, write to the Free Software
//  Foundation, Inc., 59 Temple Place - Suite 330, Boston, MA  02111-1307, USA.

#include "network/protocols/connect_to_server.hpp"

<<<<<<< HEAD
=======
#include "config/user_config.hpp"
>>>>>>> 01c12879
#include "network/event.hpp"
#include "network/network.hpp"
#include "network/network_config.hpp"
#include "network/protocols/get_peer_address.hpp"
#include "network/protocols/hide_public_address.hpp"
#include "network/protocols/request_connection.hpp"
#include "network/protocols/client_lobby.hpp"
#include "network/protocol_manager.hpp"
#include "network/servers_manager.hpp"
#include "network/server.hpp"
#include "network/stk_host.hpp"
#include "network/stk_peer.hpp"
#include "states_screens/networking_lobby.hpp"
#include "utils/time.hpp"
#include "utils/log.hpp"

<<<<<<< HEAD
=======
#include <algorithm>

>>>>>>> 01c12879
// ----------------------------------------------------------------------------
/** Specify server to connect to.
 *  \param server Server to connect to (if nullptr than we use quick play).
 */
ConnectToServer::ConnectToServer(std::shared_ptr<Server> server)
               : Protocol(PROTOCOL_CONNECTION)
{
<<<<<<< HEAD
    m_server = server;
=======
    if (server)
    {
        m_server = server;
        m_server_address.copy(m_server->getAddress());
    }
>>>>>>> 01c12879
    setHandleConnections(true);
}   // ConnectToServer(server, host)

// ----------------------------------------------------------------------------
/** Destructor. 
 */
ConnectToServer::~ConnectToServer()
{
}   // ~ConnectToServer

// ----------------------------------------------------------------------------
/** Initialise the protocol.
 */
void ConnectToServer::setup()
{
    Log::info("ConnectToServer", "SETUP");
    m_current_protocol.reset();
    // In case of LAN or client-server we already have the server's
    // and our ip address, so we can immediately start requesting a connection.
    m_state = (NetworkConfig::get()->isLAN() ||
        STKHost::get()->isClientServer()) ?
        GOT_SERVER_ADDRESS : SET_PUBLIC_ADDRESS;
}   // setup

// ----------------------------------------------------------------------------
void ConnectToServer::asynchronousUpdate()
{
    switch(m_state.load())
    {
        case SET_PUBLIC_ADDRESS:
        {
            if (!m_server)
            {
                while (!ServersManager::get()->refresh())
                    StkTime::sleep(1);
                while (!ServersManager::get()->listUpdated())
                    StkTime::sleep(1);
<<<<<<< HEAD
                if (!ServersManager::get()->getServers().empty())
                {
                    // For quick play we choose the server with the least player
                    ServersManager::get()->sortServers([]
=======
                auto servers = std::move(ServersManager::get()->getServers());

                // Remove password protected servers
                servers.erase(std::remove_if(servers.begin(), servers.end(), []
                    (const std::shared_ptr<Server> a)->bool
                    {
                        return a->isPasswordProtected();
                    }), servers.end());

                if (!servers.empty())
                {
                    // For quick play we choose the server with the least player
                    std::sort(servers.begin(), servers.end(), []
>>>>>>> 01c12879
                        (const std::shared_ptr<Server> a,
                        const std::shared_ptr<Server> b)->bool
                        {
                            return a->getCurrentPlayers() < b->getCurrentPlayers();
                        });
<<<<<<< HEAD
                    m_server = ServersManager::get()->getServers()[0];
                    ServersManager::get()->cleanUpServers();
=======
                    m_server = servers[0];
                    m_server_address.copy(m_server->getAddress());
>>>>>>> 01c12879
                }
                else
                {
                    // Shutdown STKHost (go back to online menu too)
                    STKHost::get()->setErrorMessage(
                        _("No quick play server available."));
                    STKHost::get()->requestShutdown();
                    m_state = EXITING;
                    return;
                }
<<<<<<< HEAD
            }
=======
                servers.clear();
            }

            if (handleDirectConnect())
                return;
>>>>>>> 01c12879
            STKHost::get()->setPublicAddress();
            // Set to DONE will stop STKHost is not connected
            m_state = STKHost::get()->getPublicAddress().isUnset() ?
                DONE : REGISTER_SELF_ADDRESS;
        }
        break;
        case REGISTER_SELF_ADDRESS:
        {
            registerWithSTKServer();  // Register us with STK server
            m_state = GOT_SERVER_ADDRESS;
        }
        break;
        case GOT_SERVER_ADDRESS:
        {
            assert(m_server);
<<<<<<< HEAD
            m_server_address.copy(m_server->getAddress());
=======
>>>>>>> 01c12879
            Log::info("ConnectToServer", "Server's address known");
            m_state = REQUESTING_CONNECTION;
            auto request_connection =
                std::make_shared<RequestConnection>(m_server);
            request_connection->requestStart();
            m_current_protocol = request_connection;
            // Reset timer for next usage
            m_timer = 0.0;
            break;
        }
        case REQUESTING_CONNECTION:
        {
            if (!m_current_protocol.expired())
            {
                return;
            }

            // Server knows we want to connect
            Log::info("ConnectToServer", "Connection request made");
            if (m_server_address.isUnset())
            {
                // server data not correct, hide address and stop
                m_state = HIDING_ADDRESS;
                Log::error("ConnectToServer", "Server address is %s",
                        m_server_address.toString().c_str());
                auto hide_address = std::make_shared<HidePublicAddress>();
                hide_address->requestStart();
                m_current_protocol = hide_address;
                return;
            }
<<<<<<< HEAD
            if (m_tried_connection++ > 10)
            {
                Log::error("ConnectToServer", "Timeout waiting for aloha");
                m_state = NetworkConfig::get()->isWAN() ?
                    HIDING_ADDRESS : DONE;
=======
            if (m_tried_connection++ > 7)
            {
                Log::warn("ConnectToServer", "Timeout waiting for"
                    " aloha, trying to connect anyway.");
                m_state = CONNECTING;
                // Reset timer for next usage
                m_timer = 0.0;
                m_tried_connection = 0;
                return;
>>>>>>> 01c12879
            }
            if ((!NetworkConfig::m_disable_lan &&
                m_server_address.getIP() ==
                STKHost::get()->getPublicAddress().getIP()) ||
                (NetworkConfig::get()->isLAN() ||
                STKHost::get()->isClientServer()))
            {
                // We're in the same lan (same public ip address).
                // The state will change to CONNECTING
                waitingAloha(false/*is_wan*/);
            }
            else
            {
                // Send a 1-byte datagram,  the remote host can simply ignore
                // this datagram, to keep the port open (2 second each)
                if (StkTime::getRealTime() > m_timer + 2.0)
                {
                    m_timer = StkTime::getRealTime();
                    BareNetworkString data;
                    data.addUInt8(0);
                    STKHost::get()->sendRawPacket(data, m_server_address);
                }
                waitingAloha(true/*is_wan*/);
            }
            break;
        }
        case CONNECTING: // waiting the server to answer our connection
        {
            // Every 5 seconds
            if (StkTime::getRealTime() > m_timer + 5.0)
            {
                m_timer = StkTime::getRealTime();
<<<<<<< HEAD
                STKHost::get()->connect(m_server_address);
                Log::info("ConnectToServer", "Trying to connect to %s",
                    m_server_address.toString().c_str());
                if (m_tried_connection++ > 3)
=======
                STKHost::get()->stopListening();
                STKHost::get()->connect(m_server_address);
                STKHost::get()->startListening();
                Log::info("ConnectToServer", "Trying to connect to %s",
                    m_server_address.toString().c_str());
                if (m_tried_connection++ > 1)
>>>>>>> 01c12879
                {
                    Log::error("ConnectToServer", "Timeout connect to %s",
                        m_server_address.toString().c_str());
                    m_state = NetworkConfig::get()->isWAN() ?
                        HIDING_ADDRESS : DONE;
                }
            }
            break;
        }
        case CONNECTED:
        {
            Log::info("ConnectToServer", "Connected");
            // LAN networking does not use the stk server tables.
            if (NetworkConfig::get()->isWAN() &&
<<<<<<< HEAD
                !STKHost::get()->isClientServer())
=======
                !STKHost::get()->isClientServer() &&
                !STKHost::get()->getPublicAddress().isUnset())
>>>>>>> 01c12879
            {
                auto hide_address = std::make_shared<HidePublicAddress>();
                hide_address->requestStart();
                m_current_protocol = hide_address;
            }
            m_state = HIDING_ADDRESS;
            break;
        }
        case HIDING_ADDRESS:
            // Wait till we have hidden our address
            if (!m_current_protocol.expired())
            {
                return;
            }
            m_state = DONE;
            break;
        case DONE:
        case EXITING:
            break;
    }
}   // asynchronousUpdate

// ----------------------------------------------------------------------------
void ConnectToServer::update(int ticks)
{
    switch(m_state.load())
    {
        case REQUESTING_CONNECTION:
        {
            assert(m_server);
            NetworkingLobby::getInstance()->setJoinedServer(m_server);
            break;
        }
        case DONE:
        {
            // lobby room protocol if we're connected only
            if (STKHost::get()->getPeerCount() > 0 &&
<<<<<<< HEAD
                STKHost::get()->getPeers()[0]->isConnected() &&
=======
                STKHost::get()->getServerPeerForClient()->isConnected() &&
>>>>>>> 01c12879
                !m_server_address.isUnset())
            {
                // Let main thread create ClientLobby for better
                // synchronization with GUI
                auto cl = LobbyProtocol::create<ClientLobby>();
                cl->setAddress(m_server_address);
                cl->requestStart();
            }
            if (STKHost::get()->getPeerCount() == 0)
            {
                // Shutdown STKHost (go back to online menu too)
                STKHost::get()->setErrorMessage(
                    _("Cannot connect to server %s.", m_server->getName()));
                STKHost::get()->requestShutdown();
            }
            requestTerminate();
            m_state = EXITING;
            break;
        }
        default:
            break;
    }
}   // update
<<<<<<< HEAD
=======

// ----------------------------------------------------------------------------
bool ConnectToServer::handleDirectConnect()
{
    // Direct connection to server should only possbile if public and private
    // ports of server are the same
    if (NetworkConfig::get()->isWAN() &&
        m_server->getPrivatePort() == m_server->getAddress().getPort() &&
        !STKHost::get()->isClientServer())
    {
        ENetEvent event;
        ENetAddress ea;
        ea.host = STKHost::HOST_ANY;
        ea.port = STKHost::PORT_ANY;
        Network* dc = new Network(/*peer_count*/1, /*channel_limit*/2,
            /*max_in_bandwidth*/0, /*max_out_bandwidth*/0, &ea,
            true/*change_port_if_bound*/);
        assert(dc);
        ENetPeer* p = dc->connectTo(m_server_address);
        if (p)
        {
            while (enet_host_service(dc->getENetHost(), &event, 2000) != 0)
            {
                if (event.type == ENET_EVENT_TYPE_CONNECT)
                {
                    Log::info("ConnectToServer",
                        "Direct connection to %s succeed",
                        m_server_address.toString().c_str());
                    STKHost::get()->replaceNetwork(event, dc);
                    m_state = DONE;
                    return true;
                }
            }
        }
        delete dc;
    }
    return false;
}   // handleDirectConnect
>>>>>>> 01c12879

// ----------------------------------------------------------------------------
/** Register this client with the STK server.
 */
void ConnectToServer::registerWithSTKServer()
{
    // Our public address is now known, register details with
    // STK server.
    const TransportAddress& addr = STKHost::get()->getPublicAddress();
    Online::XMLRequest *request  = new Online::XMLRequest();
    NetworkConfig::get()->setUserDetails(request, "set");
    request->addParameter("address", addr.getIP());
    request->addParameter("port", addr.getPort());
    request->addParameter("private_port", STKHost::get()->getPrivatePort());

    Log::info("ConnectToServer", "Registering addr %s",
              addr.toString().c_str());

    // This can be done blocking: till we are registered with the
    // stk server, there is no need to to react to any other 
    // network requests
    request->executeNow();

    const XMLNode * result = request->getXMLData();

    std::string success;
    if(result->get("success", &success) && success == "yes")
    {
        Log::debug("ConnectToServer", "Address registered successfully.");
    }
    else
    {
        irr::core::stringc error(request->getInfo().c_str());
        Log::error("ConnectToServer", "Failed to register client address: %s",
            error.c_str());
        m_state = DONE;
    }
    delete request;

}   // registerWithSTKServer

// ----------------------------------------------------------------------------
/** Called when the server is on the same LAN. It uses broadcast to
 *  find and conntect to the server. For WAN game, it makes sure server recieve
 *  request from stk addons first before continuing.
 */
void ConnectToServer::waitingAloha(bool is_wan)
{
    // just send a broadcast packet, the client will know our 
    // ip address and will connect
    STKHost::get()->stopListening(); // stop the listening
    Log::info("ConnectToServer", "Waiting broadcast message.");

    TransportAddress sender;
    // get the sender
    const int LEN=256;
    char buffer[LEN];
    int len = STKHost::get()->receiveRawPacket(buffer, LEN, &sender, 2000);
    if(len<0)
    {
        Log::warn("ConnectToServer",
                  "Received invalid server information message.");
        return;
    }

    BareNetworkString message(buffer, len);
    std::string received;
    message.decodeString(&received);
    std::string aloha("aloha_stk");
    if (received==aloha)
    {
        Log::info("ConnectToServer", "Server found : %s",
                   sender.toString().c_str());
        if (!is_wan)
        {
            if (sender.isPublicAddressLocalhost())
                sender.setIP(0x7f000001); // 127.0.0.1
        }
        m_server_address.copy(sender);
        m_state = CONNECTING;
        // Reset timer for next usage
        m_timer = 0.0;
        m_tried_connection = 0;
    }
}  // waitingAloha

// ----------------------------------------------------------------------------

bool ConnectToServer::notifyEventAsynchronous(Event* event)
{
    if (event->getType() == EVENT_TYPE_CONNECTED)
    {
        Log::info("ConnectToServer", "The Connect To Server protocol has "
            "received an event notifying that he's connected to the peer.");
<<<<<<< HEAD
        m_state = CONNECTED; // we received a message, we are connected
=======
        // We received a message and connected, no need to check for address
        // as only 1 peer possible in client
        m_state = CONNECTED;
>>>>>>> 01c12879
    }
    return true;
}   // notifyEventAsynchronous
<|MERGE_RESOLUTION|>--- conflicted
+++ resolved
@@ -18,10 +18,7 @@
 
 #include "network/protocols/connect_to_server.hpp"
 
-<<<<<<< HEAD
-=======
 #include "config/user_config.hpp"
->>>>>>> 01c12879
 #include "network/event.hpp"
 #include "network/network.hpp"
 #include "network/network_config.hpp"
@@ -38,11 +35,8 @@
 #include "utils/time.hpp"
 #include "utils/log.hpp"
 
-<<<<<<< HEAD
-=======
 #include <algorithm>
 
->>>>>>> 01c12879
 // ----------------------------------------------------------------------------
 /** Specify server to connect to.
  *  \param server Server to connect to (if nullptr than we use quick play).
@@ -50,15 +44,11 @@
 ConnectToServer::ConnectToServer(std::shared_ptr<Server> server)
                : Protocol(PROTOCOL_CONNECTION)
 {
-<<<<<<< HEAD
-    m_server = server;
-=======
     if (server)
     {
         m_server = server;
         m_server_address.copy(m_server->getAddress());
     }
->>>>>>> 01c12879
     setHandleConnections(true);
 }   // ConnectToServer(server, host)
 
@@ -96,12 +86,6 @@
                     StkTime::sleep(1);
                 while (!ServersManager::get()->listUpdated())
                     StkTime::sleep(1);
-<<<<<<< HEAD
-                if (!ServersManager::get()->getServers().empty())
-                {
-                    // For quick play we choose the server with the least player
-                    ServersManager::get()->sortServers([]
-=======
                 auto servers = std::move(ServersManager::get()->getServers());
 
                 // Remove password protected servers
@@ -115,19 +99,13 @@
                 {
                     // For quick play we choose the server with the least player
                     std::sort(servers.begin(), servers.end(), []
->>>>>>> 01c12879
                         (const std::shared_ptr<Server> a,
                         const std::shared_ptr<Server> b)->bool
                         {
                             return a->getCurrentPlayers() < b->getCurrentPlayers();
                         });
-<<<<<<< HEAD
-                    m_server = ServersManager::get()->getServers()[0];
-                    ServersManager::get()->cleanUpServers();
-=======
                     m_server = servers[0];
                     m_server_address.copy(m_server->getAddress());
->>>>>>> 01c12879
                 }
                 else
                 {
@@ -138,15 +116,11 @@
                     m_state = EXITING;
                     return;
                 }
-<<<<<<< HEAD
-            }
-=======
                 servers.clear();
             }
 
             if (handleDirectConnect())
                 return;
->>>>>>> 01c12879
             STKHost::get()->setPublicAddress();
             // Set to DONE will stop STKHost is not connected
             m_state = STKHost::get()->getPublicAddress().isUnset() ?
@@ -162,10 +136,6 @@
         case GOT_SERVER_ADDRESS:
         {
             assert(m_server);
-<<<<<<< HEAD
-            m_server_address.copy(m_server->getAddress());
-=======
->>>>>>> 01c12879
             Log::info("ConnectToServer", "Server's address known");
             m_state = REQUESTING_CONNECTION;
             auto request_connection =
@@ -196,13 +166,6 @@
                 m_current_protocol = hide_address;
                 return;
             }
-<<<<<<< HEAD
-            if (m_tried_connection++ > 10)
-            {
-                Log::error("ConnectToServer", "Timeout waiting for aloha");
-                m_state = NetworkConfig::get()->isWAN() ?
-                    HIDING_ADDRESS : DONE;
-=======
             if (m_tried_connection++ > 7)
             {
                 Log::warn("ConnectToServer", "Timeout waiting for"
@@ -212,7 +175,6 @@
                 m_timer = 0.0;
                 m_tried_connection = 0;
                 return;
->>>>>>> 01c12879
             }
             if ((!NetworkConfig::m_disable_lan &&
                 m_server_address.getIP() ==
@@ -245,19 +207,12 @@
             if (StkTime::getRealTime() > m_timer + 5.0)
             {
                 m_timer = StkTime::getRealTime();
-<<<<<<< HEAD
-                STKHost::get()->connect(m_server_address);
-                Log::info("ConnectToServer", "Trying to connect to %s",
-                    m_server_address.toString().c_str());
-                if (m_tried_connection++ > 3)
-=======
                 STKHost::get()->stopListening();
                 STKHost::get()->connect(m_server_address);
                 STKHost::get()->startListening();
                 Log::info("ConnectToServer", "Trying to connect to %s",
                     m_server_address.toString().c_str());
                 if (m_tried_connection++ > 1)
->>>>>>> 01c12879
                 {
                     Log::error("ConnectToServer", "Timeout connect to %s",
                         m_server_address.toString().c_str());
@@ -272,12 +227,8 @@
             Log::info("ConnectToServer", "Connected");
             // LAN networking does not use the stk server tables.
             if (NetworkConfig::get()->isWAN() &&
-<<<<<<< HEAD
-                !STKHost::get()->isClientServer())
-=======
                 !STKHost::get()->isClientServer() &&
                 !STKHost::get()->getPublicAddress().isUnset())
->>>>>>> 01c12879
             {
                 auto hide_address = std::make_shared<HidePublicAddress>();
                 hide_address->requestStart();
@@ -315,11 +266,7 @@
         {
             // lobby room protocol if we're connected only
             if (STKHost::get()->getPeerCount() > 0 &&
-<<<<<<< HEAD
-                STKHost::get()->getPeers()[0]->isConnected() &&
-=======
                 STKHost::get()->getServerPeerForClient()->isConnected() &&
->>>>>>> 01c12879
                 !m_server_address.isUnset())
             {
                 // Let main thread create ClientLobby for better
@@ -343,8 +290,6 @@
             break;
     }
 }   // update
-<<<<<<< HEAD
-=======
 
 // ----------------------------------------------------------------------------
 bool ConnectToServer::handleDirectConnect()
@@ -383,7 +328,6 @@
     }
     return false;
 }   // handleDirectConnect
->>>>>>> 01c12879
 
 // ----------------------------------------------------------------------------
 /** Register this client with the STK server.
@@ -478,13 +422,9 @@
     {
         Log::info("ConnectToServer", "The Connect To Server protocol has "
             "received an event notifying that he's connected to the peer.");
-<<<<<<< HEAD
-        m_state = CONNECTED; // we received a message, we are connected
-=======
         // We received a message and connected, no need to check for address
         // as only 1 peer possible in client
         m_state = CONNECTED;
->>>>>>> 01c12879
     }
     return true;
 }   // notifyEventAsynchronous
