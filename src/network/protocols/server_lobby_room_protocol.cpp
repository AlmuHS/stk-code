--- conflicted
+++ resolved
@@ -114,62 +114,9 @@
         break;
     case WORKING:
     {
-<<<<<<< HEAD
         checkIncomingConnectionRequests();
         if (m_in_race && World::getWorld() && NetworkWorld::getInstance<NetworkWorld>()->isRunning())
             checkRaceFinished();
-=======
-        // first poll every 5 seconds
-        static double last_poll_time = 0;
-        if (Time::getRealTime() > last_poll_time+10.0)
-        {
-            last_poll_time = Time::getRealTime();
-            TransportAddress addr = NetworkManager::getInstance()->getPublicAddress();
-            Online::XMLRequest* request = new Online::XMLRequest();
-            request->setURL((std::string)UserConfigParams::m_server_multiplayer + "address-management.php");
-            request->setParameter("id",Online::CurrentUser::get()->getID());
-            request->setParameter("token",Online::CurrentUser::get()->getToken());
-            request->setParameter("address",addr.ip);
-            request->setParameter("port",addr.port);
-            request->setParameter("action","poll-connection-requests");
-
-            Online::HTTPManager::get()->synchronousRequest(request);
-            assert(request->isDone());
-
-            const XMLNode * result = request->getResult();
-            std::string rec_success;
-            if(result->get("success", &rec_success))
-            {
-                if(rec_success == "yes")
-                {
-                    const XMLNode * users_xml = result->getNode("users");
-                    uint32_t id = 0;
-                    for (unsigned int i = 0; i < users_xml->getNumNodes(); i++)
-                    {
-                        users_xml->getNode(i)->get("id", &id);
-                        Log::debug("ServerLobbyRoomProtocol", "User with id %d wants to connect.", id);
-                        m_incoming_peers_ids.push_back(id);
-                    }
-                }
-                else
-                {
-                    Log::error("ServerLobbyRoomProtocol", "Error while reading the list.");
-                }
-            }
-            else
-            {
-                Log::error("ServerLobbyRoomProtocol", "Cannot retrieve the list.");
-            }
-            delete request;
-        }
-
-        // now
-        for (unsigned int i = 0; i < m_incoming_peers_ids.size(); i++)
-        {
-            m_listener->requestStart(new ConnectToPeer(m_incoming_peers_ids[i]));
-        }
-        m_incoming_peers_ids.clear();
->>>>>>> fe85a750
 
         break;
     }
@@ -223,7 +170,7 @@
         TransportAddress addr = NetworkManager::getInstance()->getPublicAddress();
         Online::XMLRequest* request = new Online::XMLRequest();
         request->setURL((std::string)UserConfigParams::m_server_multiplayer + "address-management.php");
-        request->setParameter("id",Online::CurrentUser::get()->getUserID());
+        request->setParameter("id",Online::CurrentUser::get()->getProfile()->getID());
         request->setParameter("token",Online::CurrentUser::get()->getToken());
         request->setParameter("address",addr.ip);
         request->setParameter("port",addr.port);
@@ -413,15 +360,9 @@
         std::vector<NetworkPlayerProfile*> players = m_setup->getPlayers();
         for (unsigned int i = 0; i < players.size(); i++)
         {
-<<<<<<< HEAD
             // do not duplicate the player into the message
-            if (players[i]->race_id != m_next_id && players[i]->user_profile->getUserID() != player_id)
-                message_ack.ai8(1).ai8(players[i]->race_id).ai8(4).ai32(players[i]->user_profile->getUserID());
-=======
-            // do not make a duplicate of the player
             if (players[i]->race_id != m_next_id && players[i]->user_profile->getID() != player_id)
                 message_ack.ai8(1).ai8(players[i]->race_id).ai8(4).ai32(players[i]->user_profile->getID());
->>>>>>> fe85a750
         }
         m_listener->sendMessage(this, peer, message_ack);
 
@@ -430,11 +371,7 @@
         NetworkPlayerProfile* profile = new NetworkPlayerProfile();
         profile->race_id = m_next_id;
         profile->kart_name = "";
-<<<<<<< HEAD
-        profile->user_profile = new Online::User(player_id);
-=======
         profile->user_profile = new Online::Profile(player_id, "");
->>>>>>> fe85a750
         m_setup->addPlayer(profile);
         peer->setPlayerProfile(profile);
         Log::verbose("ServerLobbyRoomProtocol", "New player.");
