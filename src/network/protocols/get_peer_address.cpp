--- conflicted
+++ resolved
@@ -62,15 +62,7 @@
             m_address.setIP(ip);
 
             uint16_t port;
-<<<<<<< HEAD
-            uint32_t my_ip = STKHost::get()->getPublicAddress().getIP();
-            if (m_address.getIP() == my_ip && !NetworkConfig::m_disable_lan)
-                result->get("private_port", &port);
-            else
-                result->get("port", &port);
-=======
             result->get("port", &port);
->>>>>>> cd713f6c
             m_address.setPort(port);
 
             Log::debug("GetPeerAddress", "Peer address retrieved.");
