#ifndef SERVER_LOBBY_HPP
#define SERVER_LOBBY_HPP

#include "network/protocols/lobby_protocol.hpp"
#include "utils/cpp2011.hpp"

#include <atomic>
#include <map>
#include <memory>
#include <mutex>
#include <set>
#include <tuple>

class STKPeer;

#include <atomic>
#include <set>

class ServerLobby : public LobbyProtocol
{
public:
    /* The state for a small finite state machine. */
    enum ServerState : unsigned int
    {
        SET_PUBLIC_ADDRESS,       // Waiting to receive its public ip address
        REGISTER_SELF_ADDRESS,    // Register with STK online server
        ACCEPTING_CLIENTS,        // In lobby, accepting clients
        SELECTING,                // kart, track, ... selection started
        LOAD_WORLD,               // Server starts loading world
        WAIT_FOR_WORLD_LOADED,    // Wait for clients and server to load world
        WAIT_FOR_RACE_STARTED,    // Wait for all clients to have started the race
        DELAY_SERVER,             // Additional server delay
        RACING,                   // racing
        RESULT_DISPLAY,           // Show result screen
        ERROR_LEAVE,              // shutting down server
        EXITING
    };
private:
    std::atomic<ServerState> m_state;

<<<<<<< HEAD
    /** Available karts and tracks for all clients, this will be initialized
     *  with data in server first. */
    Synchronised<std::pair<std::set<std::string>,
        std::set<std::string> > > m_available_kts;
=======
    /** Hold the next connected peer for server owner if current one expired
     * (disconnected). */
    std::weak_ptr<STKPeer> m_server_owner;
>>>>>>> 01c12879

    /** Available karts and tracks for all clients, this will be initialized
     *  with data in server first. */
    std::pair<std::set<std::string>, std::set<std::string> > m_available_kts;

    /** Keeps track of the server state. */
    std::atomic_bool m_server_has_loaded_world;

    /** Counts how many peers have finished loading the world. */
    std::map<std::weak_ptr<STKPeer>, bool,
        std::owner_less<std::weak_ptr<STKPeer> > > m_peers_ready;

    /** Vote from each peer. */
    std::map<std::weak_ptr<STKPeer>, std::tuple<std::string, uint8_t, bool>,
        std::owner_less<std::weak_ptr<STKPeer> > > m_peers_votes;

    /** Keeps track of an artificial server delay (which makes sure that the
     *  data from all clients has arrived when the server computes a certain
     *  timestep.(. It stores the real time since epoch + delta (atm 0.1
     *  seconds), which is the real time at which the server should start. */
    double m_server_delay;

<<<<<<< HEAD
    bool m_selection_enabled;
=======
    bool m_has_created_server_id_file;

    /** It indicates if this server is registered with the stk server. */
    std::atomic_bool m_server_registered;
>>>>>>> 01c12879

    /** It indicates if this server is registered with the stk server. */
    std::atomic_bool m_server_registered;

    /** Counts how many players are ready to go on. */
    int m_player_ready_counter;

    /** Timeout counter for various state. */
    std::atomic<float> m_timeout;

    /** Lock this mutex whenever a client is connect / disconnect or
     *  starting race. */
    std::mutex m_connection_mutex;

    /** Ban list ip (in decimal) with online user id. */
    std::map<uint32_t, uint32_t> m_ban_list;

    // connection management
    void clientDisconnected(Event* event);
    void connectionRequested(Event* event);
    // kart selection
    void kartSelectionRequested(Event* event);
    // Track(s) votes
    void playerVote(Event *event);
    void playerFinishedResult(Event *event);
    void registerServer();
    void finishedLoadingWorldClient(Event *event);
    void startedRaceOnClient(Event *event);
<<<<<<< HEAD
    void unregisterServer();
    void createServerIdFile();
=======
    void kickHost(Event* event);
    void handleChat(Event* event);
    void unregisterServer();
    void createServerIdFile();
    void updatePlayerList();
    void updateServerOwner();
    bool checkPeersReady() const;
    std::tuple<std::string, uint8_t, bool> handleVote();

>>>>>>> 01c12879
public:
             ServerLobby();
    virtual ~ServerLobby();

    virtual bool notifyEventAsynchronous(Event* event) OVERRIDE;
    virtual bool notifyEvent(Event* event) OVERRIDE;
    virtual void setup() OVERRIDE;
    virtual void update(int ticks) OVERRIDE;
    virtual void asynchronousUpdate() OVERRIDE;

    void signalRaceStartToClients();
    void startSelection(const Event *event=NULL);
    void checkIncomingConnectionRequests();
    void checkRaceFinished();
<<<<<<< HEAD
    void finishedLoadingWorld();
    ServerState getCurrentState() const { return m_state.load(); }
=======
    void finishedLoadingWorld() OVERRIDE;
    ServerState getCurrentState() const { return m_state.load(); }
    void updateBanList();
>>>>>>> 01c12879
    virtual bool waitingForPlayers() const OVERRIDE
                                { return m_state.load() == ACCEPTING_CLIENTS; }

};   // class ServerLobby

#endif // SERVER_LOBBY_HPP<|MERGE_RESOLUTION|>--- conflicted
+++ resolved
@@ -12,9 +12,6 @@
 #include <tuple>
 
 class STKPeer;
-
-#include <atomic>
-#include <set>
 
 class ServerLobby : public LobbyProtocol
 {
@@ -38,16 +35,9 @@
 private:
     std::atomic<ServerState> m_state;
 
-<<<<<<< HEAD
-    /** Available karts and tracks for all clients, this will be initialized
-     *  with data in server first. */
-    Synchronised<std::pair<std::set<std::string>,
-        std::set<std::string> > > m_available_kts;
-=======
     /** Hold the next connected peer for server owner if current one expired
      * (disconnected). */
     std::weak_ptr<STKPeer> m_server_owner;
->>>>>>> 01c12879
 
     /** Available karts and tracks for all clients, this will be initialized
      *  with data in server first. */
@@ -70,14 +60,7 @@
      *  seconds), which is the real time at which the server should start. */
     double m_server_delay;
 
-<<<<<<< HEAD
-    bool m_selection_enabled;
-=======
     bool m_has_created_server_id_file;
-
-    /** It indicates if this server is registered with the stk server. */
-    std::atomic_bool m_server_registered;
->>>>>>> 01c12879
 
     /** It indicates if this server is registered with the stk server. */
     std::atomic_bool m_server_registered;
@@ -106,10 +89,6 @@
     void registerServer();
     void finishedLoadingWorldClient(Event *event);
     void startedRaceOnClient(Event *event);
-<<<<<<< HEAD
-    void unregisterServer();
-    void createServerIdFile();
-=======
     void kickHost(Event* event);
     void handleChat(Event* event);
     void unregisterServer();
@@ -119,7 +98,6 @@
     bool checkPeersReady() const;
     std::tuple<std::string, uint8_t, bool> handleVote();
 
->>>>>>> 01c12879
 public:
              ServerLobby();
     virtual ~ServerLobby();
@@ -134,14 +112,9 @@
     void startSelection(const Event *event=NULL);
     void checkIncomingConnectionRequests();
     void checkRaceFinished();
-<<<<<<< HEAD
-    void finishedLoadingWorld();
-    ServerState getCurrentState() const { return m_state.load(); }
-=======
     void finishedLoadingWorld() OVERRIDE;
     ServerState getCurrentState() const { return m_state.load(); }
     void updateBanList();
->>>>>>> 01c12879
     virtual bool waitingForPlayers() const OVERRIDE
                                 { return m_state.load() == ACCEPTING_CLIENTS; }
 
