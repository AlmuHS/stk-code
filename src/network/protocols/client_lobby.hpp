--- conflicted
+++ resolved
@@ -5,11 +5,6 @@
 #include "network/transport_address.hpp"
 #include "utils/cpp2011.hpp"
 #include <set>
-<<<<<<< HEAD
-
-class STKPeer;
-=======
->>>>>>> 01c12879
 
 class ClientLobby : public LobbyProtocol
 {
@@ -51,30 +46,18 @@
     std::set<std::string> m_available_karts;
     std::set<std::string> m_available_tracks;
 
-<<<<<<< HEAD
-=======
     void addAllPlayers(Event* event);
 
->>>>>>> 01c12879
 public:
              ClientLobby();
     virtual ~ClientLobby();
     void setAddress(const TransportAddress &address);
     void doneWithResults();
     void startingRaceNow();
-<<<<<<< HEAD
-    void leave();
-
-=======
->>>>>>> 01c12879
     const std::set<std::string>& getAvailableKarts() const
                                                   { return m_available_karts; }
     const std::set<std::string>& getAvailableTracks() const
                                                  { return m_available_tracks; }
-<<<<<<< HEAD
-
-=======
->>>>>>> 01c12879
     virtual bool notifyEvent(Event* event) OVERRIDE;
     virtual bool notifyEventAsynchronous(Event* event) OVERRIDE;
     virtual void finishedLoadingWorld() OVERRIDE;
