--- conflicted
+++ resolved
@@ -22,8 +22,6 @@
 #include "network/protocol.hpp"
 #include "network/transport_address.hpp"
 #include "utils/cpp2011.hpp"
-
-#include <chrono>
 
 /** One instance of this is started for every peer who tries to
  *  connect to this server.
@@ -55,11 +53,6 @@
         NONE,
         RECEIVED_PEER_ADDRESS,
         WAIT_FOR_CONNECTION,
-<<<<<<< HEAD
-        CONNECTING,
-        CONNECTED,
-=======
->>>>>>> 01c12879
         DONE,
         EXITING
     }  m_state;
@@ -69,10 +62,6 @@
              ConnectToPeer(const TransportAddress &address);
     virtual ~ConnectToPeer();
 
-<<<<<<< HEAD
-    virtual bool notifyEventAsynchronous(Event* event) OVERRIDE;
-=======
->>>>>>> 01c12879
     virtual void setup() OVERRIDE {}
     virtual void update(int ticks) OVERRIDE {}
     virtual void asynchronousUpdate() OVERRIDE;
