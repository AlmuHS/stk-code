--- conflicted
+++ resolved
@@ -82,11 +82,6 @@
 void STKPeer::sendPacket(NetworkString *data, bool reliable)
 {
     TransportAddress a(m_enet_peer->address);
-<<<<<<< HEAD
-    Log::verbose("STKPeer", "sending packet of size %d to %s at %f",
-                 data->size(), a.toString().c_str(),StkTime::getRealTime());
-         
-=======
     // Enet will reuse a disconnected peer so we check here to avoid sending
     // to wrong peer
     if (m_enet_peer->state != ENET_PEER_STATE_CONNECTED ||
@@ -96,7 +91,6 @@
     Log::verbose("STKPeer", "sending packet of size %d to %s at %f",
                  data->size(), a.toString().c_str(),StkTime::getRealTime());
 
->>>>>>> 01c12879
     ENetPacket* packet = enet_packet_create(data->getData(),
                                             data->getTotalSize(),
                                     (reliable ? ENET_PACKET_FLAG_RELIABLE
