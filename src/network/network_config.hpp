--- conflicted
+++ resolved
@@ -59,12 +59,8 @@
     /** The password for a server (or to authenticate to a server). */
     std::string m_password;
 
-<<<<<<< HEAD
-    /** The port number to which the server listens to detect LAN requests. */
-=======
     /** The port number to which the server listens to detect direct socket
      *  requests. */
->>>>>>> cd713f6c
     uint16_t m_server_discovery_port;
 
     /** The port on which the server listens for connection requests from LAN. */
@@ -75,10 +71,6 @@
 
     /** Maximum number of players on the server. */
     int m_max_players;
-
-    /** True if a client should connect to the first server it finds and
-     *  immediately start a race. */
-    bool m_auto_connect;
 
     /** True if a client should connect to the first server it finds and
      *  immediately start a race. */
@@ -195,22 +187,13 @@
         assert(isServer());
         return m_server_name;
     }   // getServerName
-<<<<<<< HEAD
-    // --------------------------------------------------------------------
+    // ------------------------------------------------------------------------
     /** Sets if a client should immediately connect to the first server. */
     void setAutoConnect(bool b) { m_auto_connect = b; }
-    // --------------------------------------------------------------------
+    // ------------------------------------------------------------------------
     /** Returns if an immediate connection to the first server was
      *  requested. */
     bool isAutoConnect() const { return m_auto_connect; }
-=======
-    // ------------------------------------------------------------------------
-    /** Sets if a client should immediately connect to the first server. */
-    void setAutoConnect(bool b) { m_auto_connect = b; }
-    // ------------------------------------------------------------------------
-    /** Returns if an immediate connection to the first server was
-     *  requested. */
-    bool isAutoConnect() const { return m_auto_connect; }
     // ------------------------------------------------------------------------
     /** Returns the game mode id for server database. */
     unsigned getServerGameMode(RaceManager::MinorRaceModeType mode,
@@ -233,7 +216,6 @@
     void setServerIdFile(const std::string& id) { m_server_id_file = id; }
     // ------------------------------------------------------------------------
     const std::string& getServerIdFile() const { return m_server_id_file; }
->>>>>>> cd713f6c
 
 };   // class NetworkConfig
 
