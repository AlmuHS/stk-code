//
//  SuperTuxKart - a fun racing game with go-kart
//  Copyright (C) 2013-2015 SuperTuxKart-Team
//
//  This program is free software; you can redistribute it and/or
//  modify it under the terms of the GNU General Public License
//  as published by the Free Software Foundation; either version 3
//  of the License, or (at your option) any later version.
//
//  This program is distributed in the hope that it will be useful,
//  but WITHOUT ANY WARRANTY; without even the implied warranty of
//  MERCHANTABILITY or FITNESS FOR A PARTICULAR PURPOSE.  See the
//  GNU General Public License for more details.
//
//  You should have received a copy of the GNU General Public License
//  along with this program; if not, write to the Free Software
//  Foundation, Inc., 59 Temple Place - Suite 330, Boston, MA  02111-1307, USA.

/*! \file stk_host.hpp
 *  \brief Defines an interface to use network low-level functions easily.
 */
#ifndef STK_HOST_HPP
#define STK_HOST_HPP

#include "network/network.hpp"
#include "network/network_string.hpp"
<<<<<<< HEAD
#include "network/stk_peer.hpp"
=======
>>>>>>> 01c12879
#include "network/transport_address.hpp"

#include "irrString.h"

// enet.h includes win32.h, which without lean_and_mean includes
// winspool.h, which defines MAX_PRIORITY as a macro, which then
// results in request_manager.hpp not being compilable.
#define WIN32_LEAN_AND_MEAN
#include <enet/enet.h>

#include <atomic>
<<<<<<< HEAD
#include <memory>
#include <thread>

class GameSetup;
class Server;
class SeparateProcess;
=======
#include <list>
#include <map>
#include <memory>
#include <mutex>
#include <thread>
#include <tuple>

class GameSetup;
class NetworkPlayerProfile;
class Server;
class ServerLobby;
class SeparateProcess;

enum ENetCommandType : unsigned int
{
    ECT_SEND_PACKET = 0,
    ECT_DISCONNECT = 1,
    ECT_RESET = 2
};
>>>>>>> 01c12879

class STKHost
{
public:
    /** \brief Defines three host types for the server.
    *  These values tells the host where he will accept connections from.
    */
    enum
    {
        HOST_ANY = 0,             //!< Any host.
        HOST_BROADCAST = 0xFFFFFFFF,    //!< Defines the broadcast address.
        PORT_ANY = 0              //!< Any port.
    };

private:
    /** Singleton pointer to the instance. */
    static STKHost* m_stk_host;

    /** Separate process of server instance. */
    SeparateProcess* m_separate_process;

    /** ENet host interfacing sockets. */
    Network* m_network;

    /** Network console thread */
    std::thread m_network_console;
<<<<<<< HEAD
=======

    /** Make sure the removing or adding a peer is thread-safe. */
    mutable std::mutex m_peers_mutex;

    /** Let (atm enet_peer_send and enet_peer_disconnect) run in the listening
     *  thread. */
    std::list<std::tuple</*peer receive*/ENetPeer*,
        /*packet to send*/ENetPacket*, /*integer data*/uint32_t,
        ENetCommandType> > m_enet_cmd;

    /** Protect \ref m_enet_cmd from multiple threads usage. */
    std::mutex m_enet_cmd_mutex;
>>>>>>> 01c12879

    /** The list of peers connected to this instance. */
    std::map<ENetPeer*, std::shared_ptr<STKPeer> > m_peers;

    /** Next unique host id. It is increased whenever a new peer is added (see
     *  getPeer()), but not decreased whena host (=peer) disconnects. This
     *  results in a unique host id for each host, even when a host should
     *  disconnect and then reconnect. */
    uint32_t m_next_unique_host_id = 0;

    /** Host id of this host. */
    uint32_t m_host_id = 0;

    /** Id of thread listening to enet events. */
    std::thread m_listening_thread;

    /** Flag which is set from the protocol manager thread which
     *  triggers a shutdown of the STKHost (and the Protocolmanager). */
    std::atomic_bool m_shutdown;
<<<<<<< HEAD

    /** Atomic flag used to stop this thread. */
    std::atomic_flag m_exit_flag = ATOMIC_FLAG_INIT;
=======

    /** True if this local host is authorised to control a server. */
    std::atomic_bool m_authorised;

    /** Use as a timeout to waiting a disconnect event when exiting. */
    std::atomic<double> m_exit_timeout;
>>>>>>> 01c12879

    /** An error message, which is set by a protocol to be displayed
     *  in the GUI. */
    irr::core::stringw m_error_message;

    /** The public address found by stun (if WAN is used). */
    TransportAddress m_public_address;

    /** The public address stun server used. */
    TransportAddress m_stun_address;

    /** The private port enet socket is bound. */
    uint16_t m_private_port;

<<<<<<< HEAD
    /** An error message, which is set by a protocol to be displayed
     *  in the GUI. */

             STKHost(std::shared_ptr<Server> server);
             STKHost(const irr::core::stringw &server_name);
    virtual ~STKHost();
    void init();
    void handleDirectSocketRequest(Network* direct_socket);
    // ------------------------------------------------------------------------
    void mainLoop();
=======
    // ------------------------------------------------------------------------
    STKHost(std::shared_ptr<Server> server);
    // ------------------------------------------------------------------------
    STKHost(const irr::core::stringw &server_name);
    // ------------------------------------------------------------------------
    ~STKHost();
    // ------------------------------------------------------------------------
    void init();
    // ------------------------------------------------------------------------
    void handleDirectSocketRequest(Network* direct_socket,
                                   std::shared_ptr<ServerLobby> sl);
    // ------------------------------------------------------------------------
    void mainLoop();
    // ------------------------------------------------------------------------
    bool isConnectionRequestPacket(unsigned char* data, int length);
>>>>>>> 01c12879

public:
    /** If a network console should be started. */
    static bool m_enable_console;

    /** Creates the STKHost. It takes all confifguration parameters from
     *  NetworkConfig. This STKHost can either be a client or a server.
     */
    static void create(std::shared_ptr<Server> server = nullptr,
                       SeparateProcess* p = NULL);

    // ------------------------------------------------------------------------
    /** Returns the instance of STKHost. */
    static STKHost *get()
    {
        assert(m_stk_host != NULL);
        return m_stk_host;
    }   // get
    // ------------------------------------------------------------------------
    static void destroy()
    {
        assert(m_stk_host != NULL);
        delete m_stk_host;
        m_stk_host = NULL;
    }   // destroy
    // ------------------------------------------------------------------------
    /** Checks if the STKHost has been created. */
    static bool existHost() { return m_stk_host != NULL; }
    // ------------------------------------------------------------------------
    const TransportAddress& getPublicAddress() const
                                                   { return m_public_address; }
    // ------------------------------------------------------------------------
<<<<<<< HEAD
    const TransportAddress& getStunAddress() const
                                                     { return m_stun_address; }
    // ------------------------------------------------------------------------
    uint16_t getPrivatePort() const
                                                     { return m_private_port; }
=======
    const TransportAddress& getStunAddress() const   { return m_stun_address; }
    // ------------------------------------------------------------------------
    uint16_t getPrivatePort() const                  { return m_private_port; }
>>>>>>> 01c12879
    // ------------------------------------------------------------------------
    void setPrivatePort();
    // ------------------------------------------------------------------------
    void setPublicAddress();
    // ------------------------------------------------------------------------
<<<<<<< HEAD
    virtual GameSetup* setupNewGame();
    void abort();
    void deleteAllPeers();
    bool connect(const TransportAddress& peer);

=======
    void disconnectAllPeers(bool timeout_waiting = false);
    // ------------------------------------------------------------------------
    bool connect(const TransportAddress& peer);
>>>>>>> 01c12879
    //-------------------------------------------------------------------------
    /** Requests that the network infrastructure is to be shut down. This
    *   function is called from a thread, but the actual shutdown needs to be
    *   done from the main thread to avoid race conditions (e.g.
    *   ProtocolManager might still access data structures when the main thread
    *   tests if STKHost exist (which it does, but ProtocolManager might be
    *   shut down already.
    */
    void requestShutdown()
    {
        m_shutdown.store(true);
    }   // requestExit
    //-------------------------------------------------------------------------
    void shutdown();
    //-------------------------------------------------------------------------
    void sendPacketToAllPeers(NetworkString *data, bool reliable = true);
    // ------------------------------------------------------------------------
    /** Returns true if this client instance is allowed to control the server.
     *  It will auto transfer ownership if previous server owner disconnected.
     */
    bool isAuthorisedToControl() const          { return m_authorised.load(); }
    // ------------------------------------------------------------------------
    /** Sets if this local host is authorised to control the server. */
    void setAuthorisedToControl(bool authorised)
                                            { m_authorised.store(authorised); }
    // ------------------------------------------------------------------------
    std::vector<std::shared_ptr<NetworkPlayerProfile> >
                                                  getAllPlayerProfiles() const;
    // ------------------------------------------------------------------------
    std::shared_ptr<STKPeer> findPeerByHostId(uint32_t id) const;
    // ------------------------------------------------------------------------
    void sendPacketExcept(STKPeer* peer, NetworkString *data,
                          bool reliable = true);
<<<<<<< HEAD
    void        setupClient(int peer_count, int channel_limit,
                            uint32_t max_incoming_bandwidth,
                            uint32_t max_outgoing_bandwidth);
    void        startListening();
    void        stopListening();
    bool        peerExists(const TransportAddress& peer_address);
    void        removePeer(const STKPeer* peer);
    bool        isConnectedTo(const TransportAddress& peer_address);
    STKPeer    *getPeer(ENetPeer *enet_peer);
    STKPeer    *getServerPeerForClient() const;
    std::vector<NetworkPlayerProfile*> getMyPlayerProfiles();
    void        setErrorMessage(const irr::core::stringw &message);
    bool        isAuthorisedToControl() const;

=======
    // ------------------------------------------------------------------------
    void setupClient(int peer_count, int channel_limit,
                     uint32_t max_incoming_bandwidth,
                     uint32_t max_outgoing_bandwidth);
    // ------------------------------------------------------------------------
    void startListening();
    // ------------------------------------------------------------------------
    void stopListening();
    // ------------------------------------------------------------------------
    bool peerExists(const TransportAddress& peer_address);
    // ------------------------------------------------------------------------
    bool isConnectedTo(const TransportAddress& peer_address);
    // ------------------------------------------------------------------------
    std::shared_ptr<STKPeer> getServerPeerForClient() const;
    // ------------------------------------------------------------------------
    void setErrorMessage(const irr::core::stringw &message);
    // ------------------------------------------------------------------------
    void addEnetCommand(ENetPeer* peer, ENetPacket* packet, uint32_t i,
                        ENetCommandType ect)
    {
        std::lock_guard<std::mutex> lock(m_enet_cmd_mutex);
        m_enet_cmd.emplace_back(peer, packet, i, ect);
    }
>>>>>>> 01c12879
    // ------------------------------------------------------------------------
    /** Returns the last error (or "" if no error has happened). */
    const irr::core::stringw& getErrorMessage() const
                                                    { return m_error_message; }
    // ------------------------------------------------------------------------
    /** Returns true if a shutdown of the network infrastructure was
     *  requested. */
    bool requestedShutdown() const                { return m_shutdown.load(); }
    // ------------------------------------------------------------------------
<<<<<<< HEAD
    /** Returns the current game setup. */
    GameSetup* getGameSetup()                          { return m_game_setup; }
    // ------------------------------------------------------------------------
=======
>>>>>>> 01c12879
    int receiveRawPacket(char *buffer, int buffer_len, 
                         TransportAddress* sender, int max_tries = -1)
    {
        return m_network->receiveRawPacket(buffer, buffer_len, sender,
                                           max_tries);
    }   // receiveRawPacket
    // ------------------------------------------------------------------------
    void sendRawPacket(const BareNetworkString &buffer,
                       const TransportAddress& dst)
    {
        m_network->sendRawPacket(buffer, dst);
    }  // sendRawPacket
    // ------------------------------------------------------------------------
<<<<<<< HEAD
    /** Returns a const reference to the list of peers. */
    const std::vector<STKPeer*> &getPeers()                 { return m_peers; }
=======
    /** Returns a copied list of peers. */
    std::vector<std::shared_ptr<STKPeer> > getPeers() const
    {
        std::lock_guard<std::mutex> lock(m_peers_mutex);
        std::vector<std::shared_ptr<STKPeer> > peers;
        for (auto p : m_peers)
        {
            peers.push_back(p.second);
        }
        return peers;
    }
>>>>>>> 01c12879
    // ------------------------------------------------------------------------
    /** Returns the next (unique) host id. */
    unsigned int getNextHostId() const
    {
        assert(m_next_unique_host_id >= 0);
        return m_next_unique_host_id;
    }
    // ------------------------------------------------------------------------
    /** Returns the number of currently connected peers. */
<<<<<<< HEAD
    unsigned int getPeerCount()                 { return (int)m_peers.size(); }
    // ------------------------------------------------------------------------
    /** Sets the global host id of this host. */
    void setMyHostId(uint8_t my_host_id)            { m_host_id = my_host_id; }
    // ------------------------------------------------------------------------
    /** Returns the host id of this host. */
    uint8_t getMyHostId() const                           { return m_host_id; }
    // ------------------------------------------------------------------------
    /** Sends a message from a client to the server. */
    void sendToServer(NetworkString *data, bool reliable = true)
    {
        assert(NetworkConfig::get()->isClient());
        m_peers[0]->sendPacket(data, reliable);
    }   // sendToServer
=======
    unsigned int getPeerCount() const
    {
        std::lock_guard<std::mutex> lock(m_peers_mutex);
        return (unsigned)m_peers.size();
    }
    // ------------------------------------------------------------------------
    /** Sets the global host id of this host (client use). */
    void setMyHostId(uint32_t my_host_id)           { m_host_id = my_host_id; }
    // ------------------------------------------------------------------------
    /** Returns the host id of this host. */
    uint32_t getMyHostId() const                          { return m_host_id; }
    // ------------------------------------------------------------------------
    void sendToServer(NetworkString *data, bool reliable = true);
>>>>>>> 01c12879
    // ------------------------------------------------------------------------
    /** True if this is a client and server in graphics mode made by server
     *  creation screen. */
    bool isClientServer() const          { return m_separate_process != NULL; }
<<<<<<< HEAD
=======
    // ------------------------------------------------------------------------
    void replaceNetwork(ENetEvent& event, Network* network);
>>>>>>> 01c12879

};   // class STKHost

#endif // STK_HOST_HPP<|MERGE_RESOLUTION|>--- conflicted
+++ resolved
@@ -24,10 +24,6 @@
 
 #include "network/network.hpp"
 #include "network/network_string.hpp"
-<<<<<<< HEAD
-#include "network/stk_peer.hpp"
-=======
->>>>>>> 01c12879
 #include "network/transport_address.hpp"
 
 #include "irrString.h"
@@ -39,14 +35,6 @@
 #include <enet/enet.h>
 
 #include <atomic>
-<<<<<<< HEAD
-#include <memory>
-#include <thread>
-
-class GameSetup;
-class Server;
-class SeparateProcess;
-=======
 #include <list>
 #include <map>
 #include <memory>
@@ -66,7 +54,6 @@
     ECT_DISCONNECT = 1,
     ECT_RESET = 2
 };
->>>>>>> 01c12879
 
 class STKHost
 {
@@ -93,8 +80,6 @@
 
     /** Network console thread */
     std::thread m_network_console;
-<<<<<<< HEAD
-=======
 
     /** Make sure the removing or adding a peer is thread-safe. */
     mutable std::mutex m_peers_mutex;
@@ -107,7 +92,6 @@
 
     /** Protect \ref m_enet_cmd from multiple threads usage. */
     std::mutex m_enet_cmd_mutex;
->>>>>>> 01c12879
 
     /** The list of peers connected to this instance. */
     std::map<ENetPeer*, std::shared_ptr<STKPeer> > m_peers;
@@ -127,18 +111,12 @@
     /** Flag which is set from the protocol manager thread which
      *  triggers a shutdown of the STKHost (and the Protocolmanager). */
     std::atomic_bool m_shutdown;
-<<<<<<< HEAD
-
-    /** Atomic flag used to stop this thread. */
-    std::atomic_flag m_exit_flag = ATOMIC_FLAG_INIT;
-=======
 
     /** True if this local host is authorised to control a server. */
     std::atomic_bool m_authorised;
 
     /** Use as a timeout to waiting a disconnect event when exiting. */
     std::atomic<double> m_exit_timeout;
->>>>>>> 01c12879
 
     /** An error message, which is set by a protocol to be displayed
      *  in the GUI. */
@@ -153,18 +131,6 @@
     /** The private port enet socket is bound. */
     uint16_t m_private_port;
 
-<<<<<<< HEAD
-    /** An error message, which is set by a protocol to be displayed
-     *  in the GUI. */
-
-             STKHost(std::shared_ptr<Server> server);
-             STKHost(const irr::core::stringw &server_name);
-    virtual ~STKHost();
-    void init();
-    void handleDirectSocketRequest(Network* direct_socket);
-    // ------------------------------------------------------------------------
-    void mainLoop();
-=======
     // ------------------------------------------------------------------------
     STKHost(std::shared_ptr<Server> server);
     // ------------------------------------------------------------------------
@@ -180,7 +146,6 @@
     void mainLoop();
     // ------------------------------------------------------------------------
     bool isConnectionRequestPacket(unsigned char* data, int length);
->>>>>>> 01c12879
 
 public:
     /** If a network console should be started. */
@@ -213,33 +178,17 @@
     const TransportAddress& getPublicAddress() const
                                                    { return m_public_address; }
     // ------------------------------------------------------------------------
-<<<<<<< HEAD
-    const TransportAddress& getStunAddress() const
-                                                     { return m_stun_address; }
-    // ------------------------------------------------------------------------
-    uint16_t getPrivatePort() const
-                                                     { return m_private_port; }
-=======
     const TransportAddress& getStunAddress() const   { return m_stun_address; }
     // ------------------------------------------------------------------------
     uint16_t getPrivatePort() const                  { return m_private_port; }
->>>>>>> 01c12879
     // ------------------------------------------------------------------------
     void setPrivatePort();
     // ------------------------------------------------------------------------
     void setPublicAddress();
     // ------------------------------------------------------------------------
-<<<<<<< HEAD
-    virtual GameSetup* setupNewGame();
-    void abort();
-    void deleteAllPeers();
+    void disconnectAllPeers(bool timeout_waiting = false);
+    // ------------------------------------------------------------------------
     bool connect(const TransportAddress& peer);
-
-=======
-    void disconnectAllPeers(bool timeout_waiting = false);
-    // ------------------------------------------------------------------------
-    bool connect(const TransportAddress& peer);
->>>>>>> 01c12879
     //-------------------------------------------------------------------------
     /** Requests that the network infrastructure is to be shut down. This
     *   function is called from a thread, but the actual shutdown needs to be
@@ -273,22 +222,6 @@
     // ------------------------------------------------------------------------
     void sendPacketExcept(STKPeer* peer, NetworkString *data,
                           bool reliable = true);
-<<<<<<< HEAD
-    void        setupClient(int peer_count, int channel_limit,
-                            uint32_t max_incoming_bandwidth,
-                            uint32_t max_outgoing_bandwidth);
-    void        startListening();
-    void        stopListening();
-    bool        peerExists(const TransportAddress& peer_address);
-    void        removePeer(const STKPeer* peer);
-    bool        isConnectedTo(const TransportAddress& peer_address);
-    STKPeer    *getPeer(ENetPeer *enet_peer);
-    STKPeer    *getServerPeerForClient() const;
-    std::vector<NetworkPlayerProfile*> getMyPlayerProfiles();
-    void        setErrorMessage(const irr::core::stringw &message);
-    bool        isAuthorisedToControl() const;
-
-=======
     // ------------------------------------------------------------------------
     void setupClient(int peer_count, int channel_limit,
                      uint32_t max_incoming_bandwidth,
@@ -312,7 +245,6 @@
         std::lock_guard<std::mutex> lock(m_enet_cmd_mutex);
         m_enet_cmd.emplace_back(peer, packet, i, ect);
     }
->>>>>>> 01c12879
     // ------------------------------------------------------------------------
     /** Returns the last error (or "" if no error has happened). */
     const irr::core::stringw& getErrorMessage() const
@@ -322,12 +254,6 @@
      *  requested. */
     bool requestedShutdown() const                { return m_shutdown.load(); }
     // ------------------------------------------------------------------------
-<<<<<<< HEAD
-    /** Returns the current game setup. */
-    GameSetup* getGameSetup()                          { return m_game_setup; }
-    // ------------------------------------------------------------------------
-=======
->>>>>>> 01c12879
     int receiveRawPacket(char *buffer, int buffer_len, 
                          TransportAddress* sender, int max_tries = -1)
     {
@@ -341,10 +267,6 @@
         m_network->sendRawPacket(buffer, dst);
     }  // sendRawPacket
     // ------------------------------------------------------------------------
-<<<<<<< HEAD
-    /** Returns a const reference to the list of peers. */
-    const std::vector<STKPeer*> &getPeers()                 { return m_peers; }
-=======
     /** Returns a copied list of peers. */
     std::vector<std::shared_ptr<STKPeer> > getPeers() const
     {
@@ -356,7 +278,6 @@
         }
         return peers;
     }
->>>>>>> 01c12879
     // ------------------------------------------------------------------------
     /** Returns the next (unique) host id. */
     unsigned int getNextHostId() const
@@ -366,22 +287,6 @@
     }
     // ------------------------------------------------------------------------
     /** Returns the number of currently connected peers. */
-<<<<<<< HEAD
-    unsigned int getPeerCount()                 { return (int)m_peers.size(); }
-    // ------------------------------------------------------------------------
-    /** Sets the global host id of this host. */
-    void setMyHostId(uint8_t my_host_id)            { m_host_id = my_host_id; }
-    // ------------------------------------------------------------------------
-    /** Returns the host id of this host. */
-    uint8_t getMyHostId() const                           { return m_host_id; }
-    // ------------------------------------------------------------------------
-    /** Sends a message from a client to the server. */
-    void sendToServer(NetworkString *data, bool reliable = true)
-    {
-        assert(NetworkConfig::get()->isClient());
-        m_peers[0]->sendPacket(data, reliable);
-    }   // sendToServer
-=======
     unsigned int getPeerCount() const
     {
         std::lock_guard<std::mutex> lock(m_peers_mutex);
@@ -395,16 +300,12 @@
     uint32_t getMyHostId() const                          { return m_host_id; }
     // ------------------------------------------------------------------------
     void sendToServer(NetworkString *data, bool reliable = true);
->>>>>>> 01c12879
     // ------------------------------------------------------------------------
     /** True if this is a client and server in graphics mode made by server
      *  creation screen. */
     bool isClientServer() const          { return m_separate_process != NULL; }
-<<<<<<< HEAD
-=======
     // ------------------------------------------------------------------------
     void replaceNetwork(ENetEvent& event, Network* network);
->>>>>>> 01c12879
 
 };   // class STKHost
 
