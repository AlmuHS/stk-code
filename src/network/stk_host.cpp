//
//  SuperTuxKart - a fun racing game with go-kart
//  Copyright (C) 2013-2015 SuperTuxKart-Team
//
//  This program is free software; you can redistribute it and/or
//  modify it under the terms of the GNU General Public License
//  as published by the Free Software Foundation; either version 3
//  of the License, or (at your option) any later version.
//
//  This program is distributed in the hope that it will be useful,
//  but WITHOUT ANY WARRANTY; without even the implied warranty of
//  MERCHANTABILITY or FITNESS FOR A PARTICULAR PURPOSE.  See the
//  GNU General Public License for more details.
//
//  You should have received a copy of the GNU General Public License
//  along with this program; if not, write to the Free Software
//  Foundation, Inc., 59 Temple Place - Suite 330, Boston, MA  02111-1307, USA.

#include "network/stk_host.hpp"

#include "config/user_config.hpp"
#include "io/file_manager.hpp"
#include "network/event.hpp"
#include "network/game_setup.hpp"
#include "network/network_config.hpp"
#include "network/network_console.hpp"
#include "network/network_string.hpp"
#include "network/protocols/connect_to_peer.hpp"
#include "network/protocols/server_lobby.hpp"
#include "network/protocol_manager.hpp"
#include "network/stk_peer.hpp"
#include "utils/log.hpp"
#include "utils/separate_process.hpp"
#include "utils/time.hpp"
#include "utils/vs.hpp"

#include <string.h>
#if defined(WIN32)
#  include "ws2tcpip.h"
#  define inet_ntop InetNtop
#else
#  include <arpa/inet.h>
#  include <errno.h>
#  include <sys/socket.h>
#endif

#ifdef __MINGW32__
#  undef _WIN32_WINNT
#  define _WIN32_WINNT 0x501
#endif

#ifdef WIN32
#  include <winsock2.h>
#  include <ws2tcpip.h>
#else
#  include <netdb.h>
#endif
#include <sys/types.h>

#include <algorithm>
#include <functional>
<<<<<<< HEAD
#include <random>
#include <string>
=======
#include <limits>
#include <random>
#include <string>
#include <utility>
>>>>>>> 01c12879

STKHost *STKHost::m_stk_host       = NULL;
bool     STKHost::m_enable_console = false;

void STKHost::create(std::shared_ptr<Server> server, SeparateProcess* p)
{
    assert(m_stk_host == NULL);
    if (NetworkConfig::get()->isServer())
    {
        std::shared_ptr<ServerLobby> sl = LobbyProtocol::create<ServerLobby>();
        m_stk_host = new STKHost(NetworkConfig::get()->getServerName());
        sl->requestStart();
    }
    else
    {
        m_stk_host = new STKHost(server);
    }
    m_stk_host->m_separate_process = p;
    if (!m_stk_host->m_network)
    {
        delete m_stk_host;
        m_stk_host = NULL;
    }
}   // create

// ============================================================================
/** \class STKHost
 *  \brief Represents the local host. It is the main managing point for 
 *  networking. It is responsible for sending and receiving messages,
 *  and keeping track of connected peers. It also provides some low
 *  level socket functions (i.e. to avoid that enet adds its headers
 *  to messages, useful for broadcast in LAN and for stun). It can be
 *  either instantiated as server, or as client. 
 *  Additionally this object stores information from the various protocols,
 *  which can be queried by the GUI. The online game works
 *  closely together with the stk server: a (game) server first connects
 *  to the stk server and registers itself, clients find the list of servers
 *  from the stk server. They insert a connections request into the stk
 *  server, which is regularly polled by the client. On detecting a new
 *  connection request the server will try to send a message to the client.
 *  This allows connections between server and client even if they are 
 *  sitting behind a NAT translating firewall. The following tables on
 *  the stk server are used:
 *  client_sessions: It stores the list of all online users (so loging in
 *         means to insert a row in this table), including their token
 *         used for authentication. In case of a client or server, their
 *         public ip address and port number and private port (for LAN)
 *         are added to the entry.
 *  servers: Registers all servers and gives them a unique id, together
 *         with the user id (which is stored as host_id in this table).
 *  server_conn: This table stores connection requests from clients to
 *         servers. A 'request' bit is set to 1 if the request has not
 *         been handled, and is reset to 0 the moment the server receives
 *         the information about the client request.
 *
 *  The following outlines the protocol happening in order to connect a
 *  client to a server in more details:
 *
 *  Server:
 *
 *    1. ServerLobby:
 *       Spawns the following sub-protocols:
 *       1. GetPublicAddress: Use STUN to discover the public ip address
 *          and port number of this host.
 *       2. Register this server with stk server (i.e. publish its public
 *          ip address and port number) - 'start' request. This enters the
 *          public information into the 'client_sessions' table, and then
 *          the server into the 'servers' table. This server can now
 *          be detected by other clients, so they can request a connection.
 *       3. The server lobby now polls the stk server for client connection
 *          requests using the 'poll-connection-requests', which queries the
 *          servers table to get the server id (based on address and user id),
 *          and then the server_conn table. The rows in this table are updated
 *          by setting the 'request' bit to 0 (i.e. connection request was
 *          send to server).
 *      
 *  Client:
 *
 *    The GUI queries the stk server to get a list of available servers
 *    ('get-all' request, submitted from ServersManager to query the 'servers'
 *    table). The user picks one (or in case of quick play one is picked
 *    randomly), and then instantiates STKHost with the id of this server.
 *    STKHost then triggers ConnectToServer, which starts the following
 *    protocols:
 *       1. GetPublicAddress: Use STUN to discover the public ip address
 *          and port number of this host.
 *       2. Register the client with the STK host ('set' command, into the
 *          table 'client_sessions'). Its public ip address and port will
 *          be registerd.
 *       3. GetPeerAddress. Submits a 'get' request to the STK server to get
 *          the ip address and port for the selected server from
 *          'client_sessions'. 
 *          If the ip address of the server is the same as this client, they
 *          will connect using the LAN connection.
 *       4. RequestConnection will do a 'request-connection' to the stk server.
 *          The user id and server id are stored in server_conn. This is the
 *          request that the server will detect using polling.
 *
 * Server:
 *
 *   The ServerLobbyProtocol (SLP) will then detect the above client
 *   requests, and start a ConnectToPeer protocol for each incoming client.
 *   The ConnectToPeer protocol uses:
 *         1. GetPeerAddress to get the ip address and port of the client.
 *            Once this is received, it will start the:
 *         2. PingProtocol
 *            This sends a raw packet (i.e. no enet header) to the
 *            destination (unless if it is a LAN connection, then UDP
 *            broadcasts will be used). 
 *
 *  Each client will run a ClientLobbyProtocol (CLP) to handle the further
 *  interaction with the server. The client will first request a connection
 *  with the server (this is for the 'logical' connection to the server; so
 *  far it was mostly about the 'physical' connection, i.e. being able to send
 *  a message to the server).
 *
 *  Each protocol has its own protocol id, which is added to each message in
 *  Protocol::sendMessage(). The ProtocolManager will automatically forward
 *  each received message to the protocol with the same id. So any message
 *  sent by protocol X on the server will be received by protocol X on the
 *  client and vice versa. The only exception are the client- and server-lobby:
 *  They share the same id (set in LobbyProtocol), so a message sent by
 *  the SLP will be received by the CLP, and a message from the CLP will be
 *  received by the SLP.
 *
 *  The server will reply with either a reject message (e.g. too many clients
 *  already connected), or an accept message. The accept message will contain
 *  the global player id of the client, and a unique (random) token used to
 *  authenticate all further messages from the server: each message from the
 *  client to the server and vice versa will contain this token. The message
 *  also contains the global ids and names of all currently connected
 *  clients for the new client. The server then informs all existing clients
 *  about the newly connected client, and its global player id.
 *
 *  --> At this stage all clients and the server know the name and global id
 *  of all connected clients. This information is stored in an array of
 *  NetworkPlayerProfile managed in GameSetup (which is stored in STKHost).
 *
 *  When the authorised clients starts the kart selection, the SLP
 *  informs all clients to start the kart selection (SLP::startSelection).
 *  This triggers the creation of the kart selection screen in 
 *  CLP::startSelection / CLP::update for all clients. The clients create
 *  the ActivePlayer object (which stores which device is used by which
 *  player).  The kart selection in a client calls
 *  (NetworkKartSelection::playerConfirm) which calls CLP::requestKartSelection.
 *  This sends a message to SLP::kartSelectionRequested, which verifies the
 *  selected kart and sends this information to all clients (including the
 *  client selecting the kart in the first place). This message is handled
 *  by CLP::kartSelectionUpdate. Server and all clients store this information
 *  in the NetworkPlayerProfile for the corresponding player, so server and
 *  all clients now have identical information about global player id, player
 *  name and selected kart. The authorised client will set some default votes
 *  for game modes, number of laps etc (temporary, see
 *  NetworkKartSelection::playerSelected).
 *
 *  After selecting a kart, the track selection screen is shown. On selecting
 *  a track, a vote for the track is sent to the client
 *  (TrackScreen::eventCallback, using CLP::voteTrack). The server will send
 *  all votes (track, #laps, ...) to all clients (see e.g. SLP::playerTrackVote
 *  etc), which are handled in e.g. CLP::playerTrackVote().
 *
 *  --> Server and all clients have identical information about all votes
 *  stored in RaceConfig of GameSetup.
 * 
 *  The server will detect when the track votes from each client have been
 *  received and will inform all clients to load the world (playerTrackVote).
 *  Then (state LOAD_GAME) the server will load the world and wait for all
 *  clients to finish loading (WAIT_FOR_WORLD_LOADED).
 *  
 *  In LR::loadWorld all ActivePlayers for all non-local players are created.
 *  (on a server all karts are non-local). On a client, the ActivePlayer
 *  objects for each local players have been created (to store the device
 *  used by each player when joining), so they are used to create the 
 *  LocalPlayerController for each kart. Each remote player gets a
 *  NULL ActivePlayer (the ActivePlayer is only used for assigning the input
 *  device to each kart, achievements and highscores, so it's not needed for
 *  remote players). It will also start the LatencyProtocol, 
 *  RaceEventManager and then load the world.

 * TODO:
 *  Once the server has received all
 *  messages in notifyEventAsynchronous(), it will call startCountdown()
 *  in the LatencyProtocol. The LatencyProtocol is 
 *  sending regular (once per second) pings to the clients and measure
 *  the averate latency. Upon starting the countdown this information
 *  is included in the ping request, so the clients can start the countdown
 *  at that stage as well.
 * 
 *  Once the countdown is 0 (or below), the Synchronization Protocol will
 *  start the protocols: KartUpdateProtocol, GameProtocol,
 *  GameEventsProtocol. Then the LatencyProtocol is terminated
 *  which indicates to the main loop to start the actual game.
 */

// ============================================================================
/** Constructor for a client
 */
STKHost::STKHost(std::shared_ptr<Server> server)
{
    // Will be overwritten with the correct value once a connection with the
    // server is made.
    m_host_id = 0;
    init();

    ENetAddress ea;
    ea.host = STKHost::HOST_ANY;
    ea.port = NetworkConfig::get()->getClientPort();

    m_network = new Network(/*peer_count*/1,       /*channel_limit*/2,
                            /*max_in_bandwidth*/0, /*max_out_bandwidth*/0,
                            &ea, true/*change_port_if_bound*/);
    if (!m_network)
    {
        Log::fatal ("STKHost", "An error occurred while trying to create "
                               "an ENet client host.");
    }

    setPrivatePort();
<<<<<<< HEAD
    std::make_shared<ConnectToServer>(server)->requestStart();
=======
>>>>>>> 01c12879
}   // STKHost

// ----------------------------------------------------------------------------
/** The constructor for a server.
 *  The server control flow starts with the ServerLobby.
 */
STKHost::STKHost(const irr::core::stringw &server_name)
{
    init();
    m_host_id = 0;   // indicates a server host.

    ENetAddress addr;
    addr.host = STKHost::HOST_ANY;
    addr.port = NetworkConfig::get()->getServerPort();

    // Reserver 1 peer to handle full server message
    m_network = new Network(NetworkConfig::get()->getMaxPlayers() + 1,
                           /*channel_limit*/2,
                           /*max_in_bandwidth*/0,
                           /*max_out_bandwidth*/ 0, &addr,
                           true/*change_port_if_bound*/);
    if (!m_network)
    {
        Log::fatal("STKHost", "An error occurred while trying to create an "
                              "ENet server host.");
    }
<<<<<<< HEAD

    setPrivatePort();
    ProtocolManager::lock()
        ->requestStart(LobbyProtocol::create<ServerLobby>());

=======
    setPrivatePort();
>>>>>>> 01c12879
}   // STKHost(server_name)

// ----------------------------------------------------------------------------
/** Initialises the internal data structures and starts the protocol manager
 *  and the debug console.
 */
void STKHost::init()
{
    m_shutdown         = false;
    m_authorised       = false;
    m_network          = NULL;
<<<<<<< HEAD
    m_game_setup       = NULL;

    m_exit_flag.clear();
    m_exit_flag.test_and_set();
=======
    m_exit_timeout.store(std::numeric_limits<double>::max());
>>>>>>> 01c12879

    // Start with initialising ENet
    // ============================
    if (enet_initialize() != 0)
    {
        Log::error("STKHost", "Could not initialize enet.");
        return;
    }

    Log::info("STKHost", "Host initialized.");
    Network::openLog();  // Open packet log file
    ProtocolManager::createInstance();

    // Optional: start the network console
    if (m_enable_console)
    {
        m_network_console = std::thread(std::bind(&NetworkConsole::mainLoop,
            this));
    }
}  // STKHost

// ----------------------------------------------------------------------------
/** Destructor. Stops the listening thread, closes the packet log file and
 *  destroys the enet host.
 */
STKHost::~STKHost()
{
    requestShutdown();
    if (m_network_console.joinable())
        m_network_console.join();
<<<<<<< HEAD
    // delete the game setup
    if (m_game_setup)
        delete m_game_setup;
    m_game_setup = NULL;

    // Delete all connected peers
    while (!m_peers.empty())
    {
        delete m_peers.back();
        m_peers.pop_back();
    }
=======
>>>>>>> 01c12879

    disconnectAllPeers(true/*timeout_waiting*/);
    Network::closeLog();
    stopListening();

    delete m_network;
    enet_deinitialize();
    delete m_separate_process;
    // Always clean up server id file in case client failed to connect
    const std::string& sid = NetworkConfig::get()->getServerIdFile();
    if (!sid.empty())
    {
        if (file_manager->fileExists(sid))
        {
            file_manager->removeFile(sid);
        }
        NetworkConfig::get()->setServerIdFile("");
    }
}   // ~STKHost

//-----------------------------------------------------------------------------
/** Called from the main thread when the network infrastructure is to be shut
 *  down.
 */
void STKHost::shutdown()
{
    ProtocolManager::lock()->abort();
<<<<<<< HEAD
    deleteAllPeers();
=======
>>>>>>> 01c12879
    destroy();
}   // shutdown

//-----------------------------------------------------------------------------
/** Set the public address using stun protocol.
<<<<<<< HEAD
 */
void STKHost::setPublicAddress()
{
    std::vector<std::string> untried_server = UserConfigParams::m_stun_servers;
    // Generate random list of stun servers
    std::random_device rd;
    std::mt19937 g(rd());
    std::shuffle(untried_server.begin(), untried_server.end(), g);
    while (!untried_server.empty())
    {
        // Pick last element in untried servers
        const char* server_name = untried_server.back().c_str();
        Log::debug("STKHost", "Using STUN server %s", server_name);

        struct addrinfo hints, *res;

        memset(&hints, 0, sizeof hints);
        hints.ai_family = AF_UNSPEC; // AF_INET or AF_INET6 to force version
        hints.ai_socktype = SOCK_STREAM;

        // Resolve the stun server name so we can send it a STUN request
        int status = getaddrinfo(server_name, NULL, &hints, &res);
        if (status != 0)
        {
            Log::error("STKHost", "Error in getaddrinfo for stun server"
                " %s: %s", server_name, gai_strerror(status));
            untried_server.pop_back();
            continue;
        }
        untried_server.pop_back();
        // documentation says it points to "one or more addrinfo structures"
        assert(res != NULL);
        struct sockaddr_in* current_interface = (struct sockaddr_in*)(res->ai_addr);
        m_stun_address.setIP(ntohl(current_interface->sin_addr.s_addr));
        m_stun_address.setPort(3478);

        // Assemble the message for the stun server
        BareNetworkString s(20);

        constexpr uint32_t magic_cookie = 0x2112A442;
        // bytes 0-1: the type of the message
        // bytes 2-3: message length added to header (attributes)
        uint16_t message_type = 0x0001; // binding request
        uint16_t message_length = 0x0000;
        s.addUInt16(message_type).addUInt16(message_length)
                                .addUInt32(magic_cookie);
        uint8_t stun_tansaction_id[12];
        // bytes 8-19: the transaction id
        for (int i = 0; i < 12; i++)
        {
            uint8_t random_byte = rand() % 256;
            s.addUInt8(random_byte);
            stun_tansaction_id[i] = random_byte;
        }

        m_network->sendRawPacket(s, m_stun_address);
        freeaddrinfo(res);

        // Recieve now
        TransportAddress sender;
        const int LEN = 2048;
        char buffer[LEN];
        int len = m_network->receiveRawPacket(buffer, LEN, &sender, 2000);

        if (sender.getIP() != m_stun_address.getIP())
        {
            Log::warn("STKHost", 
                "Received stun response from %s instead of %s.",
                sender.toString().c_str(), m_stun_address.toString().c_str());
        }

        if (len <= 0)
        {
            Log::error("STKHost", "STUN response contains no data at all");
            continue;
        }

        // Convert to network string.
        BareNetworkString response(buffer, len);
        if (response.size() < 20)
        {
            Log::error("STKHost", "STUN response should be at least 20 bytes.");
            continue;
        }

        if (response.getUInt16() != 0x0101)
        {
            Log::error("STKHost", "STUN has no binding success response.");
            continue;
        }

        // Skip message size
        response.getUInt16();

        if (response.getUInt32() != magic_cookie)
        {
            Log::error("STKHost", "STUN response doesn't contain the magic "
                "cookie");
            continue;
        }

        for (int i = 0; i < 12; i++)
        {
            if (response.getUInt8() != stun_tansaction_id[i])
            {
                Log::error("STKHost", "STUN response doesn't contain the "
                    "transaction ID");
                continue;
            }
        }

        Log::debug("GetPublicAddress",
                "The STUN server responded with a valid answer");

        // The stun message is valid, so we parse it now:
        // Those are the port and the address to be detected
        TransportAddress non_xor_addr, xor_addr;
        while (true)
        {
            if (response.size() < 4)
            {
                break;
            }
            unsigned type = response.getUInt16();
            unsigned size = response.getUInt16();

            // Bit determining whether comprehension of an attribute is optional.
            // Described in section 15 of RFC 5389.
            constexpr uint16_t comprehension_optional = 0x1 << 15;

            // Bit determining whether the bit was assigned by IETF Review.
            // Described in section 18.1. of RFC 5389.
            constexpr uint16_t IETF_review = 0x1 << 14;

            // Defined in section 15.1 of RFC 5389
            constexpr uint8_t ipv4 = 0x01;

            // Defined in section 18.2 of RFC 5389
            constexpr uint16_t mapped_address = 0x001;
            constexpr uint16_t xor_mapped_address = 0x0020;
            // The first two bits are irrelevant to the type
            type &= ~(comprehension_optional | IETF_review);
            if (type == mapped_address || type == xor_mapped_address)
            {
                if (size != 8 || response.size() < 8)
                {
                    Log::error("STKHost", "Invalid STUN mapped address "
                        "length");
                    break;
                }
                // Ignore the first byte as mentioned in Section 15.1 of RFC
                // 5389.
                uint8_t ip_type = response.getUInt8();
                ip_type = response.getUInt8();
                if (ip_type != ipv4)
                {
                    Log::error("STKHost", "Only IPv4 is supported");
                    break;
                }

                uint16_t port = response.getUInt16();
                uint32_t ip = response.getUInt32();
                if (type == xor_mapped_address)
                {
                    // Obfuscation is described in Section 15.2 of RFC 5389.
                    port ^= magic_cookie >> 16;
                    ip ^= magic_cookie;
                    xor_addr.setPort(port);
                    xor_addr.setIP(ip);
                }
                else
                {
                    non_xor_addr.setPort(port);
                    non_xor_addr.setIP(ip);
                }
            }   // type == mapped_address || type == xor_mapped_address
            else
            {
                response.skip(size);
                int padding = size % 4;
                if (padding != 0)
                    response.skip(4 - padding);
            }
        }   // while true
        // Found public address and port
        if (!xor_addr.isUnset() || !non_xor_addr.isUnset())
        {
            // Use XOR mapped address when possible to avoid translation of
            // the packet content by application layer gateways (ALGs) that
            // perform deep packet inspection in an attempt to perform
            // alternate NAT traversal methods.
            if (!xor_addr.isUnset())
            {
                m_public_address.copy(xor_addr);
            }
            else
            {
                Log::warn("STKHost", "Only non xor-mapped address returned.");
                m_public_address.copy(non_xor_addr);
            }
            untried_server.clear();
        }
    }
}   // setPublicAddress

//-----------------------------------------------------------------------------
void STKHost::setPrivatePort()
{
    struct sockaddr_in sin;
    socklen_t len = sizeof(sin);
    ENetHost *host = m_network->getENetHost();
    if (getsockname(host->socket, (struct sockaddr *)&sin, &len) == -1)
    {
        Log::error("STKHost", "Error while using getsockname().");
        m_private_port = 0;
    }
    else
        m_private_port = ntohs(sin.sin_port);
}   // setPrivatePort

//-----------------------------------------------------------------------------
/** A previous GameSetup is deletea and a new one is created.
 *  \return Newly create GameSetup object.
=======
>>>>>>> 01c12879
 */
void STKHost::setPublicAddress()
{
    std::vector<std::pair<std::string, uint32_t> > untried_server;
    for (auto& p : UserConfigParams::m_stun_list)
        untried_server.push_back(p);

    assert(untried_server.size() > 2);
    // Randomly use stun servers of the low ping from top-half of the list
    std::sort(untried_server.begin(), untried_server.end(),
        [] (const std::pair<std::string, uint32_t>& a,
        const std::pair<std::string, uint32_t>& b)->bool
        {
            return a.second > b.second;
        });
    std::random_device rd;
    std::mt19937 g(rd());
    std::shuffle(untried_server.begin() + (untried_server.size() / 2),
        untried_server.end(), g);

    while (!untried_server.empty())
    {
        // Pick last element in untried servers
        std::string server_name = untried_server.back().first.c_str();
        UserConfigParams::m_stun_list[server_name] = (uint32_t)-1;
        Log::debug("STKHost", "Using STUN server %s", server_name.c_str());

        struct addrinfo hints, *res;

        memset(&hints, 0, sizeof hints);
        hints.ai_family = AF_UNSPEC; // AF_INET or AF_INET6 to force version
        hints.ai_socktype = SOCK_STREAM;

        // Resolve the stun server name so we can send it a STUN request
        int status = getaddrinfo(server_name.c_str(), NULL, &hints, &res);
        if (status != 0)
        {
            Log::error("STKHost", "Error in getaddrinfo for stun server"
                " %s: %s", server_name.c_str(), gai_strerror(status));
            untried_server.pop_back();
            continue;
        }
        untried_server.pop_back();
        // documentation says it points to "one or more addrinfo structures"
        assert(res != NULL);
        struct sockaddr_in* current_interface = (struct sockaddr_in*)(res->ai_addr);
        m_stun_address.setIP(ntohl(current_interface->sin_addr.s_addr));
        m_stun_address.setPort(3478);

        // Assemble the message for the stun server
        BareNetworkString s(20);

        constexpr uint32_t magic_cookie = 0x2112A442;
        // bytes 0-1: the type of the message
        // bytes 2-3: message length added to header (attributes)
        uint16_t message_type = 0x0001; // binding request
        uint16_t message_length = 0x0000;
        s.addUInt16(message_type).addUInt16(message_length)
                                .addUInt32(magic_cookie);
        uint8_t stun_tansaction_id[12];
        // bytes 8-19: the transaction id
        for (int i = 0; i < 12; i++)
        {
            uint8_t random_byte = rand() % 256;
            s.addUInt8(random_byte);
            stun_tansaction_id[i] = random_byte;
        }

        m_network->sendRawPacket(s, m_stun_address);
        double ping = StkTime::getRealTime();
        freeaddrinfo(res);

        // Recieve now
        TransportAddress sender;
        const int LEN = 2048;
        char buffer[LEN];
        int len = m_network->receiveRawPacket(buffer, LEN, &sender, 2000);
        ping = StkTime::getRealTime() - ping;

        if (sender.getIP() != m_stun_address.getIP())
        {
            Log::warn("STKHost", 
                "Received stun response from %s instead of %s.",
                sender.toString().c_str(), m_stun_address.toString().c_str());
        }

        if (len <= 0)
        {
            Log::error("STKHost", "STUN response contains no data at all");
            continue;
        }

        // Convert to network string.
        BareNetworkString response(buffer, len);
        if (response.size() < 20)
        {
            Log::error("STKHost", "STUN response should be at least 20 bytes.");
            continue;
        }

        if (response.getUInt16() != 0x0101)
        {
            Log::error("STKHost", "STUN has no binding success response.");
            continue;
        }

        // Skip message size
        response.getUInt16();

        if (response.getUInt32() != magic_cookie)
        {
            Log::error("STKHost", "STUN response doesn't contain the magic "
                "cookie");
            continue;
        }

        for (int i = 0; i < 12; i++)
        {
            if (response.getUInt8() != stun_tansaction_id[i])
            {
                Log::error("STKHost", "STUN response doesn't contain the "
                    "transaction ID");
                continue;
            }
        }

        Log::debug("GetPublicAddress",
                "The STUN server responded with a valid answer");

        // The stun message is valid, so we parse it now:
        // Those are the port and the address to be detected
        TransportAddress non_xor_addr, xor_addr;
        while (true)
        {
            if (response.size() < 4)
            {
                break;
            }
            unsigned type = response.getUInt16();
            unsigned size = response.getUInt16();

            // Bit determining whether comprehension of an attribute is optional.
            // Described in section 15 of RFC 5389.
            constexpr uint16_t comprehension_optional = 0x1 << 15;

            // Bit determining whether the bit was assigned by IETF Review.
            // Described in section 18.1. of RFC 5389.
            constexpr uint16_t IETF_review = 0x1 << 14;

            // Defined in section 15.1 of RFC 5389
            constexpr uint8_t ipv4 = 0x01;

            // Defined in section 18.2 of RFC 5389
            constexpr uint16_t mapped_address = 0x001;
            constexpr uint16_t xor_mapped_address = 0x0020;
            // The first two bits are irrelevant to the type
            type &= ~(comprehension_optional | IETF_review);
            if (type == mapped_address || type == xor_mapped_address)
            {
                if (size != 8 || response.size() < 8)
                {
                    Log::error("STKHost", "Invalid STUN mapped address "
                        "length");
                    break;
                }
                // Ignore the first byte as mentioned in Section 15.1 of RFC
                // 5389.
                uint8_t ip_type = response.getUInt8();
                ip_type = response.getUInt8();
                if (ip_type != ipv4)
                {
                    Log::error("STKHost", "Only IPv4 is supported");
                    break;
                }

                uint16_t port = response.getUInt16();
                uint32_t ip = response.getUInt32();
                if (type == xor_mapped_address)
                {
                    // Obfuscation is described in Section 15.2 of RFC 5389.
                    port ^= magic_cookie >> 16;
                    ip ^= magic_cookie;
                    xor_addr.setPort(port);
                    xor_addr.setIP(ip);
                }
                else
                {
                    non_xor_addr.setPort(port);
                    non_xor_addr.setIP(ip);
                }
            }   // type == mapped_address || type == xor_mapped_address
            else
            {
                response.skip(size);
                int padding = size % 4;
                if (padding != 0)
                    response.skip(4 - padding);
            }
        }   // while true
        // Found public address and port
        if (!xor_addr.isUnset() || !non_xor_addr.isUnset())
        {
            // Use XOR mapped address when possible to avoid translation of
            // the packet content by application layer gateways (ALGs) that
            // perform deep packet inspection in an attempt to perform
            // alternate NAT traversal methods.
            if (!xor_addr.isUnset())
            {
                m_public_address.copy(xor_addr);
            }
            else
            {
                Log::warn("STKHost", "Only non xor-mapped address returned.");
                m_public_address.copy(non_xor_addr);
            }
            // Succeed, save ping
            UserConfigParams::m_stun_list[server_name] =
                (uint32_t)(ping * 1000.0);
            untried_server.clear();
        }
    }
}   // setPublicAddress

//-----------------------------------------------------------------------------
void STKHost::setPrivatePort()
{
    struct sockaddr_in sin;
    socklen_t len = sizeof(sin);
    ENetHost *host = m_network->getENetHost();
    if (getsockname(host->socket, (struct sockaddr *)&sin, &len) == -1)
    {
        Log::error("STKHost", "Error while using getsockname().");
        m_private_port = 0;
    }
    else
        m_private_port = ntohs(sin.sin_port);
}   // setPrivatePort

//-----------------------------------------------------------------------------
/** Disconnect all connected peers.
*/
void STKHost::disconnectAllPeers(bool timeout_waiting)
{
<<<<<<< HEAD
    // Finish protocol manager first, to avoid that it access data
    // in STKHost.
    ProtocolManager::lock()->abort();
    stopListening();
}   // abort
=======
    std::lock_guard<std::mutex> lock(m_peers_mutex);
    if (!m_peers.empty() && timeout_waiting)
    {
        for (auto peer : m_peers)
            peer.second->disconnect();
        // Wait for at most 2 seconds for disconnect event to be generated
        m_exit_timeout.store(StkTime::getRealTime() + 2.0);
    }
    m_peers.clear();
}   // disconnectAllPeers
>>>>>>> 01c12879

//-----------------------------------------------------------------------------
/** Sets an error message for the gui.
 */
void STKHost::setErrorMessage(const irr::core::stringw &message)
{
    if (!message.empty())
    {
        irr::core::stringc s(message.c_str());
        Log::error("STKHost", "%s", s.c_str());
    }
    m_error_message = message;
}   // setErrorMessage

<<<<<<< HEAD
// --------------------------------------------------------------------
=======
//-----------------------------------------------------------------------------
>>>>>>> 01c12879
/** \brief Try to establish a connection to a given transport address.
 *  \param peer : The transport address which you want to connect to.
 *  \return True if we're successfully connected. False elseway.
 */
bool STKHost::connect(const TransportAddress& address)
{
    assert(NetworkConfig::get()->isClient());
    if (peerExists(address))
        return isConnectedTo(address);

    ENetPeer* peer = m_network->connectTo(address);

    if (peer == NULL)
    {
        Log::error("STKHost", "Could not try to connect to server.");
        return false;
    }
    TransportAddress a(peer->address);
    Log::verbose("STKPeer", "Connecting to %s", a.toString().c_str());
    return true;
}   // connect

// ----------------------------------------------------------------------------
/** \brief Starts the listening of events from ENet.
 *  Starts a thread for receiveData that updates it as often as possible.
 */
void STKHost::startListening()
{
<<<<<<< HEAD
    m_exit_flag.clear();
    m_exit_flag.test_and_set();
=======
    m_exit_timeout.store(std::numeric_limits<double>::max());
>>>>>>> 01c12879
    m_listening_thread = std::thread(std::bind(&STKHost::mainLoop, this));
}   // startListening

// ----------------------------------------------------------------------------
/** \brief Stops the listening of events from ENet.
 *  Stops the thread that was receiving events.
 */
void STKHost::stopListening()
{
<<<<<<< HEAD
    m_exit_flag.clear();
=======
    if (m_exit_timeout.load() == std::numeric_limits<double>::max())
        m_exit_timeout.store(0.0);
>>>>>>> 01c12879
    if (m_listening_thread.joinable())
        m_listening_thread.join();
}   // stopListening

<<<<<<< HEAD
// ----------------------------------------------------------------------------
/** Returns true if this client instance is allowed to control the server.
 *  A client can authorise itself by providing the server's password. It is
 *  then allowed to control the server (e.g. start kart selection).
 *  The information if this client was authorised by the server is actually
 *  stored in the peer (which is the server peer on a client).
 */
bool STKHost::isAuthorisedToControl() const 
{
    assert(NetworkConfig::get()->isClient());
    // If we are not properly connected (i.e. only enet connection, but not
    // stk logic), no peer is authorised.
    if(m_peers.size()==0)
        return false;
    return m_peers[0]->isAuthorised();
}   // isAuthorisedToControl

=======
>>>>>>> 01c12879
// ----------------------------------------------------------------------------
/** \brief Thread function checking if data is received.
 *  This function tries to get data from network low-level functions as
 *  often as possible. When something is received, it generates an
 *  event and passes it to the Network Manager.
 *  \param self : used to pass the ENet host to the function.
 */
void STKHost::mainLoop()
{
    VS::setThreadName("STKHost");
    Log::info("STKHost", "Listening has been started.");
    ENetEvent event;
    ENetHost* host = m_network->getENetHost();
<<<<<<< HEAD

    // A separate network connection (socket) to handle LAN requests.
    Network* direct_socket = NULL;
    if ((NetworkConfig::get()->isLAN() && NetworkConfig::get()->isServer()) ||
=======
    const bool is_server = NetworkConfig::get()->isServer();

    // A separate network connection (socket) to handle LAN requests.
    Network* direct_socket = NULL;
    if ((NetworkConfig::get()->isLAN() && is_server) ||
>>>>>>> 01c12879
        NetworkConfig::get()->isPublicServer())
    {
        TransportAddress address(0,
            NetworkConfig::get()->getServerDiscoveryPort());
        ENetAddress eaddr = address.toEnetAddress();
        direct_socket = new Network(1, 1, 0, 0, &eaddr);
        if (direct_socket->getENetHost() == NULL)
        {
            Log::warn("STKHost", "No direct socket available, this "
                "server may not be connected by lan network");
            delete direct_socket;
            direct_socket = NULL;
        }
    }

<<<<<<< HEAD
    while (m_exit_flag.test_and_set())
=======
    while (m_exit_timeout.load() > StkTime::getRealTime())
>>>>>>> 01c12879
    {
        auto sl = LobbyProtocol::get<ServerLobby>();
        if (direct_socket && sl && sl->waitingForPlayers())
        {
<<<<<<< HEAD
            handleDirectSocketRequest(direct_socket);
=======
            handleDirectSocketRequest(direct_socket, sl);
>>>>>>> 01c12879
        }   // if discovery host

        if (is_server)
        {
            std::unique_lock<std::mutex> peer_lock(m_peers_mutex);
            // Remove any peer which has no token for 7 seconds
            // The token is set when the first connection request has happened
            for (auto it = m_peers.begin(); it != m_peers.end();)
            {
                if (!it->second->isClientServerTokenSet() &&
                    (float)StkTime::getRealTime() >
                    it->second->getConnectedTime() + 7.0f)
                {
                    Log::info("STKHost", "%s has no token for more than 7"
                        " seconds, disconnect it by force.",
                        it->second->getAddress().toString().c_str());
                    enet_host_flush(host);
                    enet_peer_reset(it->first);
                    it = m_peers.erase(it);
                }
                else
                {
                    it++;
                }
            }
            peer_lock.unlock();
        }

        std::list<std::tuple<ENetPeer*, ENetPacket*, uint32_t,
            ENetCommandType> > copied_list;
        std::unique_lock<std::mutex> lock(m_enet_cmd_mutex);
        std::swap(copied_list, m_enet_cmd);
        lock.unlock();
        for (auto& p : copied_list)
        {
            switch (std::get<3>(p))
            {
            case ECT_SEND_PACKET:
                enet_peer_send(std::get<0>(p), (uint8_t)std::get<2>(p),
                    std::get<1>(p));
                break;
            case ECT_DISCONNECT:
                enet_peer_disconnect(std::get<0>(p), std::get<2>(p));
                break;
            case ECT_RESET:
                // Flush enet before reset (so previous command is send)
                enet_host_flush(host);
                enet_peer_reset(std::get<0>(p));
                // Remove the stk peer of it
                std::lock_guard<std::mutex> lock(m_peers_mutex);
                m_peers.erase(std::get<0>(p));
                break;
            }
        }

        while (enet_host_service(host, &event, 0) != 0)
        {
            if (event.type == ENET_EVENT_TYPE_NONE)
                continue;

<<<<<<< HEAD
            auto pm = ProtocolManager::lock();
            if (!pm || pm->isExiting())
            {
                // Don't create more event if no protocol manager or it will
                // be exiting
                continue;
            }
            // Create an STKEvent with the event data. This will also
            // create the peer if it doesn't exist already
            Event* stk_event = new Event(&event);
            STKPeer* peer = stk_event->getPeer();
            if (stk_event->getType() == EVENT_TYPE_CONNECTED)
            {
                Log::info("STKHost", "A client has just connected. There are "
                          "now %lu peers.", m_peers.size());
                Log::debug("STKHost", "Addresses are : %lx, %lx",
                           stk_event->getPeer(), peer);
            }   // EVENT_TYPE_CONNECTED
            else if (stk_event->getType() == EVENT_TYPE_DISCONNECTED)
            {
                Log::info("STKHost", "A client has just disconnected.");
                Log::flushBuffers();
            }   // EVENT_TYPE_CONNECTED
            else if (stk_event->getType() == EVENT_TYPE_MESSAGE)
            {
                Network::logPacket(stk_event->data(), true);
                TransportAddress stk_addr(peer->getAddress());
#ifdef DEBUG_MESSAGE_CONTENT
                Log::verbose("NetworkManager",
                             "Message, Sender : %s time %f message:",
                             stk_addr.toString(/*show port*/false).c_str(),
=======
            Event* stk_event = NULL;
            if (event.type == ENET_EVENT_TYPE_CONNECT)
            {
                auto stk_peer = std::make_shared<STKPeer>
                    (event.peer, this, m_next_unique_host_id++);
                std::unique_lock<std::mutex> lock(m_peers_mutex);
                m_peers[event.peer] = stk_peer;
                lock.unlock();
                stk_event = new Event(&event, stk_peer);
                TransportAddress addr(event.peer->address);
                Log::info("STKHost", "%s has just connected. There are "
                    "now %u peers.", addr.toString().c_str(), getPeerCount());
            }   // ENET_EVENT_TYPE_CONNECT
            else if (event.type == ENET_EVENT_TYPE_DISCONNECT)
            {
                Log::flushBuffers();

                // If used a timeout waiting disconnect, exit now
                if (m_exit_timeout.load() !=
                    std::numeric_limits<double>::max())
                {
                    m_exit_timeout.store(0.0);
                    break;
                }
                // Use the previous stk peer so protocol can see the network
                // profile and handle it for disconnection
                if (m_peers.find(event.peer) != m_peers.end())
                {
                    stk_event = new Event(&event, m_peers.at(event.peer));
                    std::lock_guard<std::mutex> lock(m_peers_mutex);
                    m_peers.erase(event.peer);
                }
                TransportAddress addr(event.peer->address);
                Log::info("STKHost", "%s has just disconnected. There are "
                    "now %u peers.", addr.toString().c_str(), getPeerCount());
            }   // ENET_EVENT_TYPE_DISCONNECT

            if (!stk_event && m_peers.find(event.peer) != m_peers.end())
            {
                auto& peer = m_peers.at(event.peer);
                unsigned token = 0;
                // Token is after the protocol type (1 byte) in stk network
                // string (network order)
                token += event.packet->data[1];
                token <<= 8;
                token += event.packet->data[2];
                token <<= 8;
                token += event.packet->data[3];
                token <<= 8;
                token += event.packet->data[4];

                if (is_server && ((!peer->isClientServerTokenSet() &&
                    !isConnectionRequestPacket(event.packet->data,
                    (int)event.packet->dataLength)) ||
                    (token != peer->getClientServerToken())))
                {
                    // For server discard all events from wrong or unset token
                    // peers if that is not a connection request
                    if (token != peer->getClientServerToken())
                    {
                        Log::error("STKHost", "Received event with invalid token!");
                        Log::error("STKHost", "HostID %d Token %d message token %d",
                            peer->getHostId(), peer->getClientServerToken(), token);
                        NetworkString wrong_event(event.packet->data,
                            (int)event.packet->dataLength);
                        Log::error("STKHost", wrong_event.getLogMessage().c_str());
                        peer->unsetClientServerToken();
                    }
                    enet_packet_destroy(event.packet);
                    continue;
                }
                stk_event = new Event(&event, peer);
            }
            else if (!stk_event)
            {
                enet_packet_destroy(event.packet);
                continue;
            }
            if (stk_event->getType() == EVENT_TYPE_MESSAGE)
            {
                Network::logPacket(stk_event->data(), true);
#ifdef DEBUG_MESSAGE_CONTENT
                Log::verbose("NetworkManager",
                             "Message, Sender : %s time %f message:",
                             stk_event->getPeer()->getAddress()
                             .toString(/*show port*/false).c_str(),
>>>>>>> 01c12879
                             StkTime::getRealTime());
                Log::verbose("NetworkManager", "%s",
                             stk_event->data().getLogMessage().c_str());
#endif
            }   // if message event

            // notify for the event now.
<<<<<<< HEAD
            pm->propagateEvent(stk_event);

        }   // while enet_host_service
    }   // while m_exit_flag.test_and_set()
    delete direct_socket;
    Log::info("STKHost", "Listening has been stopped");
=======
            auto pm = ProtocolManager::lock();
            if (pm && !pm->isExiting())
                pm->propagateEvent(stk_event);
            else
                delete stk_event;
        }   // while enet_host_service
        StkTime::sleep(10);
    }   // while m_exit_timeout.load() > StkTime::getRealTime()
    delete direct_socket;
    Log::info("STKHost", "Listening has been stopped.");
>>>>>>> 01c12879
}   // mainLoop

// ----------------------------------------------------------------------------
/** Handles a direct request given to a socket. This is typically a LAN 
 *  request, but can also be used if the server is public (i.e. not behind
 *  a fire wall) to allow direct connection to the server (without using the
 *  STK server). It checks for any messages (i.e. a LAN broadcast requesting
 *  server details or a connection request) and if a valid LAN server-request
 *  message is received, will answer with a message containing server details
 *  (and sender IP address and port).
 */
<<<<<<< HEAD
void STKHost::handleDirectSocketRequest(Network* direct_socket)
=======
void STKHost::handleDirectSocketRequest(Network* direct_socket,
                                        std::shared_ptr<ServerLobby> sl)
>>>>>>> 01c12879
{
    const int LEN=2048;
    char buffer[LEN];

    TransportAddress sender;
    int len = direct_socket->receiveRawPacket(buffer, LEN, &sender, 1);
    if(len<=0) return;
    BareNetworkString message(buffer, len);
    std::string command;
    message.decodeString(&command);
    const std::string connection_cmd = std::string("connection-request") +
        StringUtils::toString(m_private_port);
    const std::string connection_cmd_localhost("connection-request-localhost");

    if (command == "stk-server")
    {
        Log::verbose("STKHost", "Received LAN server query");
        std::string name = 
            StringUtils::wideToUtf8(NetworkConfig::get()->getServerName());
        // Avoid buffer overflows
        if (name.size() > 255)
            name = name.substr(0, 255);

        // Send the answer, consisting of server name, max players, 
        // current players
        BareNetworkString s((int)name.size()+1+11);
        s.addUInt8(NetworkConfig::m_server_version);
        s.encodeString(name);
        s.addUInt8(NetworkConfig::get()->getMaxPlayers());
<<<<<<< HEAD
        s.addUInt8(0);   // FIXME: current number of connected players
=======
        s.addUInt8((uint8_t)sl->getGameSetup()->getPlayerCount());
>>>>>>> 01c12879
        s.addUInt16(m_private_port);
        s.addUInt8((uint8_t)race_manager->getDifficulty());
        s.addUInt8((uint8_t)
            NetworkConfig::get()->getServerGameMode(race_manager->getMinorMode(),
            race_manager->getMajorMode()));
<<<<<<< HEAD
=======
        s.addUInt8(!NetworkConfig::get()->getPassword().empty());
>>>>>>> 01c12879
        direct_socket->sendRawPacket(s, sender);
    }   // if message is server-requested
    else if (command == connection_cmd)
    {
        // In case of a LAN connection, we only allow connections from
        // a LAN address (192.168*, ..., and 127.*).
        if (!sender.isLAN() && !sender.isPublicAddressLocalhost() &&
            !NetworkConfig::get()->isPublicServer())
        {
            Log::error("STKHost", "Client trying to connect from '%s'",
                       sender.toString().c_str());
            Log::error("STKHost", "which is outside of LAN - rejected.");
            return;
        }
        std::make_shared<ConnectToPeer>(sender)->requestStart();
    }
    else if (command == connection_cmd_localhost)
    {
        if (sender.getIP() == 0x7f000001)
        {
            std::make_shared<ConnectToPeer>(sender)->requestStart();
        }
        else
        {
            Log::error("STKHost", "Client trying to connect from '%s'",
                       sender.toString().c_str());
            Log::error("STKHost", "which is not localhost - rejected.");
        }
    }
    else
        Log::info("STKHost", "Received unknown command '%s'",
                  std::string(buffer, len).c_str());

}   // handleDirectSocketRequest

// ----------------------------------------------------------------------------
/** \brief Tells if a peer is known.
 *  \return True if the peer is known, false elseway.
 */
bool STKHost::peerExists(const TransportAddress& peer)
{
    std::lock_guard<std::mutex> lock(m_peers_mutex);
    for (auto p : m_peers)
    {
        auto stk_peer = p.second;
        if (stk_peer->getAddress() == peer ||
            ((stk_peer->getAddress().isPublicAddressLocalhost() ||
            peer.isPublicAddressLocalhost()) &&
            stk_peer->getAddress().getPort() == peer.getPort()))
            return true;
    }
    return false;
}   // peerExists

// ----------------------------------------------------------------------------
/** \brief Return the only server peer for client.
 *  \return STKPeer the STKPeer of server.
 */
std::shared_ptr<STKPeer> STKHost::getServerPeerForClient() const
{
    assert(NetworkConfig::get()->isClient());
    if (m_peers.size() != 1)
        return nullptr;
    return m_peers.begin()->second;
}   // getServerPeerForClient

<<<<<<< HEAD
    m_peers.push_back(peer);
    m_next_unique_host_id ++;
    return peer;
}   // getPeer

// ----------------------------------------------------------------------------
/** \brief Return the only server peer for client.
 *  \return STKPeer the STKPeer of server.
 */
STKPeer* STKHost::getServerPeerForClient() const
{
    assert(m_peers.size() == 1);
    assert(NetworkConfig::get()->isClient());
    return m_peers[0];
}   // getServerPeerForClient

=======
>>>>>>> 01c12879
// ----------------------------------------------------------------------------
/** \brief Tells if a peer is known and connected.
 *  \return True if the peer is known and connected, false elseway.
 */
bool STKHost::isConnectedTo(const TransportAddress& peer)
{
    ENetHost *host = m_network->getENetHost();
    for (unsigned int i = 0; i < host->peerCount; i++)
    {
        if (peer == host->peers[i].address &&
            host->peers[i].state == ENET_PEER_STATE_CONNECTED)
        {
            return true;
        }
    }
    return false;
}   // isConnectedTo

//-----------------------------------------------------------------------------
<<<<<<< HEAD
=======
/** Sends data to all peers
 *  \param data Data to sent.
 *  \param reliable If the data should be sent reliable or now.
 */
void STKHost::sendPacketToAllPeers(NetworkString *data, bool reliable)
{
    std::lock_guard<std::mutex> lock(m_peers_mutex);
    for (auto p : m_peers)
    {
        if (p.second->isClientServerTokenSet())
            p.second->sendPacket(data, reliable);
    }
}   // sendPacketExcept

//-----------------------------------------------------------------------------
>>>>>>> 01c12879
/** Sends data to all peers except the specified one.
 *  \param peer Peer which will not receive the message.
 *  \param data Data to sent.
 *  \param reliable If the data should be sent reliable or now.
 */
void STKHost::sendPacketExcept(STKPeer* peer, NetworkString *data,
                               bool reliable)
{
    std::lock_guard<std::mutex> lock(m_peers_mutex);
    for (auto p : m_peers)
    {
        STKPeer* stk_peer = p.second.get();
        if (!stk_peer->isSamePeer(peer) && p.second->isClientServerTokenSet())
        {
            stk_peer->sendPacket(data, reliable);
        }
    }
}   // sendPacketExcept

//-----------------------------------------------------------------------------
/** Sends a message from a client to the server. */
void STKHost::sendToServer(NetworkString *data, bool reliable)
{
    std::lock_guard<std::mutex> lock(m_peers_mutex);
    if (m_peers.empty())
        return;
    assert(NetworkConfig::get()->isClient());
    m_peers.begin()->second->sendPacket(data, reliable);
}   // sendToServer

//-----------------------------------------------------------------------------
std::vector<std::shared_ptr<NetworkPlayerProfile> >
    STKHost::getAllPlayerProfiles() const
{
    std::vector<std::shared_ptr<NetworkPlayerProfile> > p;
    std::unique_lock<std::mutex> lock(m_peers_mutex);
    for (auto peer : m_peers)
    {
        auto peer_profile = peer.second->getPlayerProfiles();
        p.insert(p.end(), peer_profile.begin(), peer_profile.end());
    }
    lock.unlock();
    return p;
}   // getAllPlayerProfiles

//-----------------------------------------------------------------------------
std::shared_ptr<STKPeer> STKHost::findPeerByHostId(uint32_t id) const
{
    std::lock_guard<std::mutex> lock(m_peers_mutex);
    auto ret = std::find_if(m_peers.begin(), m_peers.end(),
        [id](const std::pair<ENetPeer*, std::shared_ptr<STKPeer> >& p)
        {
            return p.second->getHostId() == id;
        });
    return ret != m_peers.end() ? ret->second : nullptr;
}   // findPeerByHostId

//-----------------------------------------------------------------------------
void STKHost::replaceNetwork(ENetEvent& event, Network* network)
{
    assert(NetworkConfig::get()->isClient());
    assert(!m_listening_thread.joinable());
    assert(network->getENetHost()->peerCount == 1);
    delete m_network;
    m_network = network;
    auto stk_peer = std::make_shared<STKPeer>(event.peer, this,
        m_next_unique_host_id++);
    m_peers[event.peer] = stk_peer;
    setPrivatePort();
    startListening();
    auto pm = ProtocolManager::lock();
    if (pm && !pm->isExiting())
        pm->propagateEvent(new Event(&event, stk_peer));
}   // replaceNetwork

//-----------------------------------------------------------------------------
bool STKHost::isConnectionRequestPacket(unsigned char* data, int length)
{
    if (length < 6)
        return false;
    // Connection request is not synchronous
    return (uint8_t)data[0] == PROTOCOL_LOBBY_ROOM &&
        (uint8_t)data[5] == LobbyProtocol::LE_CONNECTION_REQUESTED;
}   // isConnectionRequestPacket<|MERGE_RESOLUTION|>--- conflicted
+++ resolved
@@ -59,15 +59,10 @@
 
 #include <algorithm>
 #include <functional>
-<<<<<<< HEAD
-#include <random>
-#include <string>
-=======
 #include <limits>
 #include <random>
 #include <string>
 #include <utility>
->>>>>>> 01c12879
 
 STKHost *STKHost::m_stk_host       = NULL;
 bool     STKHost::m_enable_console = false;
@@ -286,10 +281,6 @@
     }
 
     setPrivatePort();
-<<<<<<< HEAD
-    std::make_shared<ConnectToServer>(server)->requestStart();
-=======
->>>>>>> 01c12879
 }   // STKHost
 
 // ----------------------------------------------------------------------------
@@ -316,15 +307,7 @@
         Log::fatal("STKHost", "An error occurred while trying to create an "
                               "ENet server host.");
     }
-<<<<<<< HEAD
-
     setPrivatePort();
-    ProtocolManager::lock()
-        ->requestStart(LobbyProtocol::create<ServerLobby>());
-
-=======
-    setPrivatePort();
->>>>>>> 01c12879
 }   // STKHost(server_name)
 
 // ----------------------------------------------------------------------------
@@ -336,14 +319,7 @@
     m_shutdown         = false;
     m_authorised       = false;
     m_network          = NULL;
-<<<<<<< HEAD
-    m_game_setup       = NULL;
-
-    m_exit_flag.clear();
-    m_exit_flag.test_and_set();
-=======
     m_exit_timeout.store(std::numeric_limits<double>::max());
->>>>>>> 01c12879
 
     // Start with initialising ENet
     // ============================
@@ -374,20 +350,6 @@
     requestShutdown();
     if (m_network_console.joinable())
         m_network_console.join();
-<<<<<<< HEAD
-    // delete the game setup
-    if (m_game_setup)
-        delete m_game_setup;
-    m_game_setup = NULL;
-
-    // Delete all connected peers
-    while (!m_peers.empty())
-    {
-        delete m_peers.back();
-        m_peers.pop_back();
-    }
-=======
->>>>>>> 01c12879
 
     disconnectAllPeers(true/*timeout_waiting*/);
     Network::closeLog();
@@ -415,29 +377,37 @@
 void STKHost::shutdown()
 {
     ProtocolManager::lock()->abort();
-<<<<<<< HEAD
-    deleteAllPeers();
-=======
->>>>>>> 01c12879
     destroy();
 }   // shutdown
 
 //-----------------------------------------------------------------------------
 /** Set the public address using stun protocol.
-<<<<<<< HEAD
  */
 void STKHost::setPublicAddress()
 {
-    std::vector<std::string> untried_server = UserConfigParams::m_stun_servers;
-    // Generate random list of stun servers
+    std::vector<std::pair<std::string, uint32_t> > untried_server;
+    for (auto& p : UserConfigParams::m_stun_list)
+        untried_server.push_back(p);
+
+    assert(untried_server.size() > 2);
+    // Randomly use stun servers of the low ping from top-half of the list
+    std::sort(untried_server.begin(), untried_server.end(),
+        [] (const std::pair<std::string, uint32_t>& a,
+        const std::pair<std::string, uint32_t>& b)->bool
+        {
+            return a.second > b.second;
+        });
     std::random_device rd;
     std::mt19937 g(rd());
-    std::shuffle(untried_server.begin(), untried_server.end(), g);
+    std::shuffle(untried_server.begin() + (untried_server.size() / 2),
+        untried_server.end(), g);
+
     while (!untried_server.empty())
     {
         // Pick last element in untried servers
-        const char* server_name = untried_server.back().c_str();
-        Log::debug("STKHost", "Using STUN server %s", server_name);
+        std::string server_name = untried_server.back().first.c_str();
+        UserConfigParams::m_stun_list[server_name] = (uint32_t)-1;
+        Log::debug("STKHost", "Using STUN server %s", server_name.c_str());
 
         struct addrinfo hints, *res;
 
@@ -446,11 +416,11 @@
         hints.ai_socktype = SOCK_STREAM;
 
         // Resolve the stun server name so we can send it a STUN request
-        int status = getaddrinfo(server_name, NULL, &hints, &res);
+        int status = getaddrinfo(server_name.c_str(), NULL, &hints, &res);
         if (status != 0)
         {
             Log::error("STKHost", "Error in getaddrinfo for stun server"
-                " %s: %s", server_name, gai_strerror(status));
+                " %s: %s", server_name.c_str(), gai_strerror(status));
             untried_server.pop_back();
             continue;
         }
@@ -481,6 +451,7 @@
         }
 
         m_network->sendRawPacket(s, m_stun_address);
+        double ping = StkTime::getRealTime();
         freeaddrinfo(res);
 
         // Recieve now
@@ -488,6 +459,7 @@
         const int LEN = 2048;
         char buffer[LEN];
         int len = m_network->receiveRawPacket(buffer, LEN, &sender, 2000);
+        ping = StkTime::getRealTime() - ping;
 
         if (sender.getIP() != m_stun_address.getIP())
         {
@@ -625,6 +597,9 @@
                 Log::warn("STKHost", "Only non xor-mapped address returned.");
                 m_public_address.copy(non_xor_addr);
             }
+            // Succeed, save ping
+            UserConfigParams::m_stun_list[server_name] =
+                (uint32_t)(ping * 1000.0);
             untried_server.clear();
         }
     }
@@ -646,260 +621,10 @@
 }   // setPrivatePort
 
 //-----------------------------------------------------------------------------
-/** A previous GameSetup is deletea and a new one is created.
- *  \return Newly create GameSetup object.
-=======
->>>>>>> 01c12879
- */
-void STKHost::setPublicAddress()
-{
-    std::vector<std::pair<std::string, uint32_t> > untried_server;
-    for (auto& p : UserConfigParams::m_stun_list)
-        untried_server.push_back(p);
-
-    assert(untried_server.size() > 2);
-    // Randomly use stun servers of the low ping from top-half of the list
-    std::sort(untried_server.begin(), untried_server.end(),
-        [] (const std::pair<std::string, uint32_t>& a,
-        const std::pair<std::string, uint32_t>& b)->bool
-        {
-            return a.second > b.second;
-        });
-    std::random_device rd;
-    std::mt19937 g(rd());
-    std::shuffle(untried_server.begin() + (untried_server.size() / 2),
-        untried_server.end(), g);
-
-    while (!untried_server.empty())
-    {
-        // Pick last element in untried servers
-        std::string server_name = untried_server.back().first.c_str();
-        UserConfigParams::m_stun_list[server_name] = (uint32_t)-1;
-        Log::debug("STKHost", "Using STUN server %s", server_name.c_str());
-
-        struct addrinfo hints, *res;
-
-        memset(&hints, 0, sizeof hints);
-        hints.ai_family = AF_UNSPEC; // AF_INET or AF_INET6 to force version
-        hints.ai_socktype = SOCK_STREAM;
-
-        // Resolve the stun server name so we can send it a STUN request
-        int status = getaddrinfo(server_name.c_str(), NULL, &hints, &res);
-        if (status != 0)
-        {
-            Log::error("STKHost", "Error in getaddrinfo for stun server"
-                " %s: %s", server_name.c_str(), gai_strerror(status));
-            untried_server.pop_back();
-            continue;
-        }
-        untried_server.pop_back();
-        // documentation says it points to "one or more addrinfo structures"
-        assert(res != NULL);
-        struct sockaddr_in* current_interface = (struct sockaddr_in*)(res->ai_addr);
-        m_stun_address.setIP(ntohl(current_interface->sin_addr.s_addr));
-        m_stun_address.setPort(3478);
-
-        // Assemble the message for the stun server
-        BareNetworkString s(20);
-
-        constexpr uint32_t magic_cookie = 0x2112A442;
-        // bytes 0-1: the type of the message
-        // bytes 2-3: message length added to header (attributes)
-        uint16_t message_type = 0x0001; // binding request
-        uint16_t message_length = 0x0000;
-        s.addUInt16(message_type).addUInt16(message_length)
-                                .addUInt32(magic_cookie);
-        uint8_t stun_tansaction_id[12];
-        // bytes 8-19: the transaction id
-        for (int i = 0; i < 12; i++)
-        {
-            uint8_t random_byte = rand() % 256;
-            s.addUInt8(random_byte);
-            stun_tansaction_id[i] = random_byte;
-        }
-
-        m_network->sendRawPacket(s, m_stun_address);
-        double ping = StkTime::getRealTime();
-        freeaddrinfo(res);
-
-        // Recieve now
-        TransportAddress sender;
-        const int LEN = 2048;
-        char buffer[LEN];
-        int len = m_network->receiveRawPacket(buffer, LEN, &sender, 2000);
-        ping = StkTime::getRealTime() - ping;
-
-        if (sender.getIP() != m_stun_address.getIP())
-        {
-            Log::warn("STKHost", 
-                "Received stun response from %s instead of %s.",
-                sender.toString().c_str(), m_stun_address.toString().c_str());
-        }
-
-        if (len <= 0)
-        {
-            Log::error("STKHost", "STUN response contains no data at all");
-            continue;
-        }
-
-        // Convert to network string.
-        BareNetworkString response(buffer, len);
-        if (response.size() < 20)
-        {
-            Log::error("STKHost", "STUN response should be at least 20 bytes.");
-            continue;
-        }
-
-        if (response.getUInt16() != 0x0101)
-        {
-            Log::error("STKHost", "STUN has no binding success response.");
-            continue;
-        }
-
-        // Skip message size
-        response.getUInt16();
-
-        if (response.getUInt32() != magic_cookie)
-        {
-            Log::error("STKHost", "STUN response doesn't contain the magic "
-                "cookie");
-            continue;
-        }
-
-        for (int i = 0; i < 12; i++)
-        {
-            if (response.getUInt8() != stun_tansaction_id[i])
-            {
-                Log::error("STKHost", "STUN response doesn't contain the "
-                    "transaction ID");
-                continue;
-            }
-        }
-
-        Log::debug("GetPublicAddress",
-                "The STUN server responded with a valid answer");
-
-        // The stun message is valid, so we parse it now:
-        // Those are the port and the address to be detected
-        TransportAddress non_xor_addr, xor_addr;
-        while (true)
-        {
-            if (response.size() < 4)
-            {
-                break;
-            }
-            unsigned type = response.getUInt16();
-            unsigned size = response.getUInt16();
-
-            // Bit determining whether comprehension of an attribute is optional.
-            // Described in section 15 of RFC 5389.
-            constexpr uint16_t comprehension_optional = 0x1 << 15;
-
-            // Bit determining whether the bit was assigned by IETF Review.
-            // Described in section 18.1. of RFC 5389.
-            constexpr uint16_t IETF_review = 0x1 << 14;
-
-            // Defined in section 15.1 of RFC 5389
-            constexpr uint8_t ipv4 = 0x01;
-
-            // Defined in section 18.2 of RFC 5389
-            constexpr uint16_t mapped_address = 0x001;
-            constexpr uint16_t xor_mapped_address = 0x0020;
-            // The first two bits are irrelevant to the type
-            type &= ~(comprehension_optional | IETF_review);
-            if (type == mapped_address || type == xor_mapped_address)
-            {
-                if (size != 8 || response.size() < 8)
-                {
-                    Log::error("STKHost", "Invalid STUN mapped address "
-                        "length");
-                    break;
-                }
-                // Ignore the first byte as mentioned in Section 15.1 of RFC
-                // 5389.
-                uint8_t ip_type = response.getUInt8();
-                ip_type = response.getUInt8();
-                if (ip_type != ipv4)
-                {
-                    Log::error("STKHost", "Only IPv4 is supported");
-                    break;
-                }
-
-                uint16_t port = response.getUInt16();
-                uint32_t ip = response.getUInt32();
-                if (type == xor_mapped_address)
-                {
-                    // Obfuscation is described in Section 15.2 of RFC 5389.
-                    port ^= magic_cookie >> 16;
-                    ip ^= magic_cookie;
-                    xor_addr.setPort(port);
-                    xor_addr.setIP(ip);
-                }
-                else
-                {
-                    non_xor_addr.setPort(port);
-                    non_xor_addr.setIP(ip);
-                }
-            }   // type == mapped_address || type == xor_mapped_address
-            else
-            {
-                response.skip(size);
-                int padding = size % 4;
-                if (padding != 0)
-                    response.skip(4 - padding);
-            }
-        }   // while true
-        // Found public address and port
-        if (!xor_addr.isUnset() || !non_xor_addr.isUnset())
-        {
-            // Use XOR mapped address when possible to avoid translation of
-            // the packet content by application layer gateways (ALGs) that
-            // perform deep packet inspection in an attempt to perform
-            // alternate NAT traversal methods.
-            if (!xor_addr.isUnset())
-            {
-                m_public_address.copy(xor_addr);
-            }
-            else
-            {
-                Log::warn("STKHost", "Only non xor-mapped address returned.");
-                m_public_address.copy(non_xor_addr);
-            }
-            // Succeed, save ping
-            UserConfigParams::m_stun_list[server_name] =
-                (uint32_t)(ping * 1000.0);
-            untried_server.clear();
-        }
-    }
-}   // setPublicAddress
-
-//-----------------------------------------------------------------------------
-void STKHost::setPrivatePort()
-{
-    struct sockaddr_in sin;
-    socklen_t len = sizeof(sin);
-    ENetHost *host = m_network->getENetHost();
-    if (getsockname(host->socket, (struct sockaddr *)&sin, &len) == -1)
-    {
-        Log::error("STKHost", "Error while using getsockname().");
-        m_private_port = 0;
-    }
-    else
-        m_private_port = ntohs(sin.sin_port);
-}   // setPrivatePort
-
-//-----------------------------------------------------------------------------
 /** Disconnect all connected peers.
 */
 void STKHost::disconnectAllPeers(bool timeout_waiting)
 {
-<<<<<<< HEAD
-    // Finish protocol manager first, to avoid that it access data
-    // in STKHost.
-    ProtocolManager::lock()->abort();
-    stopListening();
-}   // abort
-=======
     std::lock_guard<std::mutex> lock(m_peers_mutex);
     if (!m_peers.empty() && timeout_waiting)
     {
@@ -910,7 +635,6 @@
     }
     m_peers.clear();
 }   // disconnectAllPeers
->>>>>>> 01c12879
 
 //-----------------------------------------------------------------------------
 /** Sets an error message for the gui.
@@ -925,11 +649,7 @@
     m_error_message = message;
 }   // setErrorMessage
 
-<<<<<<< HEAD
-// --------------------------------------------------------------------
-=======
-//-----------------------------------------------------------------------------
->>>>>>> 01c12879
+//-----------------------------------------------------------------------------
 /** \brief Try to establish a connection to a given transport address.
  *  \param peer : The transport address which you want to connect to.
  *  \return True if we're successfully connected. False elseway.
@@ -958,12 +678,7 @@
  */
 void STKHost::startListening()
 {
-<<<<<<< HEAD
-    m_exit_flag.clear();
-    m_exit_flag.test_and_set();
-=======
     m_exit_timeout.store(std::numeric_limits<double>::max());
->>>>>>> 01c12879
     m_listening_thread = std::thread(std::bind(&STKHost::mainLoop, this));
 }   // startListening
 
@@ -973,36 +688,12 @@
  */
 void STKHost::stopListening()
 {
-<<<<<<< HEAD
-    m_exit_flag.clear();
-=======
     if (m_exit_timeout.load() == std::numeric_limits<double>::max())
         m_exit_timeout.store(0.0);
->>>>>>> 01c12879
     if (m_listening_thread.joinable())
         m_listening_thread.join();
 }   // stopListening
 
-<<<<<<< HEAD
-// ----------------------------------------------------------------------------
-/** Returns true if this client instance is allowed to control the server.
- *  A client can authorise itself by providing the server's password. It is
- *  then allowed to control the server (e.g. start kart selection).
- *  The information if this client was authorised by the server is actually
- *  stored in the peer (which is the server peer on a client).
- */
-bool STKHost::isAuthorisedToControl() const 
-{
-    assert(NetworkConfig::get()->isClient());
-    // If we are not properly connected (i.e. only enet connection, but not
-    // stk logic), no peer is authorised.
-    if(m_peers.size()==0)
-        return false;
-    return m_peers[0]->isAuthorised();
-}   // isAuthorisedToControl
-
-=======
->>>>>>> 01c12879
 // ----------------------------------------------------------------------------
 /** \brief Thread function checking if data is received.
  *  This function tries to get data from network low-level functions as
@@ -1016,18 +707,11 @@
     Log::info("STKHost", "Listening has been started.");
     ENetEvent event;
     ENetHost* host = m_network->getENetHost();
-<<<<<<< HEAD
-
-    // A separate network connection (socket) to handle LAN requests.
-    Network* direct_socket = NULL;
-    if ((NetworkConfig::get()->isLAN() && NetworkConfig::get()->isServer()) ||
-=======
     const bool is_server = NetworkConfig::get()->isServer();
 
     // A separate network connection (socket) to handle LAN requests.
     Network* direct_socket = NULL;
     if ((NetworkConfig::get()->isLAN() && is_server) ||
->>>>>>> 01c12879
         NetworkConfig::get()->isPublicServer())
     {
         TransportAddress address(0,
@@ -1043,20 +727,12 @@
         }
     }
 
-<<<<<<< HEAD
-    while (m_exit_flag.test_and_set())
-=======
     while (m_exit_timeout.load() > StkTime::getRealTime())
->>>>>>> 01c12879
     {
         auto sl = LobbyProtocol::get<ServerLobby>();
         if (direct_socket && sl && sl->waitingForPlayers())
         {
-<<<<<<< HEAD
-            handleDirectSocketRequest(direct_socket);
-=======
             handleDirectSocketRequest(direct_socket, sl);
->>>>>>> 01c12879
         }   // if discovery host
 
         if (is_server)
@@ -1117,39 +793,6 @@
             if (event.type == ENET_EVENT_TYPE_NONE)
                 continue;
 
-<<<<<<< HEAD
-            auto pm = ProtocolManager::lock();
-            if (!pm || pm->isExiting())
-            {
-                // Don't create more event if no protocol manager or it will
-                // be exiting
-                continue;
-            }
-            // Create an STKEvent with the event data. This will also
-            // create the peer if it doesn't exist already
-            Event* stk_event = new Event(&event);
-            STKPeer* peer = stk_event->getPeer();
-            if (stk_event->getType() == EVENT_TYPE_CONNECTED)
-            {
-                Log::info("STKHost", "A client has just connected. There are "
-                          "now %lu peers.", m_peers.size());
-                Log::debug("STKHost", "Addresses are : %lx, %lx",
-                           stk_event->getPeer(), peer);
-            }   // EVENT_TYPE_CONNECTED
-            else if (stk_event->getType() == EVENT_TYPE_DISCONNECTED)
-            {
-                Log::info("STKHost", "A client has just disconnected.");
-                Log::flushBuffers();
-            }   // EVENT_TYPE_CONNECTED
-            else if (stk_event->getType() == EVENT_TYPE_MESSAGE)
-            {
-                Network::logPacket(stk_event->data(), true);
-                TransportAddress stk_addr(peer->getAddress());
-#ifdef DEBUG_MESSAGE_CONTENT
-                Log::verbose("NetworkManager",
-                             "Message, Sender : %s time %f message:",
-                             stk_addr.toString(/*show port*/false).c_str(),
-=======
             Event* stk_event = NULL;
             if (event.type == ENET_EVENT_TYPE_CONNECT)
             {
@@ -1236,7 +879,6 @@
                              "Message, Sender : %s time %f message:",
                              stk_event->getPeer()->getAddress()
                              .toString(/*show port*/false).c_str(),
->>>>>>> 01c12879
                              StkTime::getRealTime());
                 Log::verbose("NetworkManager", "%s",
                              stk_event->data().getLogMessage().c_str());
@@ -1244,14 +886,6 @@
             }   // if message event
 
             // notify for the event now.
-<<<<<<< HEAD
-            pm->propagateEvent(stk_event);
-
-        }   // while enet_host_service
-    }   // while m_exit_flag.test_and_set()
-    delete direct_socket;
-    Log::info("STKHost", "Listening has been stopped");
-=======
             auto pm = ProtocolManager::lock();
             if (pm && !pm->isExiting())
                 pm->propagateEvent(stk_event);
@@ -1262,7 +896,6 @@
     }   // while m_exit_timeout.load() > StkTime::getRealTime()
     delete direct_socket;
     Log::info("STKHost", "Listening has been stopped.");
->>>>>>> 01c12879
 }   // mainLoop
 
 // ----------------------------------------------------------------------------
@@ -1274,12 +907,8 @@
  *  message is received, will answer with a message containing server details
  *  (and sender IP address and port).
  */
-<<<<<<< HEAD
-void STKHost::handleDirectSocketRequest(Network* direct_socket)
-=======
 void STKHost::handleDirectSocketRequest(Network* direct_socket,
                                         std::shared_ptr<ServerLobby> sl)
->>>>>>> 01c12879
 {
     const int LEN=2048;
     char buffer[LEN];
@@ -1309,20 +938,13 @@
         s.addUInt8(NetworkConfig::m_server_version);
         s.encodeString(name);
         s.addUInt8(NetworkConfig::get()->getMaxPlayers());
-<<<<<<< HEAD
-        s.addUInt8(0);   // FIXME: current number of connected players
-=======
         s.addUInt8((uint8_t)sl->getGameSetup()->getPlayerCount());
->>>>>>> 01c12879
         s.addUInt16(m_private_port);
         s.addUInt8((uint8_t)race_manager->getDifficulty());
         s.addUInt8((uint8_t)
             NetworkConfig::get()->getServerGameMode(race_manager->getMinorMode(),
             race_manager->getMajorMode()));
-<<<<<<< HEAD
-=======
         s.addUInt8(!NetworkConfig::get()->getPassword().empty());
->>>>>>> 01c12879
         direct_socket->sendRawPacket(s, sender);
     }   // if message is server-requested
     else if (command == connection_cmd)
@@ -1389,25 +1011,6 @@
     return m_peers.begin()->second;
 }   // getServerPeerForClient
 
-<<<<<<< HEAD
-    m_peers.push_back(peer);
-    m_next_unique_host_id ++;
-    return peer;
-}   // getPeer
-
-// ----------------------------------------------------------------------------
-/** \brief Return the only server peer for client.
- *  \return STKPeer the STKPeer of server.
- */
-STKPeer* STKHost::getServerPeerForClient() const
-{
-    assert(m_peers.size() == 1);
-    assert(NetworkConfig::get()->isClient());
-    return m_peers[0];
-}   // getServerPeerForClient
-
-=======
->>>>>>> 01c12879
 // ----------------------------------------------------------------------------
 /** \brief Tells if a peer is known and connected.
  *  \return True if the peer is known and connected, false elseway.
@@ -1427,8 +1030,6 @@
 }   // isConnectedTo
 
 //-----------------------------------------------------------------------------
-<<<<<<< HEAD
-=======
 /** Sends data to all peers
  *  \param data Data to sent.
  *  \param reliable If the data should be sent reliable or now.
@@ -1444,7 +1045,6 @@
 }   // sendPacketExcept
 
 //-----------------------------------------------------------------------------
->>>>>>> 01c12879
 /** Sends data to all peers except the specified one.
  *  \param peer Peer which will not receive the message.
  *  \param data Data to sent.
