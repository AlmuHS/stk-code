//
//  SuperTuxKart - a fun racing game with go-kart
//  Copyright (C) 2006 SuperTuxKart-Team
//
//  This program is free software; you can redistribute it and/or
//  modify it under the terms of the GNU General Public License
//  as published by the Free Software Foundation; either version 3
//  of the License, or (at your option) any later version.
//
//  This program is distributed in the hope that it will be useful,
//  but WITHOUT ANY WARRANTY; without even the implied warranty of
//  MERCHANTABILITY or FITNESS FOR A PARTICULAR PURPOSE.  See the
//  GNU General Public License for more details.
//
//  You should have received a copy of the GNU General Public License
//  along with this program; if not, write to the Free Software
//  Foundation, Inc., 59 Temple Place - Suite 330, Boston, MA  02111-1307, USA.

#include "modes/world.hpp"

#include <assert.h>
#include <sstream>
#include <stdexcept>
#include <algorithm>
#include <ctime>

#include "audio/music_manager.hpp"
#include "audio/sfx_base.hpp"
#include "audio/sfx_manager.hpp"
#include "challenges/unlock_manager.hpp"
#include "config/user_config.hpp"
#include "graphics/camera.hpp"
#include "graphics/irr_driver.hpp"
#include "graphics/hardware_skinning.hpp"
#include "io/file_manager.hpp"
#include "input/device_manager.hpp"
#include "items/projectile_manager.hpp"
#include "karts/controller/player_controller.hpp"
#include "karts/controller/end_controller.hpp"
#include "karts/controller/skidding_ai.hpp"
#include "karts/kart.hpp"
#include "karts/kart_properties_manager.hpp"
#include "modes/overworld.hpp"
#include "modes/profile_world.hpp"
#include "physics/btKart.hpp"
#include "physics/physics.hpp"
#include "physics/triangle_mesh.hpp"
#include "race/highscore_manager.hpp"
#include "race/history.hpp"
#include "race/race_manager.hpp"
#include "replay/replay_play.hpp"
#include "replay/replay_recorder.hpp"
#include "states_screens/dialogs/race_paused_dialog.hpp"
#include "states_screens/race_gui_base.hpp"
#include "states_screens/main_menu_screen.hpp"
#include "states_screens/race_gui.hpp"
#include "states_screens/race_result_gui.hpp"
#include "states_screens/state_manager.hpp"
#include "tracks/track.hpp"
#include "tracks/track_manager.hpp"
#include "utils/constants.hpp"
#include "utils/profiler.hpp"
#include "utils/translation.hpp"
#include "utils/string_utils.hpp"

World* World::m_world = NULL;

/** The main world class is used to handle the track and the karts.
 *  The end of the race is detected in two phases: first the (abstract)
 *  function isRaceOver, which must be implemented by all game modes,
 *  must return true. In which case enterRaceOverState is called. At
 *  this time a winning (or losing) animation can be played. The WorldStatus
 *  class will in its enterRaceOverState switch to DELAY_FINISH_PHASE,
 *  but the remaining AI kart will keep on racing during that time.
 *  After a time period specified in stk_config.xml WorldStatus will
 *  switch to FINISH_PHASE and call terminateRace. Now the finishing status
 *  of all karts is set (i.e. in a normal race the arrival time for karts
 *  will be estimated), highscore is updated, and the race result gui
 *  is being displayed.
 *  Rescuing is handled via the three functions: 
 *  getNumberOfRescuePositions() - which returns the number of rescue 
 *           positions defined.
 *  getRescuePositionIndex(AbstractKart *kart) - which determines the
 *           index of the rescue position to be used for the given kart.
 *  getRescueTransform(unsigned int index) - which returns the transform
 *           (i.e. position and rotation) for the specified rescue
 *           position.
 *  This allows the world class to do some tests to make sure all rescue
 *  positions are valid (when started with --track-debug). It tries to
 *  place all karts on all rescue positions. If there are any problems
 *  (e.g. a rescue position not over terrain (perhaps because it is too
 *  low); or the rescue position is on a texture which will immediately
 *  trigger another rescue), a warning message will be printed.
 */

//-----------------------------------------------------------------------------
/** Constructor. Note that in the constructor it is not possible to call any
 *  functions that use World::getWorld(), since this is only defined
 *  after the constructor. Those functions must be called in the init()
 *  function, which is called immediately after the constructor.
 */
World::World() : WorldStatus(), m_clear_color(255,100,101,140)
{

#ifdef DEBUG
    m_magic_number = 0xB01D6543;
#endif

    m_physics            = NULL;
    m_race_gui           = NULL;
    m_saved_race_gui     = NULL;
    m_use_highscores     = true;
    m_track              = NULL;
    m_schedule_pause     = false;
    m_schedule_unpause   = false;
    m_schedule_exit_race = false;
    m_self_destruct      = false;
    m_schedule_tutorial  = false;

    m_stop_music_when_dialog_open = true;

    WorldStatus::setClockMode(CLOCK_CHRONO);

}   // World

// ----------------------------------------------------------------------------
/** This function is called after instanciating. The code here can't be moved
 *  to the contructor as child classes must be instanciated, otherwise
 *  polymorphism will fail and the results will be incorrect . Also in init()
 *  functions can be called that use World::getWorld().
 */
void World::init()
{
//    race_state            = new RaceState();
    m_faster_music_active = false;
    m_fastest_kart        = 0;
    m_eliminated_karts    = 0;
    m_eliminated_players  = 0;
    m_num_players         = 0;

    // Create the race gui before anything else is attached to the scene node
    // (which happens when the track is loaded). This allows the race gui to
    // do any rendering on texture. Note that this function can NOT be called
    // in the World constuctor, since it might be overwritten by a the game
    // mode class, which would not have been constructed at the time that this
    // constructor is called, so the wrong race gui would be created.
    createRaceGUI();

    // Grab the track file
    m_track = track_manager->getTrack(race_manager->getTrackName());
    if(!m_track)
    {
        std::ostringstream msg;
        msg << "Track '" << race_manager->getTrackName()
            << "' not found.\n";
        throw std::runtime_error(msg.str());
    }

    // Create the physics
    m_physics = new Physics();

    unsigned int num_karts = race_manager->getNumberOfKarts();
    //assert(num_karts > 0);

    // Load the track models - this must be done before the karts so that the
    // karts can be positioned properly on (and not in) the tracks.
    m_track->loadTrackModel(race_manager->getReverseTrack());

    for(unsigned int i=0; i<num_karts; i++)
    {
        std::string kart_ident = history->replayHistory()
                               ? history->getKartIdent(i)
                               : race_manager->getKartIdent(i);
        int local_player_id  = race_manager->getKartLocalPlayerId(i);
        int global_player_id = race_manager->getKartGlobalPlayerId(i);
        AbstractKart* newkart = createKart(kart_ident, i, local_player_id,
                                   global_player_id,
                                   race_manager->getKartType(i));
        m_karts.push_back(newkart);
        m_track->adjustForFog(newkart->getNode());

    }  // for i

    // Must be called after all karts are created
    m_race_gui->init();

    if(ReplayPlay::get())
        ReplayPlay::get()->Load();

//    network_manager->worldLoaded();

    powerup_manager->updateWeightsForRace(num_karts);
}   // init

//-----------------------------------------------------------------------------
/** This function is called before a race is started (i.e. either after
 *  calling init() when starting a race for the first time, or after
 *  restarting a race, in which case no init() is called.
 */
void World::reset()
{
    // If m_saved_race_gui is set, it means that the restart was done
    // when the race result gui was being shown. In this case restore the
    // race gui (note that the race result gui is cached and so never really
    // destroyed).
    if(m_saved_race_gui)
    {
        m_race_gui       = m_saved_race_gui;
        m_saved_race_gui = NULL;
    }

    m_schedule_pause = false;
    m_schedule_unpause = false;

    WorldStatus::reset();
    m_faster_music_active = false;
    m_eliminated_karts    = 0;
    m_eliminated_players  = 0;

    for ( KartList::iterator i = m_karts.begin(); i != m_karts.end() ; ++i )
    {
        (*i)->reset();
    }

    for(unsigned int i=0; i<Camera::getNumCameras(); i++)
    {
        Camera::getCamera(i)->reset();
    }

    if(ReplayPlay::get())
        ReplayPlay::get()->reset();

    resetAllKarts();
    // Note: track reset must be called after all karts exist, since check
    // objects need to allocate data structures depending on the number
    // of karts.
    m_track->reset();

    // Reset the race gui.
    m_race_gui->reset();

    // Start music from beginning
    music_manager->stopMusic();

    // Enable SFX again
    sfx_manager->resumeAll();

    projectile_manager->cleanup();
    race_manager->reset();
    // Make sure to overwrite the data from the previous race.
    if(!history->replayHistory()) history->initRecording();
    if(ReplayRecorder::get()) ReplayRecorder::get()->init();

    // Reset all data structures that depend on number of karts.
    irr_driver->reset();

    //Reset the Rubber Ball Collect Time to some negative value.
    powerup_manager->setBallCollectTime(-100);

}   // reset

//-----------------------------------------------------------------------------

void World::createRaceGUI()
{
    //if(UserConfigParams::m_minimal_race_gui &&
    //   race_manager->getTrackName() != "tutorial")
	//	m_race_gui = new MinimalRaceGUI();
	//else
		m_race_gui = new RaceGUI();
}

//-----------------------------------------------------------------------------
/** Creates a kart, having a certain position, starting location, and local
 *  and global player id (if applicable).
 *  \param kart_ident Identifier of the kart to create.
 *  \param index Index of the kart.
 *  \param local_player_id If the kart is a player kart this is the index of
 *         this player on the local machine.
 *  \param global_player_id If the kart is a player kart this is the index of
 *         this player globally (i.e. including network players).
 */
AbstractKart *World::createKart(const std::string &kart_ident, int index,
                                int local_player_id, int global_player_id,
                                RaceManager::KartType kart_type)
{
    int position           = index+1;
    btTransform init_pos   = m_track->getStartTransform(index);
    AbstractKart *new_kart = new Kart(kart_ident, index, position, init_pos);
    new_kart->init(race_manager->getKartType(index));
    Controller *controller = NULL;
    switch(kart_type)
    {
    case RaceManager::KT_PLAYER:
        controller = new PlayerController(new_kart,
                         StateManager::get()->getActivePlayer(local_player_id),
                                          local_player_id);
        m_num_players ++;
        break;
    case RaceManager::KT_NETWORK_PLAYER:
		break;  // Avoid compiler warning about enum not handled.
        //controller = new NetworkController(kart_ident, position, init_pos,
        //                          global_player_id);
        //m_num_players++;
        //break;
    case RaceManager::KT_AI:
        controller = loadAIController(new_kart);
        break;
    case RaceManager::KT_GHOST:
        break;
    case RaceManager::KT_LEADER:
        break;
    }

    new_kart->setController(controller);

    return new_kart;
}   // createKart

//-----------------------------------------------------------------------------
/** Creates an AI controller for the kart.
 *  \param kart The kart to be controlled by an AI.
 */
Controller* World::loadAIController(AbstractKart *kart)
{
    Controller *controller;
    int turn=0;
    // If different AIs should be used, adjust turn (or switch randomly
    // or dependent on difficulty)
    switch(turn)
    {
        case 0:
            controller = new SkiddingAI(kart);
            break;
        default:
            Log::warn("World", "Unknown AI, using default.");
            controller = new SkiddingAI(kart);
            break;
    }

    return controller;
}   // loadAIController

//-----------------------------------------------------------------------------
World::~World()
{
    if(ReplayPlay::get())
    {
        // Destroy the old replay object, which also stored the ghost
        // karts, and create a new one (which means that in further
        // races the usage of ghosts will still be enabled).
        ReplayPlay::destroy();
        ReplayPlay::create();
    }


    // In case that a race is aborted (e.g. track not found) m_track is 0.
    if(m_track)
        m_track->cleanup();

    // Delete the in-race-gui:
    if(m_saved_race_gui)
    {
        // If there is a save race gui, this means that the result gui is
        // currently being shown. The race result gui is a screen and so
        // is deleted by the state manager. So we only have to delete
        // the actual race gui:
        delete m_saved_race_gui;
    }
    else
    {
        // No race result gui is shown, so m_race_gui is the in-race
        // gui and this must be deleted.
        delete m_race_gui;
    }
//    delete race_state;

    for ( unsigned int i = 0 ; i < m_karts.size() ; i++ )
        delete m_karts[i];

    m_karts.clear();
    Camera::removeAllCameras();

    projectile_manager->cleanup();
    // In case that the track is not found, m_physics is still undefined.
    if(m_physics)
        delete m_physics;

    music_manager->stopMusic();
    m_world = NULL;

#ifdef DEBUG
    m_magic_number = 0xDEADBEEF;
#endif

}   // ~World

//-----------------------------------------------------------------------------
/** Called when 'go' is being displayed for the first time. Here the brakes
 *  of the karts are released.
 */
void World::onGo()
{
    // Reset the brakes now that the prestart
    // phase is over (braking prevents the karts
    // from sliding downhill)
    for(unsigned int i=0; i<m_karts.size(); i++)
    {
        m_karts[i]->getVehicle()->setAllBrakes(0);
    }
}   // onGo

//-----------------------------------------------------------------------------
/** Called at the end of a race. Updates highscores, pauses the game, and
 *  informs the unlock manager about the finished race. This function must
 *  be called after all other stats were updated from the different game
 *  modes.
 */
void World::terminateRace()
{
    m_schedule_pause = false;
    m_schedule_unpause = false;

    // Update the estimated finishing time for all karts that haven't
    // finished yet.
    const unsigned int kart_amount = getNumKarts();
    for(unsigned int i = 0; i < kart_amount ; i++)
    {
        if(!m_karts[i]->hasFinishedRace() && !m_karts[i]->isEliminated())
        {
            m_karts[i]->finishedRace(estimateFinishTimeForKart(m_karts[i]));

        }
    }   // i<kart_amount

    // Update highscores, and retrieve the best highscore if relevant
    // to show it in the GUI
    int best_highscore_rank = -1;
    int best_finish_time = -1;
    std::string highscore_who = "";
    StateManager::ActivePlayer* best_player = NULL;
    updateHighscores(&best_highscore_rank, &best_finish_time, &highscore_who,
                     &best_player);

    unlock_manager->getCurrentSlot()->raceFinished();

    if (m_race_gui) m_race_gui->clearAllMessages();
    // we can't delete the race gui here, since it is needed in case of
    // a restart: the constructor of it creates some textures which assume
    // that no scene nodes exist. In case of a restart there are scene nodes,
    // so we can't create the race gui again, so we keep it around
    // and save the pointer.
    assert(m_saved_race_gui==NULL);
    m_saved_race_gui = m_race_gui;

    RaceResultGUI* results = RaceResultGUI::getInstance();
    m_race_gui       = results;

    if (best_highscore_rank > 0)
    {
        results->setHighscore(highscore_who, best_player, best_highscore_rank,
                              best_finish_time);
    }
    else
    {
        results->clearHighscores();
    }

    StateManager::get()->pushScreen(results);
    WorldStatus::terminateRace();
}   // terminateRace

//-----------------------------------------------------------------------------
/** Waits till each kart is resting on the ground
 *
 * Does simulation steps still all karts reach the ground, i.e. are not
 * moving anymore
 */
void World::resetAllKarts()
{
    // Reset the physics 'remaining' time to 0 so that the number
    // of timesteps is reproducible if doing a physics-based history run
    getPhysics()->getPhysicsWorld()->resetLocalTime();

    // If track checking is requested, check all rescue positions if
    // they are heigh enough.
    if(UserConfigParams::m_track_debug)
    {
        // Loop over all karts, in case that some karts are dfferent
        for(unsigned int kart_id=0; kart_id<m_karts.size(); kart_id++)
        {
            for(unsigned int rescue_pos=0; 
                rescue_pos<getNumberOfRescuePositions();
                rescue_pos++)
            {
                btTransform t = getRescueTransform(rescue_pos);
                // This will print out warnings if there is no terrain under
                // the kart, or the kart is being dropped on a reset texture
                moveKartTo(m_karts[kart_id], t);

            }   // rescue_pos<getNumberOfRescuePositions

            // Reset the karts back to the original start position.
            // This call is a bit of an overkill, but setting the correct
            // transforms, positions, motion state is a bit of a hassle.
            m_karts[kart_id]->reset();
        }   // for kart_id<m_karts.size()


    }   // if m_track_debug

    m_schedule_pause = false;
    m_schedule_unpause = false;

    //Project karts onto track from above. This will lower each kart so
    //that at least one of its wheel will be on the surface of the track
    for ( KartList::iterator i=m_karts.begin(); i!=m_karts.end(); i++)
    {
        Vec3 xyz = (*i)->getXYZ();
        //start projection from top of kart
        Vec3 up_offset(0, 0.5f * ((*i)->getKartHeight()), 0);
        (*i)->setXYZ(xyz+up_offset);

        bool kart_over_ground = m_track->findGround(*i);

        if (!kart_over_ground)
        {
            Log::error("World",
                       "No valid starting position for kart %d on track %s.",
                        (int)(i-m_karts.begin()), m_track->getIdent().c_str());
            if (UserConfigParams::m_artist_debug_mode)
            {
                Log::warn("World", "Activating fly mode.");
                (*i)->flyUp();
                continue;
            }
            else
            {
                exit(-1);
            }
        }
    }

    bool all_finished=false;
    // kart->isInRest() is not fully correct, since it only takes the
    // velocity in count, which might be close to zero when the kart
    // is just hitting the floor, before being pushed up again by
    // the suspension. So we just do a longer initial simulation,
    // which should be long enough for all karts to be firmly on ground.
    for(int i=0; i<60; i++) m_physics->update(1.f/60.f);

    // Stil wait will all karts are in rest (and handle the case that a kart
    // fell through the ground, which can happen if a kart falls for a long
    // time, therefore having a high speed when hitting the ground.
    while(!all_finished)
    {
        m_physics->update(1.f/60.f);
        all_finished=true;
        for ( KartList::iterator i=m_karts.begin(); i!=m_karts.end(); i++)
        {
            if(!(*i)->isInRest())
            {
                Vec3            normal;
                Vec3            hit_point;
                const Material *material;
                // We can't use (*i)->getXYZ(), since this is only defined
                // after update() was called. Instead we have to get the
                // real position of the rigid body.
                btTransform     t;
                (*i)->getBody()->getMotionState()->getWorldTransform(t);
                // This test can not be done only once before the loop, since
                // it can happen that the kart falls through the track later!
                Vec3 to = t.getOrigin()+Vec3(0, -10000, 0);
                m_track->getTriangleMesh().castRay(t.getOrigin(), to,
                                                   &hit_point, &material,
                                                   &normal);
                if(!material)
                {
                    Log::error("World",
                               "No valid starting position for kart %d "
                               "on track %s.",
                               (int)(i-m_karts.begin()),
                               m_track->getIdent().c_str());
                    if (UserConfigParams::m_artist_debug_mode)
                    {
                        Log::warn("World", "Activating fly mode.");
                        (*i)->flyUp();
                        continue;
                    }
                    else
                    {
                        exit(-1);
                    }
                }
                all_finished=false;
                break;
            }
        }
    }   // while

    for ( KartList::iterator i=m_karts.begin(); i!=m_karts.end(); i++)
    {
        // Now store the current (i.e. in rest) suspension length for each
        // kart, so that the karts can visualise the suspension.
        (*i)->setSuspensionLength();
        // Update the kart transforms with the newly computed position
        // after all karts are reset
        (*i)->setTrans((*i)->getBody()->getWorldTransform());
    }

    // Initialise the cameras, now that the correct kart positions are set
    for(unsigned int i=0; i<Camera::getNumCameras(); i++)
    {
        Camera::getCamera(i)->setInitialTransform();
    }
}   // resetAllKarts

// ----------------------------------------------------------------------------
/** Places a kart that is rescued. It calls getRescuePositionIndex to find
 *  to which rescue position the kart should be moved, then getRescueTransform
 *  to get the position and rotation of this rescue position, and then moves
 *  the kart.
 *  \param kart The kart that is rescued.
 */
void World::moveKartAfterRescue(AbstractKart* kart)
{
    unsigned int index = getRescuePositionIndex(kart);
    btTransform t      = getRescueTransform(index);
    moveKartTo(kart, t);
}  // moveKartAfterRescue

// ----------------------------------------------------------------------------
/** Places the kart at a given position and rotation.
 *  \param kart The kart to be moved.
 *  \param transform
 */
void World::moveKartTo(AbstractKart* kart, const btTransform &transform)
{
    btTransform pos(transform);

    // Move the kart
    Vec3 xyz = pos.getOrigin() + btVector3(0, 0.5f*kart->getKartHeight(),0.0f);

    pos.setOrigin(xyz);
    kart->setXYZ(xyz);
    kart->setRotation(pos.getRotation());

    kart->getBody()->setCenterOfMassTransform(pos);

    // Project kart to surface of track
    // This will set the physics transform 
    m_track->findGround(kart);

}   // moveKartTo

// ----------------------------------------------------------------------------
void World::schedulePause(Phase phase)
{
    if (m_schedule_unpause)
    {
        m_schedule_unpause = false;
    }
    else
    {
        m_schedule_pause = true;
        m_scheduled_pause_phase = phase;
    }
}   // schedulePause

// ----------------------------------------------------------------------------
void World::scheduleUnpause()
{
    if (m_schedule_pause)
    {
        m_schedule_pause = false;
    }
    else
    {
        m_schedule_unpause = true;
    }
}   // scheduleUnpause

//-----------------------------------------------------------------------------
/** This is the main interface to update the world. This function calls
 *  update(), and checks then for the end of the race. Note that race over
 *  handling can not necessarily be done in update(), since not all
 *  data structures might have been updated (e.g.LinearWorld must
 *  call World::update() first, to get updated kart positions. If race
 *  over would be handled in World::update, LinearWorld had no opportunity
 *  to update its data structures before the race is finished).
 *  \param dt Time step size.
 */
void World::updateWorld(float dt)
{
#ifdef DEBUG
    assert(m_magic_number == 0xB01D6543);
#endif


    if (m_schedule_pause)
    {
        pause(m_scheduled_pause_phase);
        m_schedule_pause = false;
    }
    else if (m_schedule_unpause)
    {
        unpause();
        m_schedule_unpause = false;
    }

    if (m_self_destruct)
    {
        delete this;
        return;
    }

    // Don't update world if a menu is shown or the race is over.
    if( getPhase() == FINISH_PHASE         ||
        getPhase() == IN_GAME_MENU_PHASE      )
        return;

    update(dt);
    if( (!isFinishPhase()) && isRaceOver())
    {
        enterRaceOverState();
    }
    else
    {
        if (m_schedule_exit_race)
        {
            race_manager->exitRace();
            race_manager->setAIKartOverride("");

            StateManager::get()->resetAndGoToScreen(MainMenuScreen::getInstance());

            if (m_schedule_tutorial)
            {
                race_manager->setNumLocalPlayers(1);
                race_manager->setMajorMode (RaceManager::MAJOR_MODE_SINGLE);
                race_manager->setMinorMode (RaceManager::MINOR_MODE_TUTORIAL);
                race_manager->setNumKarts( 1 );
                race_manager->setTrack( "tutorial" );
                race_manager->setDifficulty(RaceManager::DIFFICULTY_EASY);

                // Use keyboard 0 by default (FIXME: let player choose?)
                InputDevice* device = input_manager->getDeviceList()->getKeyboard(0);

                // Create player and associate player with keyboard
                StateManager::get()
                    ->createActivePlayer(unlock_manager->getCurrentPlayer(),
                                         device);

                if (!kart_properties_manager->getKart(UserConfigParams::m_default_kart))
                {
                    Log::warn("World", 
                              "Cannot find kart '%s', will revert to default.",
                              UserConfigParams::m_default_kart.c_str());
                    UserConfigParams::m_default_kart.revertToDefaults();
                }
                race_manager->setLocalKartInfo(0, UserConfigParams::m_default_kart);

                // ASSIGN should make sure that only input from assigned devices
                // is read.
                input_manager->getDeviceList()->setAssignMode(ASSIGN);
                input_manager->getDeviceList()
                    ->setSinglePlayer( StateManager::get()->getActivePlayer(0) );

                StateManager::get()->enterGameState();
<<<<<<< HEAD
                network_manager->setupPlayerKartInfo();
                race_manager->startNew(true);
=======
//                network_manager->setupPlayerKartInfo();
                race_manager->startNew(false);
>>>>>>> 253a3ec1
            }
            else
            {
                if (race_manager->raceWasStartedFromOverworld())
                {
                    OverWorld::enterOverWorld();
                }

            }
        }
    }
}   // updateWorld

#define MEASURE_FPS 0

//-----------------------------------------------------------------------------

void World::scheduleTutorial()
{
    m_schedule_exit_race = true;
    m_schedule_tutorial = true;
}

//-----------------------------------------------------------------------------
/** Updates the physics, all karts, the track, and projectile manager.
 *  \param dt Time step size.
 */
void World::update(float dt)
{
#ifdef DEBUG
    assert(m_magic_number == 0xB01D6543);
#endif


    PROFILER_PUSH_CPU_MARKER("World::update()", 0x00, 0x7F, 0x00);

#if MEASURE_FPS
    static float time = 0.0f;
    time += dt;
    if (time > 5.0f)
    {
        time -= 5.0f;
        printf("%i\n",irr_driver->getVideoDriver()->getFPS());
    }
#endif

    history->update(dt);
    if(ReplayRecorder::get()) ReplayRecorder::get()->update(dt);
    if(ReplayPlay::get()) ReplayPlay::get()->update(dt);
    if(history->replayHistory()) dt=history->getNextDelta();
    WorldStatus::update(dt);
    // Clear race state so that new information can be stored
//    race_state->clear();

//    if(network_manager->getMode()!=NetworkManager::NW_CLIENT &&
//        !history->dontDoPhysics())
    {
        m_physics->update(dt);
    }

    const int kart_amount = m_karts.size();
    for (int i = 0 ; i < kart_amount; ++i)
    {
        // Update all karts that are not eliminated
        if(!m_karts[i]->isEliminated()) m_karts[i]->update(dt) ;
    }

    for(unsigned int i=0; i<Camera::getNumCameras(); i++)
    {
        Camera::getCamera(i)->update(dt);
    }

    projectile_manager->update(dt);

    PROFILER_POP_CPU_MARKER();

#ifdef DEBUG
    assert(m_magic_number == 0xB01D6543);
#endif
}   // update

// ----------------------------------------------------------------------------
/** Only updates the track. The order in which the various parts of STK are
 *  updated is quite important (i.e. the track can't be updated as part of
 *  the standard update call):
 *  the track must be updated after updating the karts (otherwise the
 *  checklines would be using the previous kart positions to determine
 *  new laps, but linear world which determines distance along track would
 *  be using the new kart positions --> the lap counting line will be
 *  triggered one frame too late, potentially causing strange behaviour of
 *  the icons.
 *  Similarly linear world must update the position of all karts after all
 *  karts have been updated (i.e. World::update() must be called before
 *  updating the position of the karts). The check manager (which is called
 *  from Track::update()) needs the updated distance along track, so track
 *  update has to be called after updating the race position in linear world.
 *  That's why there is a separate call for trackUpdate here.
 */
void World::updateTrack(float dt)
{
    m_track->update(dt);
}   // update Track
// ----------------------------------------------------------------------------

Highscores* World::getHighscores() const
{
    if(!m_use_highscores) return NULL;

    const Highscores::HighscoreType type = "HST_" + getIdent();

    Highscores * highscores =
        highscore_manager->getHighscores(type,
                                         getNumKarts(),
                                         race_manager->getDifficulty(),
                                         race_manager->getTrackName(),
                                         race_manager->getNumLaps(),
                                         race_manager->getReverseTrack());

    return highscores;
}   // getHighscores

// ----------------------------------------------------------------------------
/** Called at the end of a race. Checks if the current times are worth a new
 *  score, if so it notifies the HighscoreManager so the new score is added
 *  and saved.
 */
void World::updateHighscores(int* best_highscore_rank, int* best_finish_time,
                             std::string* highscore_who,
                             StateManager::ActivePlayer** best_player)
{
    *best_highscore_rank = -1;
    *best_player = NULL;

    if(!m_use_highscores) return;

    // Add times to highscore list. First compute the order of karts,
    // so that the timing of the fastest kart is added first (otherwise
    // someone might get into the highscore list, only to be kicked out
    // again by a faster kart in the same race), which might be confusing
    // if we ever decide to display a message (e.g. during a race)
    unsigned int *index = new unsigned int[m_karts.size()];

    const unsigned int kart_amount = m_karts.size();
    for (unsigned int i=0; i<kart_amount; i++ )
    {
        index[i] = 999; // first reset the contents of the array
    }
    for (unsigned int i=0; i<kart_amount; i++ )
    {
        const int pos = m_karts[i]->getPosition()-1;
        if(pos < 0 || pos >= (int)kart_amount) continue; // wrong position
        index[pos] = i;
    }

    for (unsigned int pos=0; pos<kart_amount; pos++)
    {
        if(index[pos] == 999)
        {
            // no kart claimed to be in this position, most likely means
            // the kart location data is wrong

#ifdef DEBUG
            Log::error("World", "Incorrect kart positions:");
            for (unsigned int i=0; i<m_karts.size(); i++ )
            {
                Log::error("World", "i=%d position %d.",i,
                           m_karts[i]->getPosition());
            }
#endif
            continue;
        }

        // Only record times for player karts and only if
        // they finished the race
        if(!m_karts[index[pos]]->getController()->isPlayerController())
            continue;
        if (!m_karts[index[pos]]->hasFinishedRace()) continue;

        assert(index[pos] >= 0);
        assert(index[pos] < m_karts.size());
        Kart *k = (Kart*)m_karts[index[pos]];

        Highscores* highscores = getHighscores();

        PlayerController *controller = (PlayerController*)(k->getController());

        int highscore_rank = highscores->addData(k->getIdent(),
                              controller->getPlayer()->getProfile()->getName(),
                                                 k->getFinishTime());

        if (highscore_rank > 0)
        {
            if (*best_highscore_rank == -1 ||
                highscore_rank < *best_highscore_rank)
            {
                *best_highscore_rank = highscore_rank;
                *best_finish_time = (int)(k->getFinishTime());
                *best_player = controller->getPlayer();
                *highscore_who = k->getIdent();
            }

            highscore_manager->saveHighscores();
        }
    } // next position
    delete []index;

}   // updateHighscores

//-----------------------------------------------------------------------------
/** Returns the n-th player kart. Note that this function is O(N), not O(1),
 *  so it shouldn't be called inside of loops.
 *  \param n Index of player kart to return.
 */
AbstractKart *World::getPlayerKart(unsigned int n) const
{
    unsigned int count=-1;

    for(unsigned int i=0; i<m_karts.size(); i++)
        if(m_karts[i]->getController()->isPlayerController())
        {
            count++;
            if(count==n) return m_karts[i];
        }
    return NULL;
}   // getPlayerKart

//-----------------------------------------------------------------------------
/** Returns the nth local player kart, i.e. a kart that has a camera.
 *  Note that in profile mode this means a non player kart could be returned
 *  (since an AI kart will have the camera).
 *  \param n Index of player kart to return.
 */
AbstractKart *World::getLocalPlayerKart(unsigned int n) const
{
    if(n>=Camera::getNumCameras()) return NULL;
    return Camera::getCamera(n)->getKart();
}   // getLocalPlayerKart

//-----------------------------------------------------------------------------
/** Remove (eliminate) a kart from the race */
void World::eliminateKart(int kart_id, bool notify_of_elimination)
{
    AbstractKart *kart = m_karts[kart_id];

    // Display a message about the eliminated kart in the race guia
    if (notify_of_elimination)
    {
        for(unsigned int i=0; i<Camera::getNumCameras(); i++)
        {
            Camera *camera = Camera::getCamera(i);
            if(camera->getKart()==kart)
                m_race_gui->addMessage(_("You have been eliminated!"), kart,
                                       2.0f);
            else
                m_race_gui->addMessage(_("'%s' has been eliminated.",
                                       core::stringw(kart->getName())),
                                       camera->getKart(),
                                       2.0f);
        }  // for i < number of cameras
    }   // if notify_of_elimination

    if(kart->getController()->isPlayerController())
    {
        for(unsigned int i=0; i<Camera::getNumCameras(); i++)
        {
            // Change the camera so that it will be attached to the leader
            // and facing backwards.
            Camera *camera = Camera::getCamera(i);
            if(camera->getKart()==kart)
                camera->setMode(Camera::CM_LEADER_MODE);
        }
        m_eliminated_players++;
    }

    // The kart can't be really removed from the m_kart array, since otherwise
    // a race can't be restarted. So it's only marked to be eliminated (and
    // ignored in all loops). Important:world->getCurrentNumKarts() returns
    // the number of karts still racing. This value can not be used for loops
    // over all karts, use race_manager->getNumKarts() instead!
    kart->eliminate();
    m_eliminated_karts++;

}   // eliminateKart

//-----------------------------------------------------------------------------
/** Called to determine the default collectibles to give each player at the
 *  start for this kind of race. Both parameters are of 'out' type.
 *  \param collectible_type The type of collectible each kart.
 *  \param amount The number of collectibles.
 */
void World::getDefaultCollectibles(int *collectible_type, int *amount )
{
    *collectible_type = PowerupManager::POWERUP_NOTHING;
    *amount = 0;
}   // getDefaultCollectibles

//-----------------------------------------------------------------------------
/** Pauses the music (and then pauses WorldStatus).
 */
void World::pause(Phase phase)
{
    if (m_stop_music_when_dialog_open)
        music_manager->pauseMusic();
    sfx_manager->pauseAll();

    WorldStatus::pause(phase);
}   // pause

//-----------------------------------------------------------------------------
void World::unpause()
{
    if (m_stop_music_when_dialog_open)
        music_manager->resumeMusic();
    sfx_manager->resumeAll();

    WorldStatus::unpause();

    for(unsigned int i=0; i<m_karts.size(); i++)
    {
        // Note that we can not test for isPlayerController here, since
        // an EndController will also return 'isPlayerController' if the
        // kart belonged to a player.
        PlayerController *pc =
            dynamic_cast<PlayerController*>(m_karts[i]->getController());
        if(pc)
            pc->resetInputState();
    }
}   // pause

//-----------------------------------------------------------------------------
/** Call when the world needs to be deleted but you can't do it immediately
 * because you are e.g. within World::update()
 */
void World::delayedSelfDestruct()
{
    m_self_destruct = true;
}

//-----------------------------------------------------------------------------

void World::escapePressed()
{
    new RacePausedDialog(0.8f, 0.6f);
}

/* EOF */<|MERGE_RESOLUTION|>--- conflicted
+++ resolved
@@ -131,7 +131,6 @@
  */
 void World::init()
 {
-//    race_state            = new RaceState();
     m_faster_music_active = false;
     m_fastest_kart        = 0;
     m_eliminated_karts    = 0;
@@ -186,8 +185,6 @@
 
     if(ReplayPlay::get())
         ReplayPlay::get()->Load();
-
-//    network_manager->worldLoaded();
 
     powerup_manager->updateWeightsForRace(num_karts);
 }   // init
@@ -373,7 +370,6 @@
         // gui and this must be deleted.
         delete m_race_gui;
     }
-//    delete race_state;
 
     for ( unsigned int i = 0 ; i < m_karts.size() ; i++ )
         delete m_karts[i];
@@ -766,13 +762,8 @@
                     ->setSinglePlayer( StateManager::get()->getActivePlayer(0) );
 
                 StateManager::get()->enterGameState();
-<<<<<<< HEAD
-                network_manager->setupPlayerKartInfo();
+                race_manager->setupPlayerKartInfo();
                 race_manager->startNew(true);
-=======
-//                network_manager->setupPlayerKartInfo();
-                race_manager->startNew(false);
->>>>>>> 253a3ec1
             }
             else
             {
@@ -824,11 +815,8 @@
     if(ReplayPlay::get()) ReplayPlay::get()->update(dt);
     if(history->replayHistory()) dt=history->getNextDelta();
     WorldStatus::update(dt);
-    // Clear race state so that new information can be stored
-//    race_state->clear();
-
-//    if(network_manager->getMode()!=NetworkManager::NW_CLIENT &&
-//        !history->dontDoPhysics())
+
+    if (!history->dontDoPhysics())
     {
         m_physics->update(dt);
     }
