--- conflicted
+++ resolved
@@ -442,16 +442,12 @@
     {
         updateHighscores(&best_highscore_rank, &best_finish_time, &highscore_who,
                      &best_player);
-<<<<<<< HEAD
         unlock_manager->getCurrentSlot()->raceFinished();
     }
-=======
 
     unlock_manager->getCurrentSlot()->raceFinished();
     ((MapAchievement *) AchievementsManager::get()->getActive()->getAchievement(1))->increase(getTrack()->getIdent(), 1);
     AchievementsManager::get()->onRaceEnd();
-
->>>>>>> c775662e
 
     if (m_race_gui) m_race_gui->clearAllMessages();
     // we can't delete the race gui here, since it is needed in case of
