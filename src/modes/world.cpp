--- conflicted
+++ resolved
@@ -232,19 +232,13 @@
 
     if (Camera::getNumCameras() == 0)
     {
-<<<<<<< HEAD
         if ( (NetworkConfig::get()->isServer() && 
               !ProfileWorld::isNoGraphics()       ) ||
             race_manager->isWatchingReplay()            )
         {
             // In case that the server is running with gui or watching replay,
             // create a camera and attach it to the first kart.
-            Camera::createCamera(World::getWorld()->getKart(0));
-=======
-        // In case that the server is running with gui or watching replay,
-        // create a camera and attach it to the first kart.
-        Camera::createCamera(World::getWorld()->getKart(0), 0);
->>>>>>> 6c0f9726
+            Camera::createCamera(World::getWorld()->getKart(0), 0);
 
         }   // if server with graphics of is watching replay
     }   // if getNumCameras()==0
