//
//  SuperTuxKart - a fun racing game with go-kart
//  Copyright (C) 2004-2013 SuperTuxKart-Team
//
//  This program is free software; you can redistribute it and/or
//  modify it under the terms of the GNU General Public License
//  as published by the Free Software Foundation; either version 3
//  of the License, or (at your option) any later version.
//
//  This program is distributed in the hope that it will be useful,
//  but WITHOUT ANY WARRANTY; without even the implied warranty of
//  MERCHANTABILITY or FITNESS FOR A PARTICULAR PURPOSE.  See the
//  GNU General Public License for more details.
//
//  You should have received a copy of the GNU General Public License
//  along with this program; if not, write to the Free Software
//  Foundation, Inc., 59 Temple Place - Suite 330, Boston, MA  02111-1307, USA.

#ifndef HEADER_WORLD_HPP
#define HEADER_WORLD_HPP

/**
  * \defgroup modes
  * Contains the logic for the various game modes (race, follow the leader,
  * battle, etc.)
  */

#include <vector>

#include "modes/world_status.hpp"
#include "race/highscores.hpp"
#include "states_screens/race_gui_base.hpp"
#include "states_screens/state_manager.hpp"
#include "utils/random_generator.hpp"

#include "LinearMath/btTransform.h"

class AbstractKart;
class btRigidBody;
class Controller;
class PhysicalObject;
class Physics;
class Track;
class ScriptEngine;
namespace irr
{
    namespace scene { class ISceneNode; }
}

/**
 *  \brief base class for all game modes
 *  This class is responsible for running the actual race. A world is created
 *  by the race manager on the start of each race (so a new world is created
 *  for each race of a Grand Prix). It creates the
 *  physics, loads the track, creates all karts, and initialises the race
 *  specific managers (ItemManager, ProjectilManager, highscores, ...).
 *  It uses the information from the race manager to get information like
 *  what and how many karts, track to load etc. This class does not really
 *  know about Grand Prixs, a GP is created
 *  It maintains the race clock, and updates all karts, herings etc. during
 *  the race.
 *  Special game modes (e.g. follow the leader) are currently integrated in
 *  this world, see e.g. updateRaceStatus where the world clock behaviour
 *  is handled differently to create the count down.
 * \ingroup modes
 */

class World : public WorldStatus
{
public:
    typedef std::vector<AbstractKart*> KartList;
private:
    /** A pointer to the global world object for a race. */
    static World *m_world;

protected:

#ifdef DEBUG
    unsigned int m_magic_number;
#endif

    /** The list of all karts. */
    KartList                  m_karts;
    RandomGenerator           m_random;

    Physics*      m_physics;
    AbstractKart* m_fastest_kart;
    /** Number of eliminated karts. */
    int         m_eliminated_karts;
    /** Number of eliminated players. */
    int         m_eliminated_players;
    /** OVerall number of players. */
    int         m_num_players;

    bool        m_faster_music_active; // true if faster music was activated

    bool        m_stop_music_when_dialog_open;

    /** Whether highscores should be used for this kind of race.
     *  True by default, change to false in a child class to disable.
    */
    bool        m_use_highscores;

    void  updateHighscores  (int* best_highscore_rank, int* best_finish_time,
                             std::string* highscore_who,
                             StateManager::ActivePlayer** best_player);
    void  resetAllKarts     ();
    void  eliminateKart     (int kart_number, bool notifyOfElimination=true);
    Controller*
          loadAIController  (AbstractKart *kart);

    virtual AbstractKart *createKart(const std::string &kart_ident, int index,
                             int local_player_id, int global_player_id,
                             RaceManager::KartType type);
    /** Pointer to the track. The track is managed by world. */
    Track* m_track;

	/**Pointer to scripting engine  */
	ScriptEngine* m_script_engine;

    /** Pointer to the race GUI. The race GUI is handled by world. */
    RaceGUIBase *m_race_gui;

    /** The actual race gui needs to be saved when the race result gui is
        displayed since it is still needed in case of a restart, and it
        can't simply be created again (since it assumes that it can render
        to texture without having any scene nodes, but in case of a restart
        there are scene nodes). */
    RaceGUIBase *m_saved_race_gui;

    irr::video::SColor m_clear_color;

    /** Pausing/unpausing are not done immediately, but at next udpdate. The
     *  use of this is when switching between screens : if we leave a screen
     *  that paused the game, only to go to another screen that pauses back
     *  the game, this mechanism prevents the game from moving on between
     *  the switch. */
    bool m_schedule_pause;

    /** Pausing/unpausing are not done immediately, but at next udpdate. The
     *  use of this is when switching between screens : if we leave a screen
     *  that paused the game, only to go to another screen that pauses back
     *  the game, this mechanism prevents the game from moving on between the
     *  switch. */
    bool m_schedule_unpause;

    bool m_schedule_exit_race;

    bool m_schedule_tutorial;

    Phase m_scheduled_pause_phase;

    /** Set when the world needs to be deleted but you can't do it immediately
     * because you are e.g. within World::update()
     */
    bool m_self_destruct;

    /** Set when the world is online and counts network players. */
    bool m_is_network_world;

    virtual void  onGo();
    /** Returns true if the race is over. Must be defined by all modes. */
    virtual bool  isRaceOver() = 0;
    virtual void  update(float dt);
    virtual void  createRaceGUI();
            void  updateTrack(float dt);
    void moveKartTo(AbstractKart* kart, const btTransform &t);
    // ------------------------------------------------------------------------
    /** Used for AI karts that are still racing when all player kart finished.
     *  Generally it should estimate the arrival time for those karts, but as
     *  a default (useful for battle mode and ftl races) we just use the
     *  current time for this (since this is a good value for karts still
     *  around at the end of a race, and other criteria (number of lives,
     *  race position) will be used to determine the final order.
     */
    virtual float estimateFinishTimeForKart(AbstractKart* kart)
                                        {return getTime(); }


public:
                    World();
    virtual        ~World();
    // Static functions to access world:
    // =================================
    // ------------------------------------------------------------------------
    /** Returns a pointer to the (singleton) world object. */
    static World*   getWorld() { return m_world; }
    // ------------------------------------------------------------------------
    /** Delete the )singleton) world object, if it exists, and sets the
      * singleton pointer to NULL. It's harmless to call this if the world
      *  has been deleted already. */
    static void     deleteWorld() { delete m_world; m_world = NULL; }
    // ------------------------------------------------------------------------
    /** Sets the pointer to the world object. This is only used by
     *  the race_manager.*/
    static void     setWorld(World *world) {m_world = world; }
    // ------------------------------------------------------------------------

    // Pure virtual functions
    // ======================

    /** Each game mode should have a unique identifier. Override
      * this method in child classes to provide it. */
    virtual const std::string& getIdent() const = 0;
    // ------------------------------------------------------------------------
    /** Returns the number of rescue positions on a given track and game
     *  mode. */
    virtual unsigned int getNumberOfRescuePositions() const = 0;
    // ------------------------------------------------------------------------
    /** Determines the rescue position index of the specified kart. */
    virtual unsigned int getRescuePositionIndex(AbstractKart *kart) = 0;
    // ------------------------------------------------------------------------
    /** Returns the bullet transformation for the specified rescue index. */
    virtual btTransform getRescueTransform(unsigned int index) const = 0;
    // ------------------------------------------------------------------------
    void moveKartAfterRescue(AbstractKart* kart);
    // ------------------------------------------------------------------------
    /** Called when it is needed to know whether this kind of race involves
     *  counting laps. */
    virtual bool raceHasLaps() = 0;
    // ------------------------------------------------------------------------
    /** Returns the number of laps for a given kart. Only valid when
     *  raceHasLaps() - otherwise STK will abort. */
    virtual int getKartLaps(unsigned int kart_index) const
    {
        assert(false); return -1; // remove compiler warning
    }   // getKartLaps
    // ------------------------------------------------------------------------
    /** Called by the code that draws the list of karts on the race GUI
      * to know what needs to be drawn in the current mode. */
    virtual void getKartsDisplayInfo(
                       std::vector<RaceGUIBase::KartIconDisplayInfo> *info)= 0;
    // ------------------------------------------------------------------------

    // Virtual functions
    // =================
    virtual void    init();
    virtual void    terminateRace() OVERRIDE;
    virtual void    reset();
    virtual void    pause(Phase phase) OVERRIDE;
    virtual void    unpause() OVERRIDE;
    virtual void    getDefaultCollectibles(int *collectible_type,
                                           int *amount );
    virtual void    endRaceEarly() { return; }

    // ------------------------------------------------------------------------
    /** Called to determine whether this race mode uses bonus boxes. */
    virtual bool haveBonusBoxes() { return true; }
    // ------------------------------------------------------------------------
    /** Returns if this mode should use fast music (if available). */
    virtual bool useFastMusicNearEnd() const { return true; }
    // ------------------------------------------------------------------------
    /** If you want to do something to karts or their graphics at the start
     *  of the race, override this. */
    virtual void kartAdded(AbstractKart* kart, scene::ISceneNode* node) {}
    // ------------------------------------------------------------------------
    /** Called whenever a kart starts a new lap. Meaningless (and won't be
     *  called) in non-laped races.
     */
    virtual void newLap(unsigned int kart_index) {}
    // ------------------------------------------------------------------------
    /** Called when a kart was hit by a projectile. */
    virtual void kartHit(const unsigned int kart_id) {};
    // ------------------------------------------------------------------------
    virtual void onMouseClick(int x, int y) {};

    // Other functions
    // ===============
    Highscores     *getHighscores() const;
    void            schedulePause(Phase phase);
    void            scheduleUnpause();
    void            scheduleExitRace() { m_schedule_exit_race = true; }
    void            scheduleTutorial();
    void            updateWorld(float dt);
    void            handleExplosion(const Vec3 &xyz, AbstractKart *kart_hit,
                                    PhysicalObject *object);
    AbstractKart*   getPlayerKart(unsigned int player) const;
    AbstractKart*   getLocalPlayerKart(unsigned int n) const;
    // ------------------------------------------------------------------------
    /** Returns a pointer to the race gui. */
    RaceGUIBase    *getRaceGUI() const { return m_race_gui;}
    // ------------------------------------------------------------------------
    /** Returns the number of karts in the race. */
    unsigned int    getNumKarts() const { return m_karts.size(); }
    // ------------------------------------------------------------------------
    /** Returns the kart with a given world id. */
    AbstractKart       *getKart(int kartId) const {
                        assert(kartId >= 0 && kartId < int(m_karts.size()));
                        return m_karts[kartId];                              }
    // ------------------------------------------------------------------------
    /** Returns all karts. */
    const KartList & getKarts() const { return m_karts; }
    // ------------------------------------------------------------------------
    /** Returns the number of currently active (i.e.non-elikminated) karts. */
    unsigned int    getCurrentNumKarts() const { return (int)m_karts.size() -
                                                         m_eliminated_karts; }
    // ------------------------------------------------------------------------
    /** Returns the number of currently active (i.e. non-eliminated) players.*/
    unsigned int    getCurrentNumPlayers() const { return m_num_players -
                                                         m_eliminated_players;}
    // ------------------------------------------------------------------------
    /** Returns a pointer to the physics. */
    Physics        *getPhysics() const { return m_physics; }
    // ------------------------------------------------------------------------
    /** Returns a pointer to the track. */
    Track          *getTrack() const { return m_track; }
    // ------------------------------------------------------------------------
<<<<<<< HEAD
	// ------------------------------------------------------------------------
    /** Returns a pointer to the Scripting Engine. */
    ScriptEngine   *getScriptEngine() const { return m_script_engine; }
=======
    bool            isFogEnabled() const;
>>>>>>> 84235b64
    // ------------------------------------------------------------------------
    /** The code that draws the timer should call this first to know
     *  whether the game mode wants a timer drawn. */
    virtual bool shouldDrawTimer() const
                    { return isRacePhase() && getClockMode() != CLOCK_NONE; }
    // ------------------------------------------------------------------------
    /** \return whether this world can generate/have highscores */
    bool useHighScores() const { return m_use_highscores; }
    // ------------------------------------------------------------------------
    /** Returns the color to clear the back buffer. */
    const irr::video::SColor& getClearColor() const { return m_clear_color; }
    // ------------------------------------------------------------------------
    /** Sets the color to use when clearing the back buffer. */
    void setClearbackBufferColor(irr::video::SColor color)
    {
        m_clear_color       = color;
    }
    // ------------------------------------------------------------------------
    /** Override if you want to know when a kart presses fire */
    virtual void onFirePressed(Controller* who) {}
    // ------------------------------------------------------------------------
    /** Whether to compute checkline requirements for each world on the
      * quadgraph. Override to change value. */
    virtual bool useChecklineRequirements() const { return false; }
    // ------------------------------------------------------------------------
    void delayedSelfDestruct();
    // ------------------------------------------------------------------------
    virtual void escapePressed();

    /** Set the network mode (true if networked) */
    void setNetworkWorld(bool is_networked) { m_is_network_world = is_networked; }

    bool isNetworkWorld() const { return m_is_network_world; }
};   // World

#endif

/* EOF */<|MERGE_RESOLUTION|>--- conflicted
+++ resolved
@@ -1,352 +1,352 @@
-//
-//  SuperTuxKart - a fun racing game with go-kart
-//  Copyright (C) 2004-2013 SuperTuxKart-Team
-//
-//  This program is free software; you can redistribute it and/or
-//  modify it under the terms of the GNU General Public License
-//  as published by the Free Software Foundation; either version 3
-//  of the License, or (at your option) any later version.
-//
-//  This program is distributed in the hope that it will be useful,
-//  but WITHOUT ANY WARRANTY; without even the implied warranty of
-//  MERCHANTABILITY or FITNESS FOR A PARTICULAR PURPOSE.  See the
-//  GNU General Public License for more details.
-//
-//  You should have received a copy of the GNU General Public License
-//  along with this program; if not, write to the Free Software
-//  Foundation, Inc., 59 Temple Place - Suite 330, Boston, MA  02111-1307, USA.
-
-#ifndef HEADER_WORLD_HPP
-#define HEADER_WORLD_HPP
-
-/**
-  * \defgroup modes
-  * Contains the logic for the various game modes (race, follow the leader,
-  * battle, etc.)
-  */
-
-#include <vector>
-
-#include "modes/world_status.hpp"
-#include "race/highscores.hpp"
-#include "states_screens/race_gui_base.hpp"
-#include "states_screens/state_manager.hpp"
-#include "utils/random_generator.hpp"
-
-#include "LinearMath/btTransform.h"
-
-class AbstractKart;
-class btRigidBody;
-class Controller;
-class PhysicalObject;
-class Physics;
-class Track;
-class ScriptEngine;
-namespace irr
-{
-    namespace scene { class ISceneNode; }
-}
-
-/**
- *  \brief base class for all game modes
- *  This class is responsible for running the actual race. A world is created
- *  by the race manager on the start of each race (so a new world is created
- *  for each race of a Grand Prix). It creates the
- *  physics, loads the track, creates all karts, and initialises the race
- *  specific managers (ItemManager, ProjectilManager, highscores, ...).
- *  It uses the information from the race manager to get information like
- *  what and how many karts, track to load etc. This class does not really
- *  know about Grand Prixs, a GP is created
- *  It maintains the race clock, and updates all karts, herings etc. during
- *  the race.
- *  Special game modes (e.g. follow the leader) are currently integrated in
- *  this world, see e.g. updateRaceStatus where the world clock behaviour
- *  is handled differently to create the count down.
- * \ingroup modes
- */
-
-class World : public WorldStatus
-{
-public:
-    typedef std::vector<AbstractKart*> KartList;
-private:
-    /** A pointer to the global world object for a race. */
-    static World *m_world;
-
-protected:
-
-#ifdef DEBUG
-    unsigned int m_magic_number;
-#endif
-
-    /** The list of all karts. */
-    KartList                  m_karts;
-    RandomGenerator           m_random;
-
-    Physics*      m_physics;
-    AbstractKart* m_fastest_kart;
-    /** Number of eliminated karts. */
-    int         m_eliminated_karts;
-    /** Number of eliminated players. */
-    int         m_eliminated_players;
-    /** OVerall number of players. */
-    int         m_num_players;
-
-    bool        m_faster_music_active; // true if faster music was activated
-
-    bool        m_stop_music_when_dialog_open;
-
-    /** Whether highscores should be used for this kind of race.
-     *  True by default, change to false in a child class to disable.
-    */
-    bool        m_use_highscores;
-
-    void  updateHighscores  (int* best_highscore_rank, int* best_finish_time,
-                             std::string* highscore_who,
-                             StateManager::ActivePlayer** best_player);
-    void  resetAllKarts     ();
-    void  eliminateKart     (int kart_number, bool notifyOfElimination=true);
-    Controller*
-          loadAIController  (AbstractKart *kart);
-
-    virtual AbstractKart *createKart(const std::string &kart_ident, int index,
-                             int local_player_id, int global_player_id,
-                             RaceManager::KartType type);
-    /** Pointer to the track. The track is managed by world. */
-    Track* m_track;
-
-	/**Pointer to scripting engine  */
-	ScriptEngine* m_script_engine;
-
-    /** Pointer to the race GUI. The race GUI is handled by world. */
-    RaceGUIBase *m_race_gui;
-
-    /** The actual race gui needs to be saved when the race result gui is
-        displayed since it is still needed in case of a restart, and it
-        can't simply be created again (since it assumes that it can render
-        to texture without having any scene nodes, but in case of a restart
-        there are scene nodes). */
-    RaceGUIBase *m_saved_race_gui;
-
-    irr::video::SColor m_clear_color;
-
-    /** Pausing/unpausing are not done immediately, but at next udpdate. The
-     *  use of this is when switching between screens : if we leave a screen
-     *  that paused the game, only to go to another screen that pauses back
-     *  the game, this mechanism prevents the game from moving on between
-     *  the switch. */
-    bool m_schedule_pause;
-
-    /** Pausing/unpausing are not done immediately, but at next udpdate. The
-     *  use of this is when switching between screens : if we leave a screen
-     *  that paused the game, only to go to another screen that pauses back
-     *  the game, this mechanism prevents the game from moving on between the
-     *  switch. */
-    bool m_schedule_unpause;
-
-    bool m_schedule_exit_race;
-
-    bool m_schedule_tutorial;
-
-    Phase m_scheduled_pause_phase;
-
-    /** Set when the world needs to be deleted but you can't do it immediately
-     * because you are e.g. within World::update()
-     */
-    bool m_self_destruct;
-
-    /** Set when the world is online and counts network players. */
-    bool m_is_network_world;
-
-    virtual void  onGo();
-    /** Returns true if the race is over. Must be defined by all modes. */
-    virtual bool  isRaceOver() = 0;
-    virtual void  update(float dt);
-    virtual void  createRaceGUI();
-            void  updateTrack(float dt);
-    void moveKartTo(AbstractKart* kart, const btTransform &t);
-    // ------------------------------------------------------------------------
-    /** Used for AI karts that are still racing when all player kart finished.
-     *  Generally it should estimate the arrival time for those karts, but as
-     *  a default (useful for battle mode and ftl races) we just use the
-     *  current time for this (since this is a good value for karts still
-     *  around at the end of a race, and other criteria (number of lives,
-     *  race position) will be used to determine the final order.
-     */
-    virtual float estimateFinishTimeForKart(AbstractKart* kart)
-                                        {return getTime(); }
-
-
-public:
-                    World();
-    virtual        ~World();
-    // Static functions to access world:
-    // =================================
-    // ------------------------------------------------------------------------
-    /** Returns a pointer to the (singleton) world object. */
-    static World*   getWorld() { return m_world; }
-    // ------------------------------------------------------------------------
-    /** Delete the )singleton) world object, if it exists, and sets the
-      * singleton pointer to NULL. It's harmless to call this if the world
-      *  has been deleted already. */
-    static void     deleteWorld() { delete m_world; m_world = NULL; }
-    // ------------------------------------------------------------------------
-    /** Sets the pointer to the world object. This is only used by
-     *  the race_manager.*/
-    static void     setWorld(World *world) {m_world = world; }
-    // ------------------------------------------------------------------------
-
-    // Pure virtual functions
-    // ======================
-
-    /** Each game mode should have a unique identifier. Override
-      * this method in child classes to provide it. */
-    virtual const std::string& getIdent() const = 0;
-    // ------------------------------------------------------------------------
-    /** Returns the number of rescue positions on a given track and game
-     *  mode. */
-    virtual unsigned int getNumberOfRescuePositions() const = 0;
-    // ------------------------------------------------------------------------
-    /** Determines the rescue position index of the specified kart. */
-    virtual unsigned int getRescuePositionIndex(AbstractKart *kart) = 0;
-    // ------------------------------------------------------------------------
-    /** Returns the bullet transformation for the specified rescue index. */
-    virtual btTransform getRescueTransform(unsigned int index) const = 0;
-    // ------------------------------------------------------------------------
-    void moveKartAfterRescue(AbstractKart* kart);
-    // ------------------------------------------------------------------------
-    /** Called when it is needed to know whether this kind of race involves
-     *  counting laps. */
-    virtual bool raceHasLaps() = 0;
-    // ------------------------------------------------------------------------
-    /** Returns the number of laps for a given kart. Only valid when
-     *  raceHasLaps() - otherwise STK will abort. */
-    virtual int getKartLaps(unsigned int kart_index) const
-    {
-        assert(false); return -1; // remove compiler warning
-    }   // getKartLaps
-    // ------------------------------------------------------------------------
-    /** Called by the code that draws the list of karts on the race GUI
-      * to know what needs to be drawn in the current mode. */
-    virtual void getKartsDisplayInfo(
-                       std::vector<RaceGUIBase::KartIconDisplayInfo> *info)= 0;
-    // ------------------------------------------------------------------------
-
-    // Virtual functions
-    // =================
-    virtual void    init();
-    virtual void    terminateRace() OVERRIDE;
-    virtual void    reset();
-    virtual void    pause(Phase phase) OVERRIDE;
-    virtual void    unpause() OVERRIDE;
-    virtual void    getDefaultCollectibles(int *collectible_type,
-                                           int *amount );
-    virtual void    endRaceEarly() { return; }
-
-    // ------------------------------------------------------------------------
-    /** Called to determine whether this race mode uses bonus boxes. */
-    virtual bool haveBonusBoxes() { return true; }
-    // ------------------------------------------------------------------------
-    /** Returns if this mode should use fast music (if available). */
-    virtual bool useFastMusicNearEnd() const { return true; }
-    // ------------------------------------------------------------------------
-    /** If you want to do something to karts or their graphics at the start
-     *  of the race, override this. */
-    virtual void kartAdded(AbstractKart* kart, scene::ISceneNode* node) {}
-    // ------------------------------------------------------------------------
-    /** Called whenever a kart starts a new lap. Meaningless (and won't be
-     *  called) in non-laped races.
-     */
-    virtual void newLap(unsigned int kart_index) {}
-    // ------------------------------------------------------------------------
-    /** Called when a kart was hit by a projectile. */
-    virtual void kartHit(const unsigned int kart_id) {};
-    // ------------------------------------------------------------------------
-    virtual void onMouseClick(int x, int y) {};
-
-    // Other functions
-    // ===============
-    Highscores     *getHighscores() const;
-    void            schedulePause(Phase phase);
-    void            scheduleUnpause();
-    void            scheduleExitRace() { m_schedule_exit_race = true; }
-    void            scheduleTutorial();
-    void            updateWorld(float dt);
-    void            handleExplosion(const Vec3 &xyz, AbstractKart *kart_hit,
-                                    PhysicalObject *object);
-    AbstractKart*   getPlayerKart(unsigned int player) const;
-    AbstractKart*   getLocalPlayerKart(unsigned int n) const;
-    // ------------------------------------------------------------------------
-    /** Returns a pointer to the race gui. */
-    RaceGUIBase    *getRaceGUI() const { return m_race_gui;}
-    // ------------------------------------------------------------------------
-    /** Returns the number of karts in the race. */
-    unsigned int    getNumKarts() const { return m_karts.size(); }
-    // ------------------------------------------------------------------------
-    /** Returns the kart with a given world id. */
-    AbstractKart       *getKart(int kartId) const {
-                        assert(kartId >= 0 && kartId < int(m_karts.size()));
-                        return m_karts[kartId];                              }
-    // ------------------------------------------------------------------------
-    /** Returns all karts. */
-    const KartList & getKarts() const { return m_karts; }
-    // ------------------------------------------------------------------------
-    /** Returns the number of currently active (i.e.non-elikminated) karts. */
-    unsigned int    getCurrentNumKarts() const { return (int)m_karts.size() -
-                                                         m_eliminated_karts; }
-    // ------------------------------------------------------------------------
-    /** Returns the number of currently active (i.e. non-eliminated) players.*/
-    unsigned int    getCurrentNumPlayers() const { return m_num_players -
-                                                         m_eliminated_players;}
-    // ------------------------------------------------------------------------
-    /** Returns a pointer to the physics. */
-    Physics        *getPhysics() const { return m_physics; }
-    // ------------------------------------------------------------------------
-    /** Returns a pointer to the track. */
-    Track          *getTrack() const { return m_track; }
-    // ------------------------------------------------------------------------
-<<<<<<< HEAD
-	// ------------------------------------------------------------------------
-    /** Returns a pointer to the Scripting Engine. */
-    ScriptEngine   *getScriptEngine() const { return m_script_engine; }
-=======
-    bool            isFogEnabled() const;
->>>>>>> 84235b64
-    // ------------------------------------------------------------------------
-    /** The code that draws the timer should call this first to know
-     *  whether the game mode wants a timer drawn. */
-    virtual bool shouldDrawTimer() const
-                    { return isRacePhase() && getClockMode() != CLOCK_NONE; }
-    // ------------------------------------------------------------------------
-    /** \return whether this world can generate/have highscores */
-    bool useHighScores() const { return m_use_highscores; }
-    // ------------------------------------------------------------------------
-    /** Returns the color to clear the back buffer. */
-    const irr::video::SColor& getClearColor() const { return m_clear_color; }
-    // ------------------------------------------------------------------------
-    /** Sets the color to use when clearing the back buffer. */
-    void setClearbackBufferColor(irr::video::SColor color)
-    {
-        m_clear_color       = color;
-    }
-    // ------------------------------------------------------------------------
-    /** Override if you want to know when a kart presses fire */
-    virtual void onFirePressed(Controller* who) {}
-    // ------------------------------------------------------------------------
-    /** Whether to compute checkline requirements for each world on the
-      * quadgraph. Override to change value. */
-    virtual bool useChecklineRequirements() const { return false; }
-    // ------------------------------------------------------------------------
-    void delayedSelfDestruct();
-    // ------------------------------------------------------------------------
-    virtual void escapePressed();
-
-    /** Set the network mode (true if networked) */
-    void setNetworkWorld(bool is_networked) { m_is_network_world = is_networked; }
-
-    bool isNetworkWorld() const { return m_is_network_world; }
-};   // World
-
-#endif
-
-/* EOF */+//
+//  SuperTuxKart - a fun racing game with go-kart
+//  Copyright (C) 2004-2013 SuperTuxKart-Team
+//
+//  This program is free software; you can redistribute it and/or
+//  modify it under the terms of the GNU General Public License
+//  as published by the Free Software Foundation; either version 3
+//  of the License, or (at your option) any later version.
+//
+//  This program is distributed in the hope that it will be useful,
+//  but WITHOUT ANY WARRANTY; without even the implied warranty of
+//  MERCHANTABILITY or FITNESS FOR A PARTICULAR PURPOSE.  See the
+//  GNU General Public License for more details.
+//
+//  You should have received a copy of the GNU General Public License
+//  along with this program; if not, write to the Free Software
+//  Foundation, Inc., 59 Temple Place - Suite 330, Boston, MA  02111-1307, USA.
+
+#ifndef HEADER_WORLD_HPP
+#define HEADER_WORLD_HPP
+
+/**
+  * \defgroup modes
+  * Contains the logic for the various game modes (race, follow the leader,
+  * battle, etc.)
+  */
+
+#include <vector>
+
+#include "modes/world_status.hpp"
+#include "race/highscores.hpp"
+#include "states_screens/race_gui_base.hpp"
+#include "states_screens/state_manager.hpp"
+#include "utils/random_generator.hpp"
+
+#include "LinearMath/btTransform.h"
+
+class AbstractKart;
+class btRigidBody;
+class Controller;
+class PhysicalObject;
+class Physics;
+class Track;
+class ScriptEngine;
+namespace irr
+{
+    namespace scene { class ISceneNode; }
+}
+
+/**
+ *  \brief base class for all game modes
+ *  This class is responsible for running the actual race. A world is created
+ *  by the race manager on the start of each race (so a new world is created
+ *  for each race of a Grand Prix). It creates the
+ *  physics, loads the track, creates all karts, and initialises the race
+ *  specific managers (ItemManager, ProjectilManager, highscores, ...).
+ *  It uses the information from the race manager to get information like
+ *  what and how many karts, track to load etc. This class does not really
+ *  know about Grand Prixs, a GP is created
+ *  It maintains the race clock, and updates all karts, herings etc. during
+ *  the race.
+ *  Special game modes (e.g. follow the leader) are currently integrated in
+ *  this world, see e.g. updateRaceStatus where the world clock behaviour
+ *  is handled differently to create the count down.
+ * \ingroup modes
+ */
+
+class World : public WorldStatus
+{
+public:
+    typedef std::vector<AbstractKart*> KartList;
+private:
+    /** A pointer to the global world object for a race. */
+    static World *m_world;
+
+protected:
+
+#ifdef DEBUG
+    unsigned int m_magic_number;
+#endif
+
+    /** The list of all karts. */
+    KartList                  m_karts;
+    RandomGenerator           m_random;
+
+    Physics*      m_physics;
+    AbstractKart* m_fastest_kart;
+    /** Number of eliminated karts. */
+    int         m_eliminated_karts;
+    /** Number of eliminated players. */
+    int         m_eliminated_players;
+    /** OVerall number of players. */
+    int         m_num_players;
+
+    bool        m_faster_music_active; // true if faster music was activated
+
+    bool        m_stop_music_when_dialog_open;
+
+    /** Whether highscores should be used for this kind of race.
+     *  True by default, change to false in a child class to disable.
+    */
+    bool        m_use_highscores;
+
+    void  updateHighscores  (int* best_highscore_rank, int* best_finish_time,
+                             std::string* highscore_who,
+                             StateManager::ActivePlayer** best_player);
+    void  resetAllKarts     ();
+    void  eliminateKart     (int kart_number, bool notifyOfElimination=true);
+    Controller*
+          loadAIController  (AbstractKart *kart);
+
+    virtual AbstractKart *createKart(const std::string &kart_ident, int index,
+                             int local_player_id, int global_player_id,
+                             RaceManager::KartType type);
+    /** Pointer to the track. The track is managed by world. */
+    Track* m_track;
+
+	/**Pointer to scripting engine  */
+	ScriptEngine* m_script_engine;
+
+    /** Pointer to the race GUI. The race GUI is handled by world. */
+    RaceGUIBase *m_race_gui;
+
+    /** The actual race gui needs to be saved when the race result gui is
+        displayed since it is still needed in case of a restart, and it
+        can't simply be created again (since it assumes that it can render
+        to texture without having any scene nodes, but in case of a restart
+        there are scene nodes). */
+    RaceGUIBase *m_saved_race_gui;
+
+    irr::video::SColor m_clear_color;
+
+    /** Pausing/unpausing are not done immediately, but at next udpdate. The
+     *  use of this is when switching between screens : if we leave a screen
+     *  that paused the game, only to go to another screen that pauses back
+     *  the game, this mechanism prevents the game from moving on between
+     *  the switch. */
+    bool m_schedule_pause;
+
+    /** Pausing/unpausing are not done immediately, but at next udpdate. The
+     *  use of this is when switching between screens : if we leave a screen
+     *  that paused the game, only to go to another screen that pauses back
+     *  the game, this mechanism prevents the game from moving on between the
+     *  switch. */
+    bool m_schedule_unpause;
+
+    bool m_schedule_exit_race;
+
+    bool m_schedule_tutorial;
+
+    Phase m_scheduled_pause_phase;
+
+    /** Set when the world needs to be deleted but you can't do it immediately
+     * because you are e.g. within World::update()
+     */
+    bool m_self_destruct;
+
+    /** Set when the world is online and counts network players. */
+    bool m_is_network_world;
+
+    virtual void  onGo();
+    /** Returns true if the race is over. Must be defined by all modes. */
+    virtual bool  isRaceOver() = 0;
+    virtual void  update(float dt);
+    virtual void  createRaceGUI();
+            void  updateTrack(float dt);
+    void moveKartTo(AbstractKart* kart, const btTransform &t);
+    // ------------------------------------------------------------------------
+    /** Used for AI karts that are still racing when all player kart finished.
+     *  Generally it should estimate the arrival time for those karts, but as
+     *  a default (useful for battle mode and ftl races) we just use the
+     *  current time for this (since this is a good value for karts still
+     *  around at the end of a race, and other criteria (number of lives,
+     *  race position) will be used to determine the final order.
+     */
+    virtual float estimateFinishTimeForKart(AbstractKart* kart)
+                                        {return getTime(); }
+
+
+public:
+                    World();
+    virtual        ~World();
+    // Static functions to access world:
+    // =================================
+    // ------------------------------------------------------------------------
+    /** Returns a pointer to the (singleton) world object. */
+    static World*   getWorld() { return m_world; }
+    // ------------------------------------------------------------------------
+    /** Delete the )singleton) world object, if it exists, and sets the
+      * singleton pointer to NULL. It's harmless to call this if the world
+      *  has been deleted already. */
+    static void     deleteWorld() { delete m_world; m_world = NULL; }
+    // ------------------------------------------------------------------------
+    /** Sets the pointer to the world object. This is only used by
+     *  the race_manager.*/
+    static void     setWorld(World *world) {m_world = world; }
+    // ------------------------------------------------------------------------
+
+    // Pure virtual functions
+    // ======================
+
+    /** Each game mode should have a unique identifier. Override
+      * this method in child classes to provide it. */
+    virtual const std::string& getIdent() const = 0;
+    // ------------------------------------------------------------------------
+    /** Returns the number of rescue positions on a given track and game
+     *  mode. */
+    virtual unsigned int getNumberOfRescuePositions() const = 0;
+    // ------------------------------------------------------------------------
+    /** Determines the rescue position index of the specified kart. */
+    virtual unsigned int getRescuePositionIndex(AbstractKart *kart) = 0;
+    // ------------------------------------------------------------------------
+    /** Returns the bullet transformation for the specified rescue index. */
+    virtual btTransform getRescueTransform(unsigned int index) const = 0;
+    // ------------------------------------------------------------------------
+    void moveKartAfterRescue(AbstractKart* kart);
+    // ------------------------------------------------------------------------
+    /** Called when it is needed to know whether this kind of race involves
+     *  counting laps. */
+    virtual bool raceHasLaps() = 0;
+    // ------------------------------------------------------------------------
+    /** Returns the number of laps for a given kart. Only valid when
+     *  raceHasLaps() - otherwise STK will abort. */
+    virtual int getKartLaps(unsigned int kart_index) const
+    {
+        assert(false); return -1; // remove compiler warning
+    }   // getKartLaps
+    // ------------------------------------------------------------------------
+    /** Called by the code that draws the list of karts on the race GUI
+      * to know what needs to be drawn in the current mode. */
+    virtual void getKartsDisplayInfo(
+                       std::vector<RaceGUIBase::KartIconDisplayInfo> *info)= 0;
+    // ------------------------------------------------------------------------
+
+    // Virtual functions
+    // =================
+    virtual void    init();
+    virtual void    terminateRace() OVERRIDE;
+    virtual void    reset();
+    virtual void    pause(Phase phase) OVERRIDE;
+    virtual void    unpause() OVERRIDE;
+    virtual void    getDefaultCollectibles(int *collectible_type,
+                                           int *amount );
+    virtual void    endRaceEarly() { return; }
+
+    // ------------------------------------------------------------------------
+    /** Called to determine whether this race mode uses bonus boxes. */
+    virtual bool haveBonusBoxes() { return true; }
+    // ------------------------------------------------------------------------
+    /** Returns if this mode should use fast music (if available). */
+    virtual bool useFastMusicNearEnd() const { return true; }
+    // ------------------------------------------------------------------------
+    /** If you want to do something to karts or their graphics at the start
+     *  of the race, override this. */
+    virtual void kartAdded(AbstractKart* kart, scene::ISceneNode* node) {}
+    // ------------------------------------------------------------------------
+    /** Called whenever a kart starts a new lap. Meaningless (and won't be
+     *  called) in non-laped races.
+     */
+    virtual void newLap(unsigned int kart_index) {}
+    // ------------------------------------------------------------------------
+    /** Called when a kart was hit by a projectile. */
+    virtual void kartHit(const unsigned int kart_id) {};
+    // ------------------------------------------------------------------------
+    virtual void onMouseClick(int x, int y) {};
+
+    // Other functions
+    // ===============
+    Highscores     *getHighscores() const;
+    void            schedulePause(Phase phase);
+    void            scheduleUnpause();
+    void            scheduleExitRace() { m_schedule_exit_race = true; }
+    void            scheduleTutorial();
+    void            updateWorld(float dt);
+    void            handleExplosion(const Vec3 &xyz, AbstractKart *kart_hit,
+                                    PhysicalObject *object);
+    AbstractKart*   getPlayerKart(unsigned int player) const;
+    AbstractKart*   getLocalPlayerKart(unsigned int n) const;
+    // ------------------------------------------------------------------------
+    /** Returns a pointer to the race gui. */
+    RaceGUIBase    *getRaceGUI() const { return m_race_gui;}
+    // ------------------------------------------------------------------------
+    /** Returns the number of karts in the race. */
+    unsigned int    getNumKarts() const { return m_karts.size(); }
+    // ------------------------------------------------------------------------
+    /** Returns the kart with a given world id. */
+    AbstractKart       *getKart(int kartId) const {
+                        assert(kartId >= 0 && kartId < int(m_karts.size()));
+                        return m_karts[kartId];                              }
+    // ------------------------------------------------------------------------
+    /** Returns all karts. */
+    const KartList & getKarts() const { return m_karts; }
+    // ------------------------------------------------------------------------
+    /** Returns the number of currently active (i.e.non-elikminated) karts. */
+    unsigned int    getCurrentNumKarts() const { return (int)m_karts.size() -
+                                                         m_eliminated_karts; }
+    // ------------------------------------------------------------------------
+    /** Returns the number of currently active (i.e. non-eliminated) players.*/
+    unsigned int    getCurrentNumPlayers() const { return m_num_players -
+                                                         m_eliminated_players;}
+    // ------------------------------------------------------------------------
+    /** Returns a pointer to the physics. */
+    Physics        *getPhysics() const { return m_physics; }
+    // ------------------------------------------------------------------------
+    /** Returns a pointer to the track. */
+    Track          *getTrack() const { return m_track; }
+    // ------------------------------------------------------------------------
+
+	// ------------------------------------------------------------------------
+    /** Returns a pointer to the Scripting Engine. */
+    ScriptEngine   *getScriptEngine() const { return m_script_engine; }
+
+------------------------------------------------------------------------
+    bool            isFogEnabled() const;
+    // ------------------------------------------------------------------------
+    /** The code that draws the timer should call this first to know
+     *  whether the game mode wants a timer drawn. */
+    virtual bool shouldDrawTimer() const
+                    { return isRacePhase() && getClockMode() != CLOCK_NONE; }
+    // ------------------------------------------------------------------------
+    /** \return whether this world can generate/have highscores */
+    bool useHighScores() const { return m_use_highscores; }
+    // ------------------------------------------------------------------------
+    /** Returns the color to clear the back buffer. */
+    const irr::video::SColor& getClearColor() const { return m_clear_color; }
+    // ------------------------------------------------------------------------
+    /** Sets the color to use when clearing the back buffer. */
+    void setClearbackBufferColor(irr::video::SColor color)
+    {
+        m_clear_color       = color;
+    }
+    // ------------------------------------------------------------------------
+    /** Override if you want to know when a kart presses fire */
+    virtual void onFirePressed(Controller* who) {}
+    // ------------------------------------------------------------------------
+    /** Whether to compute checkline requirements for each world on the
+      * quadgraph. Override to change value. */
+    virtual bool useChecklineRequirements() const { return false; }
+    // ------------------------------------------------------------------------
+    void delayedSelfDestruct();
+    // ------------------------------------------------------------------------
+    virtual void escapePressed();
+
+    /** Set the network mode (true if networked) */
+    void setNetworkWorld(bool is_networked) { m_is_network_world = is_networked; }
+
+    bool isNetworkWorld() const { return m_is_network_world; }
+};   // World
+
+#endif
+
+/* EOF */