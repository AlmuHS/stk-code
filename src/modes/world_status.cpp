--- conflicted
+++ resolved
@@ -62,15 +62,10 @@
 void WorldStatus::reset()
 {
     m_time            = 0.0f;
-<<<<<<< HEAD
     m_adjust_time_by  = 0.0f;
-    m_auxiliary_timer = 0.0f;
-    m_count_up_timer  = 0.0f;
-=======
     m_time_ticks      = 0;
     m_auxiliary_ticks = 0;
     m_count_up_ticks  = 0;
->>>>>>> 95f0bf9e
 
     m_engines_started = false;
     
@@ -498,14 +493,22 @@
  */
 void WorldStatus::setTime(const float time)
 {
-<<<<<<< HEAD
-    m_count_up_timer += (time - m_time);
-    m_time = time;
-=======
-    m_time_ticks = stk_config->time2Ticks(time);
-    m_time       = stk_config->ticks2Time(m_time_ticks);
->>>>>>> 95f0bf9e
+    int new_time_ticks = stk_config->time2Ticks(time);
+    m_count_up_ticks  += (new_time_ticks - m_time_ticks);
+    m_time_ticks       = new_time_ticks;
+    m_time             = stk_config->ticks2Time(new_time_ticks);
 }   // setTime
+
+//-----------------------------------------------------------------------------
+/** Sets a new time for the world time, measured in ticks.
+ *  \param ticks New time in ticks to set.
+ */
+void WorldStatus::setTicks(int ticks)
+{
+    m_count_up_ticks += ticks - m_time_ticks;
+    m_time_ticks = ticks;
+    m_time = stk_config->ticks2Time(ticks);
+}   // setTicks
 
 //-----------------------------------------------------------------------------
 /** Pauses the game and switches to the specified phase.
