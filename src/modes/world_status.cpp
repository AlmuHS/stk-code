//  SuperTuxKart - a fun racing game with go-kart
//  Copyright (C) 2004-2015 SuperTuxKart-Team
//
//  This program is free software; you can redistribute it and/or
//  modify it under the terms of the GNU General Public License
//  as published by the Free Software Foundation; either version 3
//  of the License, or (at your option) any later version.
//
//  This program is distributed in the hope that it will be useful,
//  but WITHOUT ANY WARRANTY; without even the implied warranty of
//  MERCHANTABILITY or FITNESS FOR A PARTICULAR PURPOSE.  See the
//  GNU General Public License for more details.
//
//  You should have received a copy of the GNU General Public License
//  along with this program; if not, write to the Free Software
//  Foundation, Inc., 59 Temple Place - Suite 330, Boston, MA  02111-1307, USA.

#include "modes/world_status.hpp"

#include "audio/music_manager.hpp"
#include "audio/sfx_base.hpp"
#include "audio/sfx_manager.hpp"
#include "config/stk_config.hpp"
#include "config/user_config.hpp"
#include "graphics/irr_driver.hpp"
#include "guiengine/modaldialog.hpp"
#include "karts/abstract_kart.hpp"
#include "modes/world.hpp"
#include "network/network_config.hpp"
#include "network/race_event_manager.hpp"
#include "tracks/track.hpp"

#include <irrlicht.h>

//-----------------------------------------------------------------------------
/** Starts the kart engines.
 */
void WorldStatus::startEngines()
{
    if (m_engines_started)
        return;

    m_engines_started = true;
    for (unsigned int i = 0; i < World::getWorld()->getNumKarts(); i++)
    {
        World::getWorld()->getKart(i)->startEngineSFX();
    }
}

//-----------------------------------------------------------------------------
WorldStatus::WorldStatus()
{
    m_clock_mode        = CLOCK_CHRONO;

    m_prestart_sound    = SFXManager::get()->createSoundSource("pre_start_race");
    m_start_sound       = SFXManager::get()->createSoundSource("start_race");
    m_track_intro_sound = SFXManager::get()->createSoundSource("track_intro");

<<<<<<< HEAD
    m_play_racestart_sounds = true;
    m_server_is_ready       = false;
=======
    m_play_track_intro_sound = UserConfigParams::m_music;
    m_play_ready_set_go_sounds = true;
>>>>>>> ce28d46d

    IrrlichtDevice *device = irr_driver->getDevice();

    if (device->getTimer()->isStopped())
        device->getTimer()->start();
}   // WorldStatus

//-----------------------------------------------------------------------------
/** Resets all status information, used when starting a new race.
 */
void WorldStatus::reset()
{
    m_time            = 0.0f;
    m_auxiliary_timer = 0.0f;
    m_count_up_timer  = 0.0f;

    m_engines_started = false;
    
    // Using SETUP_PHASE will play the track into sfx first, and has no
    // other side effects.
    m_phase           = UserConfigParams::m_race_now ? MUSIC_PHASE : SETUP_PHASE;

    // Parts of the initialisation-phase are skipped so do it here
    if (UserConfigParams::m_race_now)
    {
        // Setup music and sound
        if (World::getWorld()->getWeather() != NULL)
            World::getWorld()->getWeather()->playSound();

        // Start engines
        for (unsigned int i = 0; i < World::getWorld()->getNumKarts(); i++)
            World::getWorld()->getKart(i)->startEngineSFX();
    }

    m_previous_phase  = UNDEFINED_PHASE;
    // Just in case that the game is reset during the intro phase
    m_track_intro_sound->stop();

    IrrlichtDevice *device = irr_driver->getDevice();

    if (device->getTimer()->isStopped())
        device->getTimer()->start();

    // Set the right music
    World::getWorld()->getTrack()->startMusic();
}   // reset

//-----------------------------------------------------------------------------
/** Destructor of WorldStatus.
 */
WorldStatus::~WorldStatus()
{
    m_prestart_sound->deleteSFX();
    m_start_sound->deleteSFX();
    m_track_intro_sound->deleteSFX();
    IrrlichtDevice *device = irr_driver->getDevice();

    if (device->getTimer()->isStopped())
        device->getTimer()->start();
}   // ~WorldStatus

//-----------------------------------------------------------------------------
/** Sets the clock mode and the initial time of the world clock.
 *  \param mode The new clock mode.
 *  \param initial_time The new initial time for the world clock.
 */
void WorldStatus::setClockMode(const ClockType mode, const float initial_time)
{
    m_clock_mode = mode;
    m_time = initial_time;
}   // setClockMode

//-----------------------------------------------------------------------------
/** Called when the race is finished, but it still leaves some time
 *  for an end of race animation, and potentially let some more AI karts
 *  finish the race.
 */
void WorldStatus::enterRaceOverState()
{
    // Don't enter race over if it's already race over
    if (m_phase == DELAY_FINISH_PHASE || m_phase == RESULT_DISPLAY_PHASE ||
        m_phase == FINISH_PHASE)
        return;

    m_phase = DELAY_FINISH_PHASE;
    m_auxiliary_timer = 0.0f;
}   // enterRaceOverState

//-----------------------------------------------------------------------------
/** Called when it's really over (delay over if any). This function must be
 *  called after all stats were updated from the different modes!
 */
void WorldStatus::terminateRace()
{
}   // terminateRace

//-----------------------------------------------------------------------------
/** Update, called once per frame. Called early on before physics are
 *  updated.
 *  \param dt Time step.
 */
void WorldStatus::update(float dt)
{
}   // update

//-----------------------------------------------------------------------------
/** Updates the world time and clock (which might be running backwards), and
 *  all status information, called once per frame at the end of the main
 *  loop.
 *  \param dt Duration of time step.
 */
void WorldStatus::updateTime(const float dt)
{
    switch (m_phase)
    {
        // Note: setup phase must be a separate phase, since the race_manager
        // checks the phase when updating the camera: in the very first time
        // step dt is large (it includes loading time), so the camera might
        // tilt way too much. A separate setup phase for the first frame
        // simplifies this handling
        case SETUP_PHASE:
            m_auxiliary_timer = 0.0f;
            m_phase = TRACK_INTRO_PHASE;
            
            if (m_play_track_intro_sound)
            {
                m_track_intro_sound->play();
            }

            if (World::getWorld()->getWeather() != NULL)
            {
                World::getWorld()->getWeather()->playSound();
            }

            return;   // Do not increase time
        case TRACK_INTRO_PHASE:
            m_auxiliary_timer += dt;

            if (UserConfigParams::m_artist_debug_mode &&
                race_manager->getNumberOfKarts() == 1 &&
                race_manager->getTrackName() != "tutorial")
            {
                m_auxiliary_timer += dt * 6;
            }

            // Work around a bug that occurred on linux once:
            // the SFXManager::get() kept on reporting that it is playing,
            // while it was not - so STK would never reach the ready
            // ... phase. Since the sound effect is about 3 seconds
            // long, we use the aux timer to force the next phase
            // after 3.5 seconds.
            if (m_track_intro_sound->getStatus() == SFXBase::SFX_PLAYING &&
                m_auxiliary_timer < 3.5f)
                return;   // Do not increase time

            // Wait before ready phase if sounds are disabled
            if (!UserConfigParams::m_sfx && m_auxiliary_timer < 3.0f)
<<<<<<< HEAD
                return;   // Do not increase time
=======
                return;
            
            if (!m_play_track_intro_sound)
            {
                startEngines();
                if (m_auxiliary_timer < 3.0f)
                    return;
            }
>>>>>>> ce28d46d

            m_auxiliary_timer = 0.0f;

            if (m_play_ready_set_go_sounds)
                m_prestart_sound->play();

            // In a networked game the client needs to wait for a notification
            // from the server that ready-set-go can start now. So client will go
            // to the 'wait_for_server_phase', from which they will progress once
            // the notification is received. In all other cases (no networking or
            // server), immediately go to race start
            if(!NetworkConfig::get()->isNetworking() ||
                NetworkConfig::get()->isServer()         )
            {
                // Notify the clients that they can start ready-set-go
                if(NetworkConfig::get()->isServer())
                    RaceEventManager::getInstance()->startReadySetGo();
                m_server_is_ready = true;
                m_phase = WAIT_FOR_SERVER_PHASE;
            }   // if not networked
            else if(NetworkConfig::get()->isNetworking())
            {
                // must be client now
                m_phase = WAIT_FOR_SERVER_PHASE;
            }
            return;   // Don't increase time
        case WAIT_FOR_SERVER_PHASE:
            // On a client this phase waits for the server to be ready. On a
            // server or in case of non-networked game this phase is reached
            // with m_server_is_ready set to true, so it will immediately
            // start the engines and then the race
            if(!m_server_is_ready) return;

            m_phase = READY_PHASE;
<<<<<<< HEAD
            for (unsigned int i = 0; i < World::getWorld()->getNumKarts(); i++)
            {
                World::getWorld()->getKart(i)->startEngineSFX();
            }
=======
            
            startEngines();
>>>>>>> ce28d46d

            // Receiving a 'startReadySetGo' message from the server triggers
            // a call to startReadySetGo() here, which will change the phase
            // (or state) of the finite state machine.
            return;   // Don't increase time
        case READY_PHASE:
            if (m_auxiliary_timer > 1.0)
            {
                if (m_play_ready_set_go_sounds)
                {
                    m_prestart_sound->play();
                }

                m_phase = SET_PHASE;
            }

            m_auxiliary_timer += dt;

            // In artist debug mode, when without opponents, skip the
            // ready/set/go counter faster
            if (UserConfigParams::m_artist_debug_mode &&
                race_manager->getNumberOfKarts() == 1 &&
                race_manager->getTrackName() != "tutorial")
            {
                m_auxiliary_timer += dt*6;
            }

            return;   // Do not increase time
        case SET_PHASE:
            if (m_auxiliary_timer > 2.0)
            {
                // set phase is over, go to the next one
                m_phase = GO_PHASE;
                if (m_play_ready_set_go_sounds)
                {
                    m_start_sound->play();
                }

                // event
                onGo();
            }

            m_auxiliary_timer += dt;

            // In artist debug mode, when without opponents, 
            // skip the ready/set/go counter faster
            if (UserConfigParams::m_artist_debug_mode &&
                race_manager->getNumberOfKarts() == 1  &&
                race_manager->getTrackName() != "tutorial")
            {
                m_auxiliary_timer += dt*6;
            }

            return;   // Do not increase time
        case GO_PHASE  :

            if (m_auxiliary_timer>2.5f && music_manager->getCurrentMusic() &&
                !music_manager->getCurrentMusic()->isPlaying())
            {
                music_manager->startMusic();
            }

            if (m_auxiliary_timer > 3.0f)    // how long to display the 'go' message
            {
                m_phase = MUSIC_PHASE;
            }

            m_auxiliary_timer += dt;

            // In artist debug mode, when without opponents,
            // skip the ready/set/go counter faster
            if (UserConfigParams::m_artist_debug_mode &&
                race_manager->getNumberOfKarts() == 1  &&
                race_manager->getTrackName() != "tutorial")
            {
                m_auxiliary_timer += dt*6;
            }

            break;   // Now the world time starts
        case MUSIC_PHASE:
            // Start the music here when starting fast
            if (UserConfigParams::m_race_now)
            {
                music_manager->startMusic();
                UserConfigParams::m_race_now = false;
            }
            // how long to display the 'music' message
            if (m_auxiliary_timer>stk_config->m_music_credit_time)
            {
                m_phase = RACE_PHASE;
            }

            m_auxiliary_timer += dt;
            break;
        case RACE_PHASE:
            // Nothing to do for race phase, switch to delay finish phase
            // happens when
            break;
        case DELAY_FINISH_PHASE:
        {
            m_auxiliary_timer += dt;

            // Change to next phase if delay is over
            if (m_auxiliary_timer > stk_config->m_delay_finish_time)
            {
                m_phase = RESULT_DISPLAY_PHASE;
                terminateRace();
            }

            break;
        }
        case RESULT_DISPLAY_PHASE:
        {
            break;
        }
        case FINISH_PHASE:
            // Nothing to do here.
            break;
        case GOAL_PHASE:
            // Nothing to do here as well.

        default: break;
    }

    switch (m_clock_mode)
    {
        case CLOCK_CHRONO:
            m_time += dt;
            m_count_up_timer += dt;
            break;
        case CLOCK_COUNTDOWN:
            // stop countdown when race is over
            if (m_phase == RESULT_DISPLAY_PHASE || m_phase == FINISH_PHASE)
            {
                m_time = 0.0f;
                m_count_up_timer = 0.0f;
                break;
            }

            m_time -= dt;
            m_count_up_timer += dt;

            if(m_time <= 0.0)
            {
                // event
                countdownReachedZero();
            }

            break;
        default: break;
    }   // switch m_phase
}   // update

//-----------------------------------------------------------------------------
/** Called on the client when it receives a notification from the server that
 *  the server is now starting its ready-set-go phase. This function changes
 *  the state of the finite state machine to be ready.
 */
void WorldStatus::startReadySetGo()
{
    m_server_is_ready = true;
}   // startReadySetGo

//-----------------------------------------------------------------------------
/** Sets the time for the clock.
 *  \param time New time to set.
 */
void WorldStatus::setTime(const float time)
{
    m_time = time;
}   // setTime

//-----------------------------------------------------------------------------
/** Pauses the game and switches to the specified phase.
 *  \param phase Phase to switch to.
 */
void WorldStatus::pause(Phase phase)
{
    assert(m_previous_phase == UNDEFINED_PHASE);

    m_previous_phase = m_phase;
    m_phase          = phase;
    IrrlichtDevice *device = irr_driver->getDevice();

    if (!device->getTimer()->isStopped())
        device->getTimer()->stop();
}   // pause

//-----------------------------------------------------------------------------
/** Switches back from a pause state to the previous state.
 */
void WorldStatus::unpause()
{
    m_phase          = m_previous_phase;
    // Set m_previous_phase so that we can use an assert
    // in pause to detect incorrect pause/unpause sequences.
    m_previous_phase = UNDEFINED_PHASE;
    IrrlichtDevice *device = irr_driver->getDevice();

    if (device->getTimer()->isStopped())
        device->getTimer()->start();
}   // unpause<|MERGE_RESOLUTION|>--- conflicted
+++ resolved
@@ -56,13 +56,9 @@
     m_start_sound       = SFXManager::get()->createSoundSource("start_race");
     m_track_intro_sound = SFXManager::get()->createSoundSource("track_intro");
 
-<<<<<<< HEAD
-    m_play_racestart_sounds = true;
-    m_server_is_ready       = false;
-=======
-    m_play_track_intro_sound = UserConfigParams::m_music;
+    m_server_is_ready          = false;
+    m_play_track_intro_sound   = UserConfigParams::m_music;
     m_play_ready_set_go_sounds = true;
->>>>>>> ce28d46d
 
     IrrlichtDevice *device = irr_driver->getDevice();
 
@@ -220,18 +216,13 @@
 
             // Wait before ready phase if sounds are disabled
             if (!UserConfigParams::m_sfx && m_auxiliary_timer < 3.0f)
-<<<<<<< HEAD
-                return;   // Do not increase time
-=======
-                return;
-            
+                return;   // Do not increase time            
             if (!m_play_track_intro_sound)
             {
                 startEngines();
                 if (m_auxiliary_timer < 3.0f)
                     return;
             }
->>>>>>> ce28d46d
 
             m_auxiliary_timer = 0.0f;
 
@@ -265,16 +256,8 @@
             // start the engines and then the race
             if(!m_server_is_ready) return;
 
-            m_phase = READY_PHASE;
-<<<<<<< HEAD
-            for (unsigned int i = 0; i < World::getWorld()->getNumKarts(); i++)
-            {
-                World::getWorld()->getKart(i)->startEngineSFX();
-            }
-=======
-            
+            m_phase = READY_PHASE;            
             startEngines();
->>>>>>> ce28d46d
 
             // Receiving a 'startReadySetGo' message from the server triggers
             // a call to startReadySetGo() here, which will change the phase
