//  SuperTuxKart - a fun racing game with go-kart
//  Copyright (C) 2010  Joerg Henrichs
//
//  This program is free software; you can redistribute it and/or
//  modify it under the terms of the GNU General Public License
//  as published by the Free Software Foundation; either version 3
//  of the License, or (at your option) any later version.
//
//  This program is distributed in the hope that it will be useful,
//  but WITHOUT ANY WARRANTY; without even the implied warranty of
//  MERCHANTABILITY or FITNESS FOR A PARTICULAR PURPOSE.  See the
//  GNU General Public License for more details.
//
//  You should have received a copy of the GNU General Public License
//  along with this program; if not, write to the Free Software
//  Foundation, Inc., 59 Temple Place - Suite 330, Boston, MA  02111-1307, USA.

#ifndef HEADER_WORLD_WITH_RANK_HPP
#define HEADER_WORLD_WITH_RANK_HPP

#include <vector>

#include "modes/world.hpp"

class AbstractKart;

/**
 *  A WorldWithRank is a world where the karts are ranked. This is the base
 *  class for races and battle modes - all of which rank the kart.
 *  A class using this as a subclass must call setKartPosition(kart id, position)
 *  and this class is used to access the ranks from other objects. This class
 *  adds a convenient rescue implementation: a kart is rescued to the closest
 *  start point. This is useful for battle, soccer, ... modes. Linear world
 *  defines its own rescue functions and will overwrite this.
 * \ingroup modes
 */
class WorldWithRank : public World
{
protected:
    /** This contains a mapping from race position to kart index. */
    std::vector<int> m_position_index;

    /** Whether to display the rank in the race GUI */
    bool m_display_rank;

#ifdef DEBUG
    /** Used for debugging to help detect if the same kart position
     *  is used more than once. */
    std::vector<bool> m_position_used;

    /** True if beginSetKartPositions was called, false after
     *  endSetKartPositions. Used to make sure the sequence of calls
     *  is correct. */
    bool              m_position_setting_initialised;
#endif

    unsigned int getClosestStartPoint(AbstractKart *kart);

public:
                  WorldWithRank() : World() {}
    /** call just after instanciating. can't be moved to the contructor as child
        classes must be instanciated, otherwise polymorphism will fail and the
        results will be incorrect */
    virtual void  init();

    bool          displayRank() const { return m_display_rank; }

    void          beginSetKartPositions();
    bool          setKartPosition(unsigned int kart_id,
                                 unsigned int position);
    void          endSetKartPositions();
    AbstractKart* getKartAtPosition(unsigned int p) const;

<<<<<<< HEAD
    virtual unsigned int getNumberOfRescuePositions() const OVERRIDE;
    virtual unsigned int getRescuePositionIndex(AbstractKart *kart) OVERRIDE;
    virtual btTransform  getRescueTransform(unsigned int index) const OVERRIDE;


=======
>>>>>>> a3be77aa
    };   // WorldWithRank

#endif<|MERGE_RESOLUTION|>--- conflicted
+++ resolved
@@ -71,14 +71,12 @@
     void          endSetKartPositions();
     AbstractKart* getKartAtPosition(unsigned int p) const;
 
-<<<<<<< HEAD
     virtual unsigned int getNumberOfRescuePositions() const OVERRIDE;
     virtual unsigned int getRescuePositionIndex(AbstractKart *kart) OVERRIDE;
     virtual btTransform  getRescueTransform(unsigned int index) const OVERRIDE;
 
 
-=======
->>>>>>> a3be77aa
+
     };   // WorldWithRank
 
 #endif