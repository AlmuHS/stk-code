--- conflicted
+++ resolved
@@ -86,15 +86,10 @@
         //Goal scored phase
         GOAL_PHASE
     };
-
 protected:
     /** Elasped/remaining time in seconds. */
     double          m_time;
 
-    /** If the start race should be played, disabled in cutscenes. */
-    bool            m_play_racestart_sounds;
-
-private:
     /** Sound to play at the beginning of a race, during which a
      *  a camera intro of the track can be shown. */
     SFXBase    *m_track_intro_sound;
@@ -106,13 +101,10 @@
     /** The clock mode: normal counting forwards, or countdown */ 
     ClockType       m_clock_mode;
 
-<<<<<<< HEAD
-=======
     bool            m_play_track_intro_sound;
     bool            m_play_ready_set_go_sounds;
 
 private:
->>>>>>> ce28d46d
     Phase           m_phase;
 
     /**
@@ -126,38 +118,29 @@
      */
     float           m_auxiliary_timer;
 
-<<<<<<< HEAD
     /** In networked game the client must wait for the server to start 'ready set go'
      *  (to guarantee that the client's time is not ahead of the server), This flag
      *  indicates that the notification from the server was received, and that the
      *  client can go to 'ready' phase. */
-    bool m_server_is_ready;
+    bool            m_server_is_ready;
 
-=======
     float           m_count_up_timer;
 
     bool            m_engines_started;
     void            startEngines();
->>>>>>> ce28d46d
 public:
              WorldStatus();
     virtual ~WorldStatus();
 
-<<<<<<< HEAD
-    void     reset();
-    void     update(const float dt);
-    void     setTime(const float time);
-    void     startReadySetGo();
-=======
     virtual void reset();
     virtual void updateTime(const float dt);
     virtual void update(float dt);
->>>>>>> ce28d46d
     virtual void pause(Phase phase);
     virtual void unpause();
     virtual void enterRaceOverState();
     virtual void terminateRace();
     void         setTime(const float time);
+    void         startReadySetGo();
 
     // ------------------------------------------------------------------------
     // Note: GO_PHASE is both: start phase and race phase
