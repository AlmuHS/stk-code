//  SuperTuxKart - a fun racing game with go-kart
//  Copyright (C) 2014-2015 SuperTuxKart-Team
//
//  This program is free software; you can redistribute it and/or
//  modify it under the terms of the GNU General Public License
//  as published by the Free Software Foundation; either version 3
//  of the License, or (at your option) any later version.
//
//  This program is distributed in the hope that it will be useful,
//  but WITHOUT ANY WARRANTY; without even the implied warranty of
//  MERCHANTABILITY or FITNESS FOR A PARTICULAR PURPOSE.  See the
//  GNU General Public License for more details.
//
//  You should have received a copy of the GNU General Public License
//  along with this program; if not, write to the Free Software
//  Foundation, Inc., 59 Temple Place - Suite 330, Boston, MA  02111-1307, USA.

#include "states_screens/network_kart_selection.hpp"

#include "audio/sfx_manager.hpp"
#include "challenges/unlock_manager.hpp"
#include "config/player_manager.hpp"
#include "config/user_config.hpp"
#include "graphics/irr_driver.hpp"
#include "guiengine/widgets/player_kart_widget.hpp"
#include "items/item_manager.hpp"
#include "karts/kart_properties.hpp"
#include "karts/kart_properties_manager.hpp"
#include "network/network_player_profile.hpp"
#include "network/protocol_manager.hpp"
#include "network/protocols/client_lobby.hpp"
#include "network/stk_host.hpp"
#include "states_screens/race_setup_screen.hpp"
#include "states_screens/server_selection.hpp"
#include "states_screens/state_manager.hpp"
#include "states_screens/tracks_screen.hpp"
#include "states_screens/waiting_for_others.hpp"

static const char ID_LOCKED[] = "locked/";

using namespace GUIEngine;

DEFINE_SCREEN_SINGLETON( NetworkKartSelectionScreen );

NetworkKartSelectionScreen::NetworkKartSelectionScreen()
                          : KartSelectionScreen("karts_online.stkgui")
{
}   // NetworkKartSelectionScreen

// ----------------------------------------------------------------------------
NetworkKartSelectionScreen::~NetworkKartSelectionScreen()
{
}   // ~NetworkKartSelectionScreen

// ----------------------------------------------------------------------------
void NetworkKartSelectionScreen::init()
{
    m_multiplayer = false;
    KartSelectionScreen::init();

    RibbonWidget* tabs = getWidget<RibbonWidget>("kartgroups");
    assert( tabs != NULL );
    // Select standard kart group
    tabs->select( "standard", PLAYER_ID_GAME_MASTER);
    tabs->setActive(false);
    tabs->setVisible(false);

    // change the back button image (because it makes the game quit)
    IconButtonWidget* back_button = getWidget<IconButtonWidget>("back");
    back_button->setImage("gui/main_quit.png");

    // add a widget for each player except self (already exists):
    GameSetup* setup = STKHost::get()->getGameSetup();
    if (!setup)
    {
        Log::error("NetworkKartSelectionScreen",
                   "No network game setup registered.");
        return;
    }
    std::vector<NetworkPlayerProfile*> players = setup->getPlayers();

    Log::info("NKSS", "There are %d players", players.size());
    // ---- Get available area for karts
    // make a copy of the area, ands move it to be outside the screen
    Widget* kartsAreaWidget = getWidget("playerskarts");
    // start at the rightmost of the screen
    const int shift = irr_driver->getFrameSize().Width;
    core::recti kartsArea(kartsAreaWidget->m_x + shift,
                            kartsAreaWidget->m_y,
                            kartsAreaWidget->m_x + shift + kartsAreaWidget->m_w,
                            kartsAreaWidget->m_y + kartsAreaWidget->m_h);
    GameSetup *game_setup = STKHost::get()->getGameSetup();

    // FIXME: atm only adds the local master, split screen supports
    // needs to be added
    int player_id = game_setup->getLocalMasterID();
    m_id_mapping.clear();
    m_id_mapping.insert(m_id_mapping.begin(), player_id);

    const int amount = m_kart_widgets.size();
    Widget* fullarea = getWidget("playerskarts");

    const int splitWidth = fullarea->m_w / amount;

    for (int n=0; n<amount; n++)
    {
        m_kart_widgets[n].move( fullarea->m_x + splitWidth*n,
                                fullarea->m_y, splitWidth, fullarea->m_h);
    }
    // In case of auto-connect, select default kart and go to track selection.
    if (NetworkConfig::get()->isAutoConnect())
    {
        DynamicRibbonWidget* w = getWidget<DynamicRibbonWidget>("karts");
        assert(w != NULL);
        w->setSelection(UserConfigParams::m_default_kart, /*player id*/0, /*focus*/true);
        playerConfirm(0);
        RaceSetupScreen::getInstance()->push();
    }

}   // init

// ----------------------------------------------------------------------------
void NetworkKartSelectionScreen::playerConfirm(const int playerID)
{
    DynamicRibbonWidget* w = getWidget<DynamicRibbonWidget>("karts");
    assert(w != NULL);
    const std::string selection = w->getSelectionIDString(playerID);
    if (StringUtils::startsWith(selection, ID_LOCKED))
    {
        unlock_manager->playLockSound();
        return;
    }

    if (playerID == PLAYER_ID_GAME_MASTER)
    {
        UserConfigParams::m_default_kart = selection;
    }

    if (m_kart_widgets[playerID].getKartInternalName().size() == 0)
    {
        SFXManager::get()->quickSound( "anvil" );
        return;
    }
    if(playerID == PLAYER_ID_GAME_MASTER) // self
    {

        LobbyProtocol* protocol = LobbyProtocol::get();
        ClientLobby *clrp = dynamic_cast<ClientLobby*>(protocol);
        assert(clrp);
        // FIXME SPLITSCREEN: we need to supply the global player id of the 
        // player selecting the kart here. For now ... just vote the same kart
        // for each local player.
        std::vector<NetworkPlayerProfile*> players =
            STKHost::get()->getMyPlayerProfiles();
        for(unsigned int i=0; i<players.size(); i++)
        {
            clrp->requestKartSelection(players[i]->getGlobalPlayerId(),
                                       selection                        );
        }
    }
}   // playerConfirm

// ----------------------------------------------------------------------------
void NetworkKartSelectionScreen::playerSelected(uint8_t player_id,
                                                const std::string &kart_name)
{
    int widget_id = -1;
    for (unsigned int i = 0; i < m_id_mapping.size(); i++)
    {
        Log::info("NKSS", "Checking race id %d : mapped of %d is %d",
                   player_id, i, m_id_mapping[i]);
        if (m_id_mapping[i] == player_id)
            widget_id = i;
    }

    // This selection was for a remote kart, which is not shown
    // Just ignore it.
    if(widget_id==-1)
        return;

<<<<<<< HEAD
    // In case of auto-connect the screen is already replaced, so
    // m_kart_widget is empty.
    if (! STKHost::get()->isAuthorisedToControl())
    {
        KartSelectionScreen::updateKartWidgetModel(widget_id, kart_name,
            irr::core::stringw(kart_name.c_str()));
        KartSelectionScreen::updateKartStats(widget_id, kart_name);
        m_kart_widgets[widget_id].setKartInternalName(kart_name);
        m_kart_widgets[widget_id].markAsReady(); // mark player ready
    }
=======
    KartSelectionScreen::updateKartWidgetModel(widget_id, kart_name,
                                       irr::core::stringw(kart_name.c_str()),
                                       /*Todo get color*/0.0f);
    KartSelectionScreen::updateKartStats(widget_id, kart_name);
    m_kart_widgets[widget_id].setKartInternalName(kart_name);
    m_kart_widgets[widget_id].markAsReady(); // mark player ready
>>>>>>> 94c3efa8

    // If this is the authorised client, send the currently set race config
    // to the server.
    if(STKHost::get()->isAuthorisedToControl())
    {
        Protocol* protocol = ProtocolManager::getInstance()
                           ->getProtocol(PROTOCOL_LOBBY_ROOM);
        ClientLobby* clrp =
                           dynamic_cast<ClientLobby*>(protocol);
        assert(clrp);
        // FIXME: for now we submit a vote from the authorised user
        // for the various modes based on the settings in the race manager. 
        // This needs more/better gui elements (and some should be set when
        // defining the server).
        std::vector<NetworkPlayerProfile*> players =
                                         STKHost::get()->getMyPlayerProfiles();
        for(unsigned int i=0; i<players.size(); i++)
        {
            uint8_t id = players[i]->getGlobalPlayerId();
            clrp->voteMajor(id, race_manager->getMajorMode());
            clrp->voteMinor(id, race_manager->getMinorMode());
            clrp->voteReversed(id, race_manager->getReverseTrack());
            clrp->voteRaceCount(id, 1);
            clrp->voteLaps(id, 3);
        }
        //WaitingForOthersScreen::getInstance()->push();
        //return;
    }
    TracksScreen::getInstance()->setOfficalTrack(true);
    TracksScreen::getInstance()->push();
}   // playerSelected

// ----------------------------------------------------------------------------
bool NetworkKartSelectionScreen::onEscapePressed()
{
    // then remove the lobby screen (you left the server)
    StateManager::get()->popMenu();
    ServerSelection::getInstance()->refresh();
    Protocol *lobby = LobbyProtocol::get();
    // notify the server that we left
    ClientLobby* clrp =
        dynamic_cast<ClientLobby*>(lobby);
    if (clrp)
        clrp->leave();
    return true; // remove the screen
}   // onEscapePressed<|MERGE_RESOLUTION|>--- conflicted
+++ resolved
@@ -178,25 +178,17 @@
     if(widget_id==-1)
         return;
 
-<<<<<<< HEAD
     // In case of auto-connect the screen is already replaced, so
     // m_kart_widget is empty.
     if (! STKHost::get()->isAuthorisedToControl())
     {
         KartSelectionScreen::updateKartWidgetModel(widget_id, kart_name,
-            irr::core::stringw(kart_name.c_str()));
+                                           irr::core::stringw(kart_name.c_str()),
+                                           /*Todo get color*/0.0f);
         KartSelectionScreen::updateKartStats(widget_id, kart_name);
         m_kart_widgets[widget_id].setKartInternalName(kart_name);
         m_kart_widgets[widget_id].markAsReady(); // mark player ready
     }
-=======
-    KartSelectionScreen::updateKartWidgetModel(widget_id, kart_name,
-                                       irr::core::stringw(kart_name.c_str()),
-                                       /*Todo get color*/0.0f);
-    KartSelectionScreen::updateKartStats(widget_id, kart_name);
-    m_kart_widgets[widget_id].setKartInternalName(kart_name);
-    m_kart_widgets[widget_id].markAsReady(); // mark player ready
->>>>>>> 94c3efa8
 
     // If this is the authorised client, send the currently set race config
     // to the server.
