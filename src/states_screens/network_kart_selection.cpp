//  SuperTuxKart - a fun racing game with go-kart
//  Copyright (C) 2014-2015 SuperTuxKart-Team
//
//  This program is free software; you can redistribute it and/or
//  modify it under the terms of the GNU General Public License
//  as published by the Free Software Foundation; either version 3
//  of the License, or (at your option) any later version.
//
//  This program is distributed in the hope that it will be useful,
//  but WITHOUT ANY WARRANTY; without even the implied warranty of
//  MERCHANTABILITY or FITNESS FOR A PARTICULAR PURPOSE.  See the
//  GNU General Public License for more details.
//
//  You should have received a copy of the GNU General Public License
//  along with this program; if not, write to the Free Software
//  Foundation, Inc., 59 Temple Place - Suite 330, Boston, MA  02111-1307, USA.

#include "states_screens/network_kart_selection.hpp"

#include "config/user_config.hpp"
<<<<<<< HEAD
#include "graphics/irr_driver.hpp"
#include "guiengine/widgets/player_kart_widget.hpp"
#include "input/device_manager.hpp"
#include "items/item_manager.hpp"
#include "karts/kart_properties.hpp"
#include "karts/kart_properties_manager.hpp"
#include "network/network_player_profile.hpp"
#include "network/protocol_manager.hpp"
#include "network/protocols/client_lobby.hpp"
#include "network/stk_host.hpp"
#include "states_screens/race_setup_screen.hpp"
=======
#include "input/device_manager.hpp"
#include "network/network_config.hpp"
#include "network/protocols/lobby_protocol.hpp"
#include "network/stk_host.hpp"
>>>>>>> 01c12879
#include "states_screens/state_manager.hpp"
#include "states_screens/tracks_screen.hpp"

using namespace GUIEngine;

// ----------------------------------------------------------------------------
void NetworkKartSelectionScreen::init()
{
    assert(!NetworkConfig::get()->isAddingNetworkPlayers());
    m_multiplayer = NetworkConfig::get()->getNetworkPlayers().size() != 1;
    KartSelectionScreen::init();

    // change the back button image (because it makes the game quit)
    IconButtonWidget* back_button = getWidget<IconButtonWidget>("back");
    back_button->setImage("gui/main_quit.png");

    DynamicRibbonWidget* w = getWidget<DynamicRibbonWidget>("karts");
    assert(w != NULL);
    for (auto& p : NetworkConfig::get()->getNetworkPlayers())
    {
        joinPlayer(std::get<0>(p), std::get<1>(p));
        w->updateItemDisplay();
        if (!w->setSelection(UserConfigParams::m_default_kart, 0, true))
        {
            // if kart from config not found, select the first instead
            w->setSelection(0, 0, true);
        }
    }
<<<<<<< HEAD
    // In case of auto-connect, select default kart and go to track selection.
    if (NetworkConfig::get()->isAutoConnect())
    {
        DynamicRibbonWidget* w = getWidget<DynamicRibbonWidget>("karts");
        assert(w != NULL);
        w->setSelection(UserConfigParams::m_default_kart, /*player id*/0, /*focus*/true);
        playerConfirm(0);
        RaceSetupScreen::getInstance()->push();
    }

=======
>>>>>>> 01c12879
}   // init

// ----------------------------------------------------------------------------
void NetworkKartSelectionScreen::allPlayersDone()
{
    input_manager->setMasterPlayerOnly(true);

    RibbonWidget* tabs = getWidget<RibbonWidget>("kartgroups");
    assert(tabs != NULL);

<<<<<<< HEAD
    if (m_kart_widgets[playerID].getKartInternalName().size() == 0)
    {
        SFXManager::get()->quickSound( "anvil" );
        return;
    }
    if(playerID == PLAYER_ID_GAME_MASTER) // self
    {
        auto clrp = LobbyProtocol::get<ClientLobby>();
        assert(clrp);
        // FIXME SPLITSCREEN: we need to supply the global player id of the 
        // player selecting the kart here. For now ... just vote the same kart
        // for each local player.
        std::vector<NetworkPlayerProfile*> players =
            STKHost::get()->getMyPlayerProfiles();
        for(unsigned int i=0; i<players.size(); i++)
        {
            clrp->requestKartSelection(players[i]->getGlobalPlayerId(),
                                       selection                        );
        }
        input_manager->getDeviceManager()->setAssignMode(ASSIGN);
    }
}   // playerConfirm
=======
    std::string selected_kart_group =
        tabs->getSelectionIDString(PLAYER_ID_GAME_MASTER);

    UserConfigParams::m_last_used_kart_group = selected_kart_group;
>>>>>>> 01c12879

    const PtrVector<StateManager::ActivePlayer, HOLD>& players =
        StateManager::get()->getActivePlayers();
    for (unsigned int n = 0; n < players.size(); n++)
    {
        StateManager::get()->getActivePlayer(n)->getProfile()
            ->incrementUseFrequency();
    }

<<<<<<< HEAD
    // This selection was for a remote kart, which is not shown
    // Just ignore it.
    if(widget_id==-1)
        return;

    // In case of auto-connect the screen is already replaced, so
    // m_kart_widget is empty.
    if (! STKHost::get()->isAuthorisedToControl())
    {
        KartSelectionScreen::updateKartWidgetModel(widget_id, kart_name,
                                           irr::core::stringw(kart_name.c_str()),
                                           /*Todo get color*/0.0f);
        KartSelectionScreen::updateKartStats(widget_id, kart_name);
        m_kart_widgets[widget_id].setKartInternalName(kart_name);
        m_kart_widgets[widget_id].markAsReady(); // mark player ready
    }

    // If this is the authorised client, send the currently set race config
    // to the server.
    if(STKHost::get()->isAuthorisedToControl())
    {
        auto clrp = LobbyProtocol::get<ClientLobby>();
        assert(clrp);
        // FIXME: for now we submit a vote from the authorised user
        // for the various modes based on the settings in the race manager. 
        // This needs more/better gui elements (and some should be set when
        // defining the server).
        std::vector<NetworkPlayerProfile*> players =
                                         STKHost::get()->getMyPlayerProfiles();
        for(unsigned int i=0; i<players.size(); i++)
        {
            uint8_t id = players[i]->getGlobalPlayerId();
            clrp->voteMajor(id, race_manager->getMajorMode());
            clrp->voteMinor(id, race_manager->getMinorMode());
            clrp->voteReversed(id, race_manager->getReverseTrack());
            clrp->voteRaceCount(id, 1);
            clrp->voteLaps(id, 1);
        }
        //WaitingForOthersScreen::getInstance()->push();
        //return;
    }
=======
    const uint8_t kart_count = (uint8_t)m_kart_widgets.size();
    NetworkString kart(PROTOCOL_LOBBY_ROOM);
    kart.addUInt8(LobbyProtocol::LE_KART_SELECTION).addUInt8(kart_count);
    for (unsigned n = 0; n < kart_count; n++)
    {
        // If server recieve an invalid name, it will auto correct to a random
        // kart
        kart.encodeString(m_kart_widgets[n].m_kartInternalName);
    }
    STKHost::get()->sendToServer(&kart, true);

    // ---- Switch to assign mode
    input_manager->getDeviceManager()->setAssignMode(ASSIGN);
    // Remove kart screen
    StateManager::get()->popMenu();
    TracksScreen::getInstance()->setNetworkTracks();
>>>>>>> 01c12879
    TracksScreen::getInstance()->push();

}   // allPlayersDone

// ----------------------------------------------------------------------------
bool NetworkKartSelectionScreen::onEscapePressed()
{
    // then remove the lobby screen (you left the server)
    StateManager::get()->popMenu();
    STKHost::get()->shutdown();
    return true; // remove the screen
}   // onEscapePressed<|MERGE_RESOLUTION|>--- conflicted
+++ resolved
@@ -18,24 +18,10 @@
 #include "states_screens/network_kart_selection.hpp"
 
 #include "config/user_config.hpp"
-<<<<<<< HEAD
-#include "graphics/irr_driver.hpp"
-#include "guiengine/widgets/player_kart_widget.hpp"
-#include "input/device_manager.hpp"
-#include "items/item_manager.hpp"
-#include "karts/kart_properties.hpp"
-#include "karts/kart_properties_manager.hpp"
-#include "network/network_player_profile.hpp"
-#include "network/protocol_manager.hpp"
-#include "network/protocols/client_lobby.hpp"
-#include "network/stk_host.hpp"
-#include "states_screens/race_setup_screen.hpp"
-=======
 #include "input/device_manager.hpp"
 #include "network/network_config.hpp"
 #include "network/protocols/lobby_protocol.hpp"
 #include "network/stk_host.hpp"
->>>>>>> 01c12879
 #include "states_screens/state_manager.hpp"
 #include "states_screens/tracks_screen.hpp"
 
@@ -64,19 +50,6 @@
             w->setSelection(0, 0, true);
         }
     }
-<<<<<<< HEAD
-    // In case of auto-connect, select default kart and go to track selection.
-    if (NetworkConfig::get()->isAutoConnect())
-    {
-        DynamicRibbonWidget* w = getWidget<DynamicRibbonWidget>("karts");
-        assert(w != NULL);
-        w->setSelection(UserConfigParams::m_default_kart, /*player id*/0, /*focus*/true);
-        playerConfirm(0);
-        RaceSetupScreen::getInstance()->push();
-    }
-
-=======
->>>>>>> 01c12879
 }   // init
 
 // ----------------------------------------------------------------------------
@@ -87,35 +60,10 @@
     RibbonWidget* tabs = getWidget<RibbonWidget>("kartgroups");
     assert(tabs != NULL);
 
-<<<<<<< HEAD
-    if (m_kart_widgets[playerID].getKartInternalName().size() == 0)
-    {
-        SFXManager::get()->quickSound( "anvil" );
-        return;
-    }
-    if(playerID == PLAYER_ID_GAME_MASTER) // self
-    {
-        auto clrp = LobbyProtocol::get<ClientLobby>();
-        assert(clrp);
-        // FIXME SPLITSCREEN: we need to supply the global player id of the 
-        // player selecting the kart here. For now ... just vote the same kart
-        // for each local player.
-        std::vector<NetworkPlayerProfile*> players =
-            STKHost::get()->getMyPlayerProfiles();
-        for(unsigned int i=0; i<players.size(); i++)
-        {
-            clrp->requestKartSelection(players[i]->getGlobalPlayerId(),
-                                       selection                        );
-        }
-        input_manager->getDeviceManager()->setAssignMode(ASSIGN);
-    }
-}   // playerConfirm
-=======
     std::string selected_kart_group =
         tabs->getSelectionIDString(PLAYER_ID_GAME_MASTER);
 
     UserConfigParams::m_last_used_kart_group = selected_kart_group;
->>>>>>> 01c12879
 
     const PtrVector<StateManager::ActivePlayer, HOLD>& players =
         StateManager::get()->getActivePlayers();
@@ -125,49 +73,6 @@
             ->incrementUseFrequency();
     }
 
-<<<<<<< HEAD
-    // This selection was for a remote kart, which is not shown
-    // Just ignore it.
-    if(widget_id==-1)
-        return;
-
-    // In case of auto-connect the screen is already replaced, so
-    // m_kart_widget is empty.
-    if (! STKHost::get()->isAuthorisedToControl())
-    {
-        KartSelectionScreen::updateKartWidgetModel(widget_id, kart_name,
-                                           irr::core::stringw(kart_name.c_str()),
-                                           /*Todo get color*/0.0f);
-        KartSelectionScreen::updateKartStats(widget_id, kart_name);
-        m_kart_widgets[widget_id].setKartInternalName(kart_name);
-        m_kart_widgets[widget_id].markAsReady(); // mark player ready
-    }
-
-    // If this is the authorised client, send the currently set race config
-    // to the server.
-    if(STKHost::get()->isAuthorisedToControl())
-    {
-        auto clrp = LobbyProtocol::get<ClientLobby>();
-        assert(clrp);
-        // FIXME: for now we submit a vote from the authorised user
-        // for the various modes based on the settings in the race manager. 
-        // This needs more/better gui elements (and some should be set when
-        // defining the server).
-        std::vector<NetworkPlayerProfile*> players =
-                                         STKHost::get()->getMyPlayerProfiles();
-        for(unsigned int i=0; i<players.size(); i++)
-        {
-            uint8_t id = players[i]->getGlobalPlayerId();
-            clrp->voteMajor(id, race_manager->getMajorMode());
-            clrp->voteMinor(id, race_manager->getMinorMode());
-            clrp->voteReversed(id, race_manager->getReverseTrack());
-            clrp->voteRaceCount(id, 1);
-            clrp->voteLaps(id, 1);
-        }
-        //WaitingForOthersScreen::getInstance()->push();
-        //return;
-    }
-=======
     const uint8_t kart_count = (uint8_t)m_kart_widgets.size();
     NetworkString kart(PROTOCOL_LOBBY_ROOM);
     kart.addUInt8(LobbyProtocol::LE_KART_SELECTION).addUInt8(kart_count);
@@ -184,7 +89,6 @@
     // Remove kart screen
     StateManager::get()->popMenu();
     TracksScreen::getInstance()->setNetworkTracks();
->>>>>>> 01c12879
     TracksScreen::getInstance()->push();
 
 }   // allPlayersDone
