//
//  SuperTuxKart - a fun racing game with go-kart
//  Copyright (C) 2004-2005 Steve Baker <sjbaker1@airmail.net>
//  Copyright (C) 2006 Joerg Henrichs, SuperTuxKart-Team, Steve Baker
//
//  This program is free software; you can redistribute it and/or
//  modify it under the terms of the GNU General Public License
//  as published by the Free Software Foundation; either version 3
//  of the License, or (at your option) any later version.
//
//  This program is distributed in the hope that it will be useful,
//  but WITHOUT ANY WARRANTY; without even the implied warranty of
//  MERCHANTABILITY or FITNESS FOR A PARTICULAR PURPOSE.  See the
//  GNU General Public License for more details.
//
//  You should have received a copy of the GNU General Public License
//  along with this program; if not, write to the Free Software
//  Foundation, Inc., 59 Temple Place - Suite 330, Boston, MA  02111-1307, USA.

#include "states_screens/race_gui.hpp"

using namespace irr;

#include <algorithm>

#include "challenges/unlock_manager.hpp"
#include "config/user_config.hpp"
#include "graphics/camera.hpp"
#include "graphics/irr_driver.hpp"
#include "graphics/material_manager.hpp"
#include "guiengine/engine.hpp"
#include "guiengine/modaldialog.hpp"
#include "guiengine/scalable_font.hpp"
#include "io/file_manager.hpp"
#include "input/input.hpp"
#include "input/input_manager.hpp"
#include "items/attachment.hpp"
#include "items/attachment_manager.hpp"
#include "items/powerup_manager.hpp"
#include "karts/abstract_kart.hpp"
#include "karts/controller/controller.hpp"
#include "karts/kart_properties.hpp"
#include "karts/kart_properties_manager.hpp"
#include "modes/follow_the_leader.hpp"
#include "modes/linear_world.hpp"
#include "modes/world.hpp"
#include "modes/soccer_world.hpp"
#include "race/race_manager.hpp"
#include "tracks/track.hpp"
#include "utils/constants.hpp"
#include "utils/string_utils.hpp"
#include "utils/translation.hpp"

/** The constructor is called before anything is attached to the scene node.
 *  So rendering to a texture can be done here. But world is not yet fully
 *  created, so only the race manager can be accessed safely.
 */
RaceGUI::RaceGUI()
{
    m_enabled = true;

    // Originally m_map_height was 100, and we take 480 as minimum res
    const float scaling = irr_driver->getFrameSize().Height / 480.0f;
    // Marker texture has to be power-of-two for (old) OpenGL compliance
    m_marker_rendered_size  =  2 << ((int) ceil(1.0 + log(32.0 * scaling)));
    m_marker_ai_size        = (int)( 14.0f * scaling);
    m_marker_player_size    = (int)( 16.0f * scaling);
    
    if (UserConfigParams::m_minimal_race_gui)
    {
        m_map_width             = (int)(160.0f * scaling);
        m_map_height            = (int)(160.0f * scaling);
    }
    else
    {
        m_map_width             = (int)(100.0f * scaling);
        m_map_height            = (int)(100.0f * scaling);
    }
    m_map_left              = (int)( 10.0f * scaling);
    m_map_bottom            = (int)( 10.0f * scaling);

    // Minimap is also rendered bigger via OpenGL, so find power-of-two again
    const int map_texture   = 2 << ((int) ceil(1.0 + log(128.0 * scaling)));
    m_map_rendered_width    = map_texture;
    m_map_rendered_height   = map_texture;


    // special case : when 3 players play, use available 4th space for such things
    if (race_manager->getNumLocalPlayers() == 3)
    {
        m_map_left = UserConfigParams::m_width - m_map_width;
    }

    m_is_tutorial = (race_manager->getTrackName() == "tutorial");

    m_speed_meter_icon = material_manager->getMaterial("speedback.png");
    m_speed_bar_icon   = material_manager->getMaterial("speedfore.png");
    createMarkerTexture();

    // Translate strings only one in constructor to avoid calling
    // gettext in each frame.
    //I18N: Shown at the end of a race
    m_string_lap      = _("Lap");
    m_string_rank     = _("Rank");


    // Determine maximum length of the rank/lap text, in order to
    // align those texts properly on the right side of the viewport.
    gui::ScalableFont* font = GUIEngine::getFont();
    m_rank_lap_width = font->getDimension(m_string_lap.c_str()).Width;

    m_timer_width = font->getDimension(L"99:99:99").Width;

    font = (race_manager->getNumLocalPlayers() > 2 ? GUIEngine::getSmallFont()
                                                   : GUIEngine::getFont());

    int w;
    if (race_manager->getMinorMode()==RaceManager::MINOR_MODE_FOLLOW_LEADER ||
        race_manager->getMinorMode()==RaceManager::MINOR_MODE_3_STRIKES     ||
        race_manager->getNumLaps() > 9)
        w = font->getDimension(L"99/99").Width;
    else
        w = font->getDimension(L"9/9").Width;

    // In some split screen configuration the energy bar might be next
    // to the lap display - so make the lap X/Y display large enough to
    // leave space for the energy bar (16 pixels) and 10 pixels of space
    // to the right (see drawEnergyMeter for details).
    w += 16 + 10;
    if(m_rank_lap_width < w) m_rank_lap_width = w;
    w = font->getDimension(m_string_rank.c_str()).Width;
    if(m_rank_lap_width < w) m_rank_lap_width = w;

}   // RaceGUI

//-----------------------------------------------------------------------------
RaceGUI::~RaceGUI()
{
}   // ~Racegui

//-----------------------------------------------------------------------------
/** Render all global parts of the race gui, i.e. things that are only
 *  displayed once even in splitscreen.
 *  \param dt Timestep sized.
 */
void RaceGUI::renderGlobal(float dt)
{
    RaceGUIBase::renderGlobal(dt);
    cleanupMessages(dt);

    // Special case : when 3 players play, use 4th window to display such
    // stuff (but we must clear it)
    if (race_manager->getNumLocalPlayers() == 3 &&
        !GUIEngine::ModalDialog::isADialogActive())
    {
        static video::SColor black = video::SColor(255,0,0,0);
        irr_driver->getVideoDriver()
            ->draw2DRectangle(black,
                              core::rect<s32>(UserConfigParams::m_width/2,
                                              UserConfigParams::m_height/2,
                                              UserConfigParams::m_width,
                                              UserConfigParams::m_height));
    }

    World *world = World::getWorld();
    assert(world != NULL);
    if(world->getPhase() >= WorldStatus::READY_PHASE &&
       world->getPhase() <= WorldStatus::GO_PHASE      )
    {
        drawGlobalReadySetGo();
    }

    // Timer etc. are not displayed unless the game is actually started.
    if(!world->isRacePhase()) return;
    if (!m_enabled) return;


    if (!m_is_tutorial)
    {
        drawGlobalTimer();
        if(world->getPhase() == WorldStatus::GO_PHASE ||
           world->getPhase() == WorldStatus::MUSIC_PHASE)
        {
            drawGlobalMusicDescription();
        }
    }

    drawGlobalMiniMap();

<<<<<<< HEAD
    if (!m_is_tutorial &&
        (UserConfigParams::m_minimal_race_gui == false || world->getIdent() == IDENT_STRIKES))
    {
        drawGlobalPlayerIcons(m_map_height);
    }
=======
	if(world->getTrack()->isSoccer())	drawScores();

    if (!m_is_tutorial) drawGlobalPlayerIcons(m_map_height);
>>>>>>> a3be77aa
}   // renderGlobal

//-----------------------------------------------------------------------------
/** Render the details for a single player, i.e. speed, energy,
 *  collectibles, ...
 *  \param kart Pointer to the kart for which to render the view.
 */
void RaceGUI::renderPlayerView(const Camera *camera, float dt)
{
    if (!m_enabled) return;

    const core::recti &viewport = camera->getViewport();

    core::vector2df scaling = camera->getScaling();
    const AbstractKart *kart = camera->getKart();
    if(!kart) return;

    drawPlungerInFace(camera, dt);

    scaling *= viewport.getWidth()/800.0f; // scale race GUI along screen size
    drawAllMessages     (kart, viewport, scaling);

    if(!World::getWorld()->isRacePhase()) return;

    drawPowerupIcons    (kart, viewport, scaling);
    
    if (UserConfigParams::m_minimal_race_gui == false)
        drawSpeedAndEnergy  (kart, viewport, scaling);

    if (!m_is_tutorial)
        drawRankLap     (kart, viewport);

    RaceGUIBase::renderPlayerView(camera, dt);
}   // renderPlayerView

//-----------------------------------------------------------------------------
void RaceGUI::drawScores()
{
	SoccerWorld* soccerWorld = (SoccerWorld*)World::getWorld();
	int offsetY = 5;
	int offsetX = 5;
	gui::ScalableFont* font = GUIEngine::getFont();
	static video::SColor color = video::SColor(255,255,255,255);

	//Draw kart icons above score(denoting teams)
	irr::video::ITexture *red_team = irr_driver->getTexture(
		file_manager->getTextureFile("soccer_ball_red.png"));
	irr::video::ITexture *blue_team = irr_driver->getTexture(
		file_manager->getTextureFile("soccer_ball_blue.png"));
	
	core::rect<s32> indicatorPos(offsetX-6, offsetY,
		offsetX -6 + red_team->getSize().Width/8,
		offsetY + red_team->getSize().Height/8);
	core::rect<s32> sourceRect(core::position2d<s32>(0,0),
                                               red_team->getOriginalSize());
	irr_driver->getVideoDriver()->draw2DImage(red_team,indicatorPos,sourceRect,
		NULL,NULL,true);
	

	for(unsigned int i=0; i<soccerWorld->getNumKarts(); i++){
		int j = soccerWorld->getTeamLeader(i);
		if(j < 0) break;

		core::rect<s32> source(j*m_marker_rendered_size, 0,
			(j+1)*m_marker_rendered_size,m_marker_rendered_size);
		core::recti position(offsetX, offsetY,
			offsetX + 2*m_marker_player_size, offsetY + 2*m_marker_player_size);
		irr_driver->getVideoDriver()->draw2DImage(m_marker, position, source,
			NULL, NULL, true);
		core::stringw score = StringUtils::toWString(soccerWorld->getScore(i));
		int stringWidth =
			GUIEngine::getFont()->getDimension(score.c_str()).Width;
		int stringHeight =
			GUIEngine::getFont()->getDimension(score.c_str()).Height;
		core::recti pos(position.UpperLeftCorner.X + 5,
						position.LowerRightCorner.Y + offsetY,
						position.LowerRightCorner.X,
						position.LowerRightCorner.Y + stringHeight);

		font->draw(score.c_str(),pos,color);
		offsetX += position.LowerRightCorner.X;
	}
	offsetX = 80;
	offsetY = 5;
	indicatorPos = core::rect<s32>(offsetX, offsetY,
		offsetX + blue_team->getSize().Width/8,
		offsetY + blue_team->getSize().Height/8);
	sourceRect = core::rect<s32> (core::position2d<s32>(0,0),
                                               blue_team->getOriginalSize());
	irr_driver->getVideoDriver()->draw2DImage(blue_team,indicatorPos,sourceRect,
		NULL,NULL,true);
}
//-----------------------------------------------------------------------------
/** Displays the racing time on the screen.s
 */
void RaceGUI::drawGlobalTimer()
{
    assert(World::getWorld() != NULL);

    if (!World::getWorld()->shouldDrawTimer())
    {
        return;
    }

    core::stringw sw;
    video::SColor time_color = video::SColor(255, 255, 255, 255);
    int dist_from_right = 10 + m_timer_width;

    float elapsed_time = World::getWorld()->getTime();
    if (!race_manager->hasTimeTarget())
    {
        sw = core::stringw (
            StringUtils::timeToString(elapsed_time).c_str() );
    }
    else
    {
        float time_target = race_manager->getTimeTarget();
        if (elapsed_time < time_target)
        {
            sw = core::stringw (
              StringUtils::timeToString(time_target - elapsed_time).c_str());
        }
        else
        {
            sw = _("Challenge Failed");
            int string_width =
                GUIEngine::getFont()->getDimension(_("Challenge Failed")).Width;
            dist_from_right = 10 + string_width;
            time_color = video::SColor(255,255,0,0);
        }
    }

    core::rect<s32> pos(UserConfigParams::m_width - dist_from_right, 10,
                        UserConfigParams::m_width                  , 50);

    // special case : when 3 players play, use available 4th space for such things
    if (race_manager->getNumLocalPlayers() == 3)
    {
        pos += core::vector2d<s32>(0, UserConfigParams::m_height/2);
    }

    gui::ScalableFont* font = GUIEngine::getFont();
    font->draw(sw.c_str(), pos, time_color, false, false, NULL,
               true /* ignore RTL */);

}   // drawGlobalTimer

//-----------------------------------------------------------------------------
/** Draws the mini map and the position of all karts on it.
 */
void RaceGUI::drawGlobalMiniMap()
{
    World *world = World::getWorld();
    // arenas currently don't have a map.
    if(world->getTrack()->isArena() || world->getTrack()->isSoccer()) return;

    const video::ITexture *mini_map = world->getTrack()->getMiniMap();

    int upper_y = UserConfigParams::m_height - m_map_bottom - m_map_height;
    int lower_y = UserConfigParams::m_height - m_map_bottom;

    if (mini_map != NULL)
    {
        core::rect<s32> dest(m_map_left,               upper_y,
                             m_map_left + m_map_width, lower_y);
        core::rect<s32> source(core::position2di(0, 0),
                               mini_map->getOriginalSize());
        irr_driver->getVideoDriver()->draw2DImage(mini_map, dest, source,
                                                  NULL, NULL, true);
    }

    for(unsigned int i=0; i<world->getNumKarts(); i++)
    {
        const AbstractKart *kart = world->getKart(i);
        if(kart->isEliminated()) continue;   // don't draw eliminated kart
        const Vec3& xyz = kart->getXYZ();
        Vec3 draw_at;
        world->getTrack()->mapPoint2MiniMap(xyz, &draw_at);
        // int marker_height = m_marker->getOriginalSize().Height;
        core::rect<s32> source(i    *m_marker_rendered_size,
                               0,
                               (i+1)*m_marker_rendered_size,
                               m_marker_rendered_size);
        int marker_half_size = (kart->getController()->isPlayerController()
                                ? m_marker_player_size
                                : m_marker_ai_size                        )>>1;
        core::rect<s32> position(m_map_left+(int)(draw_at.getX()-marker_half_size),
                                 lower_y   -(int)(draw_at.getY()+marker_half_size),
                                 m_map_left+(int)(draw_at.getX()+marker_half_size),
                                 lower_y   -(int)(draw_at.getY()-marker_half_size));
        irr_driver->getVideoDriver()->draw2DImage(m_marker, position, source,
                                                  NULL, NULL, true);
    }   // for i<getNumKarts
}   // drawGlobalMiniMap

//-----------------------------------------------------------------------------
/** Energy meter that gets filled with nitro. This function is called from
 *  drawSpeedAndEnergy, which defines the correct position of the energy
 *  meter.
 *  \param x X position of the meter.
 *  \param y Y position of the meter.
 *  \param kart Kart to display the data for.
 *  \param scaling Scaling applied (in case of split screen)
 */
void RaceGUI::drawEnergyMeter(int x, int y, const AbstractKart *kart,
                              const core::recti &viewport,
                              const core::vector2df &scaling)
{
    float minRatio         = std::min(scaling.X, scaling.Y);
    const int GAUGEWIDTH   = 78;
    int gauge_width        = (int)(GAUGEWIDTH*minRatio);
    int gauge_height       = (int)(GAUGEWIDTH*minRatio);

    float state = (float)(kart->getEnergy())
                / kart->getKartProperties()->getNitroMax();
    if (state < 0.0f) state = 0.0f;
    else if (state > 1.0f) state = 1.0f;

    core::vector2df offset;
    offset.X = (float)(x-gauge_width) - 9.0f*scaling.X;
    offset.Y = (float)y-30.0f*scaling.Y;


    // Background
    irr_driver->getVideoDriver()->draw2DImage(m_gauge_empty,
                                core::rect<s32>((int)offset.X,
                                                (int) offset.Y-gauge_height,
                                                (int) offset.X + gauge_width,
                                                (int)offset.Y) /* dest rect */,
                             core::rect<s32>(0, 0, 256, 256) /* source rect */,
                             NULL /* clip rect */, NULL /* colors */,
                                              true /* alpha */);

    // Target

    if (race_manager->getCoinTarget() > 0)
    {
        float coin_target = (float)race_manager->getCoinTarget()
                          / kart->getKartProperties()->getNitroMax();

        video::S3DVertex vertices[5];
        unsigned int count=2;

        // There are three different polygons used, depending on
        // the target. Consider the nitro-display texture:
        //
        //   ----E-x--D       (position of v,w,x vary depending on
        //            |        nitro)
        //       A    w
        //            |
        //   -B--v----C
        // For nitro state <= r1 the triangle ABv is used, with v between B and C.
        // For nitro state <= r2 the quad ABCw is used, with w between C and D.
        // For nitro state >  r2 the poly ABCDx is used, with x between D and E.

        vertices[0].TCoords = core::vector2df(0.3f, 0.4f);
        vertices[0].Pos     = core::vector3df(offset.X+0.3f*gauge_width,
                                              offset.Y-(1-0.4f)*gauge_height, 0);
        vertices[1].TCoords = core::vector2df(0, 1.0f);
        vertices[1].Pos     = core::vector3df(offset.X, offset.Y, 0);
        // The targets at which different polygons must be used.

        const float r1 = 0.4f;
        const float r2 = 0.65f;
        if(coin_target<=r1)
        {
            count   = 3;
            float f = coin_target/r1;
            vertices[2].TCoords = core::vector2df(0.08f + (1.0f-0.08f)*f, 1.0f);
            vertices[2].Pos =  core::vector3df(offset.X + (0.08f*gauge_width)
                                                + (1.0f - 0.08f)*f*gauge_width,
                                               offset.Y,0);
                }
        else if(coin_target<=r2)
        {
            count   = 4;
            float f = (coin_target - r1)/(r2-r1);
            vertices[2].TCoords = core::vector2df(1.0f, 1.0f);
            vertices[2].Pos     = core::vector3df(offset.X + gauge_width,
                                                  offset.Y, 0);
            vertices[3].TCoords = core::vector2df(1.0f, (1.0f-f));
            vertices[3].Pos = core::vector3df(offset.X + gauge_width,
                                              offset.Y-f*gauge_height,0);
        }
        else
        {
            count   = 5;
            float f = (coin_target - r2)/(1-r2);
            vertices[2].TCoords = core::vector2df(1.0, 1.0f);
            vertices[2].Pos     = core::vector3df(offset.X + gauge_width,
                                                  offset.Y, 0);
            vertices[3].TCoords = core::vector2df(1.0,0);
            vertices[3].Pos     = core::vector3df(offset.X + gauge_width,
                                                  offset.Y-gauge_height, 0);
            vertices[4].TCoords = core::vector2df(1.0f - f*(1-0.61f), 0);
            vertices[4].Pos     = core::vector3df(offset.X + gauge_width
                                                   - (1.0f-0.61f)*f*gauge_width,
                                                   offset.Y-gauge_height, 0);
        }
        short int index[5]={0};
        for(unsigned int i=0; i<count; i++)
        {
            index[i]=count-i-1;
            vertices[i].Color = video::SColor(255, 255, 255, 255);
        }

        video::SMaterial m;
        m.setTexture(0, m_gauge_goal);
        m.MaterialType = video::EMT_TRANSPARENT_ALPHA_CHANNEL;
        irr_driver->getVideoDriver()->setMaterial(m);
        irr_driver->getVideoDriver()->draw2DVertexPrimitiveList(vertices, count,
        index, count-2, video::EVT_STANDARD, scene::EPT_TRIANGLE_FAN);

    }



    // Filling (current state)

    if(state <=0) return; //Nothing to do

    if (state > 0.0f)
    {
        video::S3DVertex vertices[5];
        unsigned int count=2;

        // There are three different polygons used, depending on
        // the nitro state. Consider the nitro-display texture:
        //
        //   ----E-x--D       (position of v,w,x vary depending on
        //            |        nitro)
        //       A    w
        //            |
        //   -B--v----C
        // For nitro state <= r1 the triangle ABv is used, with v between B and C.
        // For nitro state <= r2 the quad ABCw is used, with w between C and D.
        // For nitro state >  r2 the poly ABCDx is used, with x between D and E.

        vertices[0].TCoords = core::vector2df(0.3f, 0.4f);
        vertices[0].Pos     = core::vector3df(offset.X+0.3f*gauge_width,
                                              offset.Y-(1-0.4f)*gauge_height, 0);
        vertices[1].TCoords = core::vector2df(0, 1.0f);
        vertices[1].Pos     = core::vector3df(offset.X, offset.Y, 0);
        // The states at which different polygons must be used.

        const float r1 = 0.4f;
        const float r2 = 0.65f;
        if(state<=r1)
        {
            count   = 3;
            float f = state/r1;
            vertices[2].TCoords = core::vector2df(0.08f + (1.0f-0.08f)*f, 1.0f);
            vertices[2].Pos = core::vector3df(offset.X + (0.08f*gauge_width)
                                                       + (1.0f - 0.08f)
                                                         *f*gauge_width,
                                              offset.Y,0);
                }
        else if(state<=r2)
        {
            count   = 4;
            float f = (state - r1)/(r2-r1);
            vertices[2].TCoords = core::vector2df(1.0f, 1.0f);
            vertices[2].Pos     = core::vector3df(offset.X + gauge_width,
                                                  offset.Y, 0);
            vertices[3].TCoords = core::vector2df(1.0f, (1.0f-f));
            vertices[3].Pos = core::vector3df(offset.X + gauge_width,
                                              offset.Y-f*gauge_height,0);
        }
        else
        {
            count   = 5;
            float f = (state - r2)/(1-r2);
            vertices[2].TCoords = core::vector2df(1.0, 1.0f);
            vertices[2].Pos     = core::vector3df(offset.X + gauge_width,
                                                  offset.Y, 0);
            vertices[3].TCoords = core::vector2df(1.0,0);
            vertices[3].Pos = core::vector3df(offset.X + gauge_width,
                                              offset.Y-gauge_height, 0);
            vertices[4].TCoords = core::vector2df(1.0f - f*(1-0.61f), 0);
            vertices[4].Pos     =
                core::vector3df(offset.X + gauge_width - (1.0f-0.61f)*f*gauge_width,
                                offset.Y-gauge_height, 0);
        }
        short int index[5]={0};
        for(unsigned int i=0; i<count; i++)
        {
            index[i]=count-i-1;
            vertices[i].Color = video::SColor(255, 255, 255, 255);
        }


        video::SMaterial m;
        if(kart->getControls().m_nitro || kart->isOnMinNitroTime())
            m.setTexture(0, m_gauge_full_bright);
        else
            m.setTexture(0, m_gauge_full);
        m.MaterialType = video::EMT_TRANSPARENT_ALPHA_CHANNEL;
        irr_driver->getVideoDriver()->setMaterial(m);
        irr_driver->getVideoDriver()->draw2DVertexPrimitiveList(vertices, count,
        index, count-2, video::EVT_STANDARD, scene::EPT_TRIANGLE_FAN);


    }


}   // drawEnergyMeter

//-----------------------------------------------------------------------------
void RaceGUI::drawSpeedAndEnergy(const AbstractKart* kart,
                                 const core::recti &viewport,
                                 const core::vector2df &scaling)
{

    float minRatio         = std::min(scaling.X, scaling.Y);
    const int SPEEDWIDTH   = 128;
    int meter_width        = (int)(SPEEDWIDTH*minRatio);
    int meter_height       = (int)(SPEEDWIDTH*minRatio);

    drawEnergyMeter(viewport.LowerRightCorner.X ,
                    (int)(viewport.LowerRightCorner.Y),
                    kart, viewport, scaling);

    // First draw the meter (i.e. the background )
    // -------------------------------------------------------------------------


    core::vector2df offset;
    offset.X = (float)(viewport.LowerRightCorner.X-meter_width) - 24.0f*scaling.X;
    offset.Y = viewport.LowerRightCorner.Y-10.0f*scaling.Y;

    video::IVideoDriver *video = irr_driver->getVideoDriver();
    const core::rect<s32> meter_pos((int)offset.X,
                                    (int)(offset.Y-meter_height),
                                    (int)(offset.X+meter_width),
                                    (int)offset.Y);
    video::ITexture *meter_texture = m_speed_meter_icon->getTexture();
    const core::rect<s32> meter_texture_coords(core::position2d<s32>(0,0),
                                               meter_texture->getOriginalSize());
    video->draw2DImage(meter_texture, meter_pos, meter_texture_coords, NULL,
                       NULL, true);

    const float speed =  kart->getSpeed();
    if(speed <=0) return;  // Nothing to do if speed is negative.

    // Draw the actual speed bar (if the speed is >0)
    // ----------------------------------------------
    float speed_ratio = speed/KILOMETERS_PER_HOUR/110.0f;
    if(speed_ratio>1) speed_ratio = 1;

    video::ITexture   *bar_texture = m_speed_bar_icon->getTexture();
    core::dimension2du bar_size    = bar_texture->getOriginalSize();
    video::S3DVertex vertices[5];
    unsigned int count;

    // There are three different polygons used, depending on
    // the speed ratio. Consider the speed-display texture:
    //
    //   D----x----D       (position of v,w,x vary depending on
    //   |                 speed)
    //   w    A
    //   |
    //   C--v-B----E
    // For speed ratio <= r1 the triangle ABv is used, with v between B and C.
    // For speed ratio <= r2 the quad ABCw is used, with w between C and D.
    // For speed ratio >  r2 the poly ABCDx is used, with x between D and E.

    vertices[0].TCoords = core::vector2df(0.7f, 0.5f);
    vertices[0].Pos     = core::vector3df(offset.X+0.7f*meter_width,
                                          offset.Y-0.5f*meter_height, 0);
    vertices[1].TCoords = core::vector2df(0.52f, 1.0f);
    vertices[1].Pos     = core::vector3df(offset.X+0.52f*meter_width, offset.Y, 0);
    // The speed ratios at which different triangles must be used.
    // These values should be adjusted in case that the speed display
    // is not linear enough. Mostly the speed values are below 0.7, it
    // needs some zipper to get closer to 1.
    const float r1 = 0.2f;
    const float r2 = 0.6f;
    if(speed_ratio<=r1)
    {
        count   = 3;
        float f = speed_ratio/r1;
        vertices[2].TCoords = core::vector2df(0.52f*(1-f), 1.0f);
        vertices[2].Pos = core::vector3df(offset.X+ (0.52f*(1.0f-f)*meter_width),
                                          offset.Y,0);
    }
    else if(speed_ratio<=r2)
    {
        count   = 4;
        float f = (speed_ratio - r1)/(r2-r1);
        vertices[2].TCoords = core::vector2df(0, 1.0f);
        vertices[2].Pos     = core::vector3df(offset.X, offset.Y, 0);
        vertices[3].TCoords = core::vector2df(0, (1-f));
        vertices[3].Pos = core::vector3df(offset.X, offset.Y-f*meter_height,0);
    }
    else
    {
        count   = 5;
        float f = (speed_ratio - r2)/(1-r2);
        vertices[2].TCoords = core::vector2df(0, 1.0f);
        vertices[2].Pos     = core::vector3df(offset.X, offset.Y, 0);
        vertices[3].TCoords = core::vector2df(0,0);
        vertices[3].Pos = core::vector3df(offset.X, offset.Y-meter_height, 0);
        vertices[4].TCoords = core::vector2df(f, 0);
        vertices[4].Pos     = core::vector3df(offset.X+f*meter_width,
                                              offset.Y-meter_height, 0);
    }
    short int index[5];
    for(unsigned int i=0; i<count; i++)
    {
        index[i]=i;
        vertices[i].Color = video::SColor(255, 255, 255, 255);
    }
    video::SMaterial m;
    m.setTexture(0, m_speed_bar_icon->getTexture());
    m.MaterialType = video::EMT_TRANSPARENT_ALPHA_CHANNEL;
    irr_driver->getVideoDriver()->setMaterial(m);
    irr_driver->getVideoDriver()->draw2DVertexPrimitiveList(vertices, count,
        index, count-2, video::EVT_STANDARD, scene::EPT_TRIANGLE_FAN);


    // Draw Speed in Numbers

    core::recti pos;
    pos.UpperLeftCorner.X=(int)(offset.X + 0.5f*meter_width);
    pos.UpperLeftCorner.Y=(int)(offset.Y - 0.62f*meter_height);
    pos.LowerRightCorner.X=(int)(offset.X + 0.8f*meter_width);
    pos.LowerRightCorner.Y=(int)(offset.X - 0.5f*meter_height);

    gui::ScalableFont* font = GUIEngine::getLargeFont();

    static video::SColor color = video::SColor(255, 255, 255, 255);
    char str[256];
    sprintf(str, "%d", (int)(speed*10));

    font->draw(core::stringw(str).c_str(), pos, color);

}

//-----------------------------------------------------------------------------
/** Displays the rank and the lap of the kart.
 *  \param info Info object c
*/
void RaceGUI::drawRankLap(const AbstractKart* kart,
                          const core::recti &viewport)
{
    // Don't display laps or ranks if the kart has already finished the race.
    if (kart->hasFinishedRace()) return;

    core::recti pos;
    pos.UpperLeftCorner.Y   = viewport.UpperLeftCorner.Y;
    // If the time display in the top right is in this viewport,
    // move the lap/rank display down a little bit so that it is
    // displayed under the time.
    if(viewport.UpperLeftCorner.Y==0 &&
        viewport.LowerRightCorner.X==UserConfigParams::m_width &&
        race_manager->getNumPlayers()!=3)
        pos.UpperLeftCorner.Y   += 40;
    pos.LowerRightCorner.Y  = viewport.LowerRightCorner.Y;
    pos.UpperLeftCorner.X   = viewport.LowerRightCorner.X
                            - m_rank_lap_width - 10;
    pos.LowerRightCorner.X  = viewport.LowerRightCorner.X;

    gui::ScalableFont* font = (race_manager->getNumLocalPlayers() > 2
                            ? GUIEngine::getSmallFont()
                            : GUIEngine::getFont());
    int font_height         = (int)(font->getDimension(L"X").Height);
    static video::SColor color = video::SColor(255, 255, 255, 255);
    WorldWithRank *world    = (WorldWithRank*)(World::getWorld());

    if (world->displayRank())
    {
        const int rank = kart->getPosition();

        font->draw(m_string_rank.c_str(), pos, color);
        pos.UpperLeftCorner.Y  += font_height;
        pos.LowerRightCorner.Y += font_height;

        char str[256];
        const unsigned int kart_amount = world->getCurrentNumKarts();
        sprintf(str, "%d/%d", rank, kart_amount);
        font->draw(core::stringw(str).c_str(), pos, color);
        pos.UpperLeftCorner.Y  += font_height;
        pos.LowerRightCorner.Y += font_height;
    }

    // Don't display laps in follow the leader mode
    if(world->raceHasLaps())
    {
        const int lap = world->getKartLaps(kart->getWorldKartId());

        // don't display 'lap 0/...'
        if(lap>=0)
        {
            font->draw(m_string_lap.c_str(), pos, color);
            char str[256];
            sprintf(str, "%d/%d", lap+1, race_manager->getNumLaps());
            pos.UpperLeftCorner.Y  += font_height;
            pos.LowerRightCorner.Y += font_height;
            font->draw(core::stringw(str).c_str(), pos, color);
            pos.UpperLeftCorner.Y  += font_height;
            pos.LowerRightCorner.Y += font_height;
        }
    }

} // drawRankLap<|MERGE_RESOLUTION|>--- conflicted
+++ resolved
@@ -187,17 +187,13 @@
 
     drawGlobalMiniMap();
 
-<<<<<<< HEAD
     if (!m_is_tutorial &&
         (UserConfigParams::m_minimal_race_gui == false || world->getIdent() == IDENT_STRIKES))
     {
         drawGlobalPlayerIcons(m_map_height);
     }
-=======
+    
 	if(world->getTrack()->isSoccer())	drawScores();
-
-    if (!m_is_tutorial) drawGlobalPlayerIcons(m_map_height);
->>>>>>> a3be77aa
 }   // renderGlobal
 
 //-----------------------------------------------------------------------------
