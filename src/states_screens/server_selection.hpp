--- conflicted
+++ resolved
@@ -48,12 +48,9 @@
     ServerSelection();
     ~ServerSelection();
 
-<<<<<<< HEAD
-=======
     std::vector<std::shared_ptr<Server> > m_servers;
 
     GUIEngine::CheckBoxWidget* m_private_server;
->>>>>>> 01c12879
     GUIEngine::IconButtonWidget* m_reload_widget;
     GUIEngine::LabelWidget* m_update_status;
     GUIEngine::ListWidget* m_server_list_widget;
@@ -65,11 +62,8 @@
 
     /** Load the servers into the main list.*/
     void loadList(unsigned sort_case);
-<<<<<<< HEAD
-=======
 
     void copyFromServersManager();
->>>>>>> 01c12879
 
     void refresh();
 
