//  SuperTuxKart - a fun racing game with go-kart
//
//  Copyright (C) 2006-2013 SuperTuxKart-Team
//
//  This program is free software; you can redistribute it and/or
//  modify it under the terms of the GNU General Public License
//  as published by the Free Software Foundation; either version 3
//  of the License, or (at your option) any later version.
//
//  This program is distributed in the hope that it will be useful,
//  but WITHOUT ANY WARRANTY; without even the implied warranty of
//  MERCHANTABILITY or FITNESS FOR A PARTICULAR PURPOSE.  See the
//  GNU General Public License for more details.
//
//  You should have received a copy of the GNU General Public License
//  along with this program; if not, write to the Free Software
//  Foundation, Inc., 59 Temple Place - Suite 330, Boston, MA  02111-1307, USA.

#include "states_screens/kart_selection.hpp"

#include "audio/sfx_manager.hpp"
#include "challenges/unlock_manager.hpp"
#include "config/player_manager.hpp"
#include "config/user_config.hpp"
#include "graphics/irr_driver.hpp"
#include "guiengine/widgets/bubble_widget.hpp"
#include "guiengine/widgets/kart_stats_widget.hpp"
#include "guiengine/widgets/model_view_widget.hpp"
#include "guiengine/widgets/player_name_spinner.hpp"
#include "input/input_manager.hpp"
#include "input/device_manager.hpp"
#include "items/item_manager.hpp"
#include "karts/kart_properties.hpp"
#include "karts/kart_properties_manager.hpp"
#include "modes/overworld.hpp"
#include "states_screens/race_setup_screen.hpp"
#include "utils/log.hpp"
#include "utils/translation.hpp"
#include "utils/random_generator.hpp"

#include <IGUIEnvironment.h>
#include <IGUIButton.h>

using namespace GUIEngine;
using irr::core::stringw;


static const char RANDOM_KART_ID[] = "randomkart";
static const char ID_DONT_USE[] = "x";
// Use '/' as special character to avoid that someone creates
// a kart called 'locked'
static const char ID_LOCKED[] = "locked/";

//DEFINE_SCREEN_SINGLETON( KartSelectionScreen );
KartSelectionScreen* KartSelectionScreen::m_instance_ptr = NULL;

int g_root_id;

/** Currently, navigation for multiple players at the same time is implemented
    in a somewhat clunky way. An invisible "dispatcher" widget is added above
    kart icons. When a player moves up, he focuses the dispatcher, which in
    turn moves the selection to the appropriate spinner. "tabbing roots" are
    used to make navigation back down possible. (FIXME: maybe find a cleaner
    way?) */

// ------------------------------------------------------------------------
FocusDispatcher::FocusDispatcher(KartSelectionScreen* parent) : Widget(WTYPE_BUTTON)
{
    m_parent = parent;
    m_supports_multiplayer = true;
    m_is_initialised = false;

    m_x = 0;
    m_y = 0;
    m_w = 1;
    m_h = 1;

    m_reserved_id = Widget::getNewNoFocusID();
}   // FocusDispatcher
// ------------------------------------------------------------------------
void FocusDispatcher::setRootID(const int reservedID)
{
    assert(reservedID != -1);

    m_reserved_id = reservedID;

    if (m_element != NULL)
    {
        m_element->setID(m_reserved_id);
    }

    m_is_initialised = true;
}   // setRootID

// ------------------------------------------------------------------------
void FocusDispatcher::add()
{
    core::rect<s32> widget_size(m_x, m_y, m_x + m_w, m_y + m_h);

    m_element = GUIEngine::getGUIEnv()->addButton(widget_size, NULL,
                m_reserved_id,
                L"Dispatcher", L"");

    m_id = m_element->getID();
    m_element->setTabStop(true);
    m_element->setTabGroup(false);
    m_element->setTabOrder(m_id);
}

EventPropagation FocusDispatcher::focused(const int playerID)
{
    if (!m_is_initialised) return EVENT_LET;

    if(UserConfigParams::logGUI())
        Log::info("[KartSelectionScreen]", "FocusDispatcher focused by player %u",
                  playerID);

    // since this screen is multiplayer, redirect focus to the right widget
    const int amount = m_parent->m_kart_widgets.size();
    for (int n=0; n<amount; n++)
    {
        if (m_parent->m_kart_widgets[n].getPlayerID() == playerID)
        {
            // If player is done, don't do anything with focus
            if (m_parent->m_kart_widgets[n].isReady())
                return GUIEngine::EVENT_BLOCK;

            //std::cout << "--> Redirecting focus for player " << playerID
            //          << " from FocusDispatcher "  <<
            //             " (ID " << m_element->getID() <<
            //             ") to spinner " << n << " (ID " <<
            //             m_parent->m_kart_widgets[n].m_player_ident_spinner
            //             ->getIrrlichtElement()->getID() <<
            //             ")" << std::endl;

            m_parent->m_kart_widgets[n].m_player_ident_spinner
            ->setFocusForPlayer(playerID);


            return GUIEngine::EVENT_BLOCK;
        }
    }

    //std::cerr << "[KartSelectionScreen] WARNING: the focus dispatcher can't
    // find the widget for player " << playerID << "!\n";
    //assert(false);
    return GUIEngine::EVENT_LET;
}   // focused

static FocusDispatcher  *g_dispatcher = NULL;

#if 0
#pragma mark -
#pragma mark KartHoverListener
#endif
// ============================================================================

KartHoverListener::KartHoverListener(KartSelectionScreen* parent)
{
    m_magic_number = 0xCAFEC001;
    m_parent = parent;
}   // KartHoverListener

// ------------------------------------------------------------------------
KartHoverListener::~KartHoverListener()
{
    assert(m_magic_number == 0xCAFEC001);
    m_magic_number = 0xDEADBEEF;
}   // ~KartHoverListener

// ------------------------------------------------------------------------
void KartHoverListener::onSelectionChanged(DynamicRibbonWidget* theWidget,
        const std::string& selectionID,
        const irr::core::stringw& selectionText,
        const int playerID)
{
    assert(m_magic_number == 0xCAFEC001);

    // Don't allow changing the selection after confirming it
    if (m_parent->m_kart_widgets[playerID].isReady())
    {
        // discard events sent when putting back to the right kart
        if (selectionID ==
                m_parent->m_kart_widgets[playerID].m_kartInternalName) return;

        DynamicRibbonWidget* w =
            m_parent->getWidget<DynamicRibbonWidget>("karts");
        assert(w != NULL);

        w->setSelection(m_parent->m_kart_widgets[playerID]
                        .m_kartInternalName, playerID, true);
        return;
    }

    if (m_parent->m_kart_widgets[playerID].getKartInternalName() == selectionID)
        return; // already selected

    m_parent->updateKartWidgetModel(playerID, selectionID, selectionText);
    m_parent->m_kart_widgets[playerID].setKartInternalName(selectionID);
    m_parent->updateKartStats(playerID, selectionID);
    m_parent->validateKartChoices();
}   // onSelectionChanged

#if 0
#pragma mark -
#pragma mark KartSelectionScreen
#endif

// ============================================================================

/** Small utility function that returns whether the two given players chose
 *  the same kart. The advantage of this function is that it can handle
 *  "random kart" selection. */
bool sameKart(const PlayerKartWidget& player1, const PlayerKartWidget& player2)
{
    return player1.getKartInternalName() == player2.getKartInternalName() &&
           player1.getKartInternalName() != RANDOM_KART_ID;
}

// ============================================================================

KartSelectionScreen::KartSelectionScreen(const char* filename) : Screen(filename)
{
    m_removed_widget       = NULL;
    m_multiplayer_message  = NULL;
    m_from_overworld       = false;
    m_go_to_overworld_next = false;
}   // KartSelectionScreen

// ============================================================================

KartSelectionScreen* KartSelectionScreen::getRunningInstance()
{
    return m_instance_ptr;
}

// ----------------------------------------------------------------------------

void KartSelectionScreen::loadedFromFile()
{
    g_dispatcher          = new FocusDispatcher(this);
    m_first_widget        = g_dispatcher;
    m_game_master_confirmed    = false;
    m_multiplayer_message = NULL;
    // Dynamically add tabs
    RibbonWidget* tabs = getWidget<RibbonWidget>("kartgroups");
    assert( tabs != NULL );

    m_last_widget = tabs;
}   // loadedFromFile

// ----------------------------------------------------------------------------

void KartSelectionScreen::beforeAddingWidget()
{
    // Dynamically add tabs
    RibbonWidget* tabs = getWidget<RibbonWidget>("kartgroups");
    assert( tabs != NULL );

    m_last_widget = tabs;
    tabs->clearAllChildren();

    const std::vector<std::string>& groups =
        kart_properties_manager->getAllGroups();
    const int group_amount = (int)groups.size();

    // add all group first
    if (group_amount > 1)
    {
        //I18N: name of the tab that will show tracks from all groups
        tabs->addTextChild( _("All") , ALL_KART_GROUPS_ID);
    }

    // Make group names being picked up by gettext
#define FOR_GETTEXT_ONLY(x)
    //I18N: kart group name
    FOR_GETTEXT_ONLY( _("standard") )
    //I18N: kart group name
    FOR_GETTEXT_ONLY( _("Add-Ons") )


    // add others after
    for (int n=0; n<group_amount; n++)
    {
        // try to translate group names
        tabs->addTextChild( _(groups[n].c_str()) , groups[n]);
    }   // for n<group_amount


    DynamicRibbonWidget* w = getWidget<DynamicRibbonWidget>("karts");
    assert( w != NULL );

    w->setItemCountHint( kart_properties_manager->getNumberOfKarts() );
}   // beforeAddingWidget

// ----------------------------------------------------------------------------

void KartSelectionScreen::init()
{
    Screen::init();
    m_must_delete_on_back = false;

    RibbonWidget* tabs = getWidget<RibbonWidget>("kartgroups");
    assert( tabs != NULL );
    tabs->select(UserConfigParams::m_last_used_kart_group,
                 PLAYER_ID_GAME_MASTER);

    Widget* placeholder = getWidget("playerskarts");
    assert(placeholder != NULL);

    // FIXME : The reserved id value is -1 when we switch from KSS to NKSS and vice-versa

    g_dispatcher->setRootID(placeholder->m_reserved_id);

    g_root_id = placeholder->m_reserved_id;
    if (!m_widgets.contains(g_dispatcher))
    {
        m_widgets.push_back(g_dispatcher);

        // this is only needed if the dispatcher wasn't already in
        // the list of widgets. If it already was, it was added along
        // other widgets.
        g_dispatcher->add();
    }

    m_game_master_confirmed = false;

    tabs->setActivated();

    m_kart_widgets.clearAndDeleteAll();
    StateManager::get()->resetActivePlayers();
    input_manager->getDeviceManager()->setAssignMode(DETECT_NEW);

    DynamicRibbonWidget* w = getWidget<DynamicRibbonWidget>("karts");
    assert( w != NULL );


    KartHoverListener* karthoverListener = new KartHoverListener(this);
    w->registerHoverListener(karthoverListener);


    // Build kart list (it is built everytime, to account for .g. locking)
    setKartsFromCurrentGroup();

    /*

     TODO: Ultimately, it'd be nice to *not* clear m_kart_widgets so that
     when players return to the kart selection screen, it will appear as
     it did when they left (at least when returning from the track menu).
     Rebuilding the screen is a little tricky.

     */

    /*
    if (m_kart_widgets.size() > 0)
    {
        // trying to rebuild the screen
        for (int n = 0; n < m_kart_widgets.size(); n++)
        {
            PlayerKartWidget *pkw;
            pkw = m_kart_widgets.get(n);
            manualAddWidget(pkw);
            pkw->add();
        }

    }
    else */
    // For now this is what will happen
    {
        joinPlayer( input_manager->getDeviceManager()->getLatestUsedDevice(),
                    true );
        w->updateItemDisplay();
    }

    // Player 0 select default kart
    if (!w->setSelection(UserConfigParams::m_default_kart, 0, true))
    {
        // if kart from config not found, select the first instead
        w->setSelection(0, 0, true);
    }
    // This flag will cause that a 'fire' event will be mapped to 'select' (if
    // 'fire' is not assigned to a GUI event). This is done to support the old
    // way of player joining by pressing 'fire' instead of 'select'.
    input_manager->getDeviceManager()->mapFireToSelect(true);

}   // init

// ----------------------------------------------------------------------------

void KartSelectionScreen::tearDown()
{
    // Reset the 'map fire to select' option of the device manager
    input_manager->getDeviceManager()->mapFireToSelect(false);

    // if a removed widget is currently shrinking down, remove it upon leaving
    // the screen
    if (m_removed_widget != NULL)
    {
        manualRemoveWidget(m_removed_widget);
        delete m_removed_widget;
        m_removed_widget = NULL;
    }

    if (m_multiplayer_message != NULL)
    {
        manualRemoveWidget(m_multiplayer_message);
        delete m_multiplayer_message;
        m_multiplayer_message = NULL;
    }

    Screen::tearDown();
    m_kart_widgets.clearAndDeleteAll();

    if (m_must_delete_on_back)
        GUIEngine::removeScreen(getName().c_str());
}   // tearDown

// ----------------------------------------------------------------------------

void KartSelectionScreen::unloaded()
{
    // these pointer is no more valid (have been deleted along other widgets)
    g_dispatcher = NULL;
}

// ----------------------------------------------------------------------------
// Return true if event was handled successfully
bool KartSelectionScreen::joinPlayer(InputDevice* device, bool first_player)
{
    if (UserConfigParams::logGUI())
        Log::info("[KartSelectionScreen]",  "joinPlayer() invoked");
    if (!m_multiplayer && !first_player) return false;

    assert (g_dispatcher != NULL);

    DynamicRibbonWidget* w = getWidget<DynamicRibbonWidget>("karts");
    if (w == NULL)
    {
        Log::error("[KartSelectionScreen]", "joinPlayer(): Called outside of "
                  "kart selection screen.");
        return false;
    }
    else if (device == NULL)
    {
        Log::error("[KartSelectionScreen]", "joinPlayer(): Received null "
                  "device pointer");
        return false;
    }

    if (StateManager::get()->activePlayerCount() >= MAX_PLAYER_COUNT)
    {
        Log::error("[KartSelectionScreen]", "Maximum number of players "
                  "reached");
        SFXManager::get()->quickSound( "anvil" );
        return false;
    }

    // ---- Create new active player
    PlayerProfile* profile_to_use = PlayerManager::getCurrentPlayer();

    // Make sure enough guest character exists. At this stage this player has
    // not been added, so the number of guests requested for the first player
    // is 0 --> forcing at least one real player.
    PlayerManager::get()->createGuestPlayers(
                                     StateManager::get()->activePlayerCount());
    if (!first_player)
    {
        // Give each player a different start profile
        const int num_active_players = StateManager::get()->activePlayerCount();
        profile_to_use = PlayerManager::get()->getPlayer(num_active_players);

        // Remove multiplayer message
        if (m_multiplayer_message != NULL)
        {
            manualRemoveWidget(m_multiplayer_message);
            m_multiplayer_message->getIrrlichtElement()->remove();
            m_multiplayer_message->elementRemoved();
            delete m_multiplayer_message;
            m_multiplayer_message = NULL;
        }
    }

    const int new_player_id =
        StateManager::get()->createActivePlayer( profile_to_use, device);
    StateManager::ActivePlayer* aplayer =
        StateManager::get()->getActivePlayer(new_player_id);

    RibbonWidget* tabs = getWidget<RibbonWidget>("kartgroups");
    assert(tabs != NULL);

    std::string selected_kart_group =
        tabs->getSelectionIDString(PLAYER_ID_GAME_MASTER);

    // ---- Get available area for karts
    // make a copy of the area, ands move it to be outside the screen
    Widget* kartsAreaWidget = getWidget("playerskarts");
    // start at the rightmost of the screen
    const int shift = irr_driver->getFrameSize().Width;
    core::recti kartsArea(kartsAreaWidget->m_x + shift,
                          kartsAreaWidget->m_y,
                          kartsAreaWidget->m_x + shift + kartsAreaWidget->m_w,
                          kartsAreaWidget->m_y + kartsAreaWidget->m_h);

    // ---- Create player/kart widget
    PlayerKartWidget* newPlayerWidget =
        new PlayerKartWidget(this, aplayer, NULL, kartsArea, m_kart_widgets.size(),
                             selected_kart_group);

    manualAddWidget(newPlayerWidget);
    m_kart_widgets.push_back(newPlayerWidget);

    newPlayerWidget->add();

    // ---- Divide screen space among all karts
    const int amount = m_kart_widgets.size();
    Widget* fullarea = getWidget("playerskarts");

    // in this special case, leave room for a message on the right
    if (m_multiplayer && first_player)
    {
        const int splitWidth = fullarea->m_w / 2;

        m_kart_widgets[0].move( fullarea->m_x, fullarea->m_y, splitWidth,
                                fullarea->m_h );

        m_multiplayer_message = new BubbleWidget();
        m_multiplayer_message->m_properties[PROP_TEXT_ALIGN] = "center";
        m_multiplayer_message->setText( _("Everyone:\nPress 'Select' now to "
                                          "join the game!") );
        m_multiplayer_message->m_x =
            (int)(fullarea->m_x + splitWidth + splitWidth*0.2f);
        m_multiplayer_message->m_y = (int)(fullarea->m_y + fullarea->m_h*0.3f);
        m_multiplayer_message->m_w = (int)(splitWidth*0.6f);
        m_multiplayer_message->m_h = (int)(fullarea->m_h*0.6f);
        m_multiplayer_message->setFocusable(false);
        m_multiplayer_message->add();
        manualAddWidget(m_multiplayer_message);
    }
    else
    {
        const int splitWidth = fullarea->m_w / amount;

        for (int n=0; n<amount; n++)
        {
            m_kart_widgets[n].move( fullarea->m_x + splitWidth*n,
                                    fullarea->m_y, splitWidth, fullarea->m_h);
        }
    }


    if (!first_player)
    {
        // select something (anything) in the ribbon; by default, only the
        // game master has something selected. Thus, when a new player joins,
        // we need to select something for them
        w->setSelection(new_player_id, new_player_id, true);

        newPlayerWidget->m_player_ident_spinner
                       ->setFocusForPlayer(new_player_id);
    }

    if (!m_multiplayer)
    {
        input_manager->getDeviceManager()->setSinglePlayer( StateManager::get()
                                                         ->getActivePlayer(0));
    }

    return true;
}   // joinPlayer

// -----------------------------------------------------------------------------

bool KartSelectionScreen::playerQuit(StateManager::ActivePlayer* player)
{
    int playerID = -1;

    DynamicRibbonWidget* w = getWidget<DynamicRibbonWidget>("karts");
    if (w == NULL)
    {
        Log::error("[KartSelectionScreen]", "ERROR: playerQuit() called "
                  "outside of kart selection screen, "
                  "or the XML file for this screen was changed without "
                  "adapting the code accordingly");
        return false;
    }

    // If last player quits, return to main menu
    if (m_kart_widgets.size() <= 1) return false;

    std::map<PlayerKartWidget*, std::string> selections;

    // Find the player ID associated to this player
    for (unsigned int n=0; n<m_kart_widgets.size(); n++)
    {
        if (m_kart_widgets[n].getAssociatedPlayer() == player)
        {
            // Check that this player has not already confirmed,
            // then they can't back out
            if (m_kart_widgets[n].isReady())
            {
                SFXManager::get()->quickSound( "anvil" );
                return true;
            }

            playerID = n;
        }
        else
        {
            selections[m_kart_widgets.get(n)] =
                m_kart_widgets[n].getKartInternalName();
        }
    }
    if (playerID == -1)
    {
        Log::warn("[KartSelectionScreen]", " playerQuit cannot find "
                  "passed player");
        return false;
    }
    if(UserConfigParams::logGUI())
        Log::info("[KartSelectionScreen]", "playerQuit(%s)",playerID);

    // Just a cheap way to check if there is any discrepancy
    // between m_kart_widgets and the active player array
    assert( m_kart_widgets.size() == StateManager::get()->activePlayerCount());

    // unset selection of this player
    GUIEngine::focusNothingForPlayer(playerID);

    // delete a previous removed widget that didn't have time to fully shrink
    // yet.
    // TODO: handle multiple shrinking widgets gracefully?
    if (m_removed_widget != NULL)
    {
        manualRemoveWidget(m_removed_widget);
        delete m_removed_widget;
        m_removed_widget = NULL;
    }

    // keep the removed kart a while, for the 'disappear' animation
    // to take place
    m_removed_widget = m_kart_widgets.remove(playerID);

    // Tell the StateManager to remove this player
    StateManager::get()->removeActivePlayer(playerID);

    if (m_kart_widgets.size() == 1)
    {
        // Add multiplayer message
        if (m_multiplayer_message == NULL)
        {
            Widget* fullarea = getWidget("playerskarts");
            const int splitWidth = fullarea->m_w / 2;
            m_multiplayer_message = new BubbleWidget();
            m_multiplayer_message->m_properties[PROP_TEXT_ALIGN] = "center";
            m_multiplayer_message->setText( _("Everyone:\nPress 'Select' now to "
                                          "join the game!") );
            m_multiplayer_message->m_x =
                (int)(fullarea->m_x + splitWidth + splitWidth*0.2f);
            m_multiplayer_message->m_y = (int)(fullarea->m_y + fullarea->m_h*0.3f);
            m_multiplayer_message->m_w = (int)(splitWidth*0.6f);
            m_multiplayer_message->m_h = (int)(fullarea->m_h*0.6f);
            m_multiplayer_message->setFocusable(false);
            m_multiplayer_message->add();
            manualAddWidget(m_multiplayer_message);
        }
    }

    // Karts count changed, maybe order too, so renumber them.
    renumberKarts();

    // Tell the removed widget to perform the shrinking animation (which will
    // be updated in onUpdate, and will stop when the widget has disappeared)
    Widget* fullarea = getWidget("playerskarts");
    m_removed_widget->move(m_removed_widget->m_x + m_removed_widget->m_w/2,
                           fullarea->m_y + fullarea->m_h, 0, 0);

    // update selections

    const unsigned int amount = m_kart_widgets.size();
    for (unsigned int n=0; n<amount; n++)
    {
        const std::string& selectedKart = selections[m_kart_widgets.get(n)];
        if (selectedKart.size() > 0)
        {
            //std::cout << m_kart_widgets[n].getAssociatedPlayer()
            //              ->getProfile()->getName() << " selected "
            //          << selectedKart.c_str() << "\n";
            const bool success = w->setSelection(selectedKart, n, true);
            if (!success)
            {
                Log::warn("[KartSelectionScreen]",  "Failed to select kart %s"
                          " for player %u, what's going on??", selectedKart.c_str(),n);
            }
        }
    }


    // check if all players are ready
    bool allPlayersReady = true;
    for (unsigned int n=0; n<amount; n++)
    {
        if (!m_kart_widgets[n].isReady())
        {
            allPlayersReady = false;
            break;
        }
    }
    if (allPlayersReady && (!m_multiplayer || amount > 1)) allPlayersDone();

    return true;
}   // playerQuit

// ----------------------------------------------------------------------------

void KartSelectionScreen::onUpdate(float delta)
{
    // Dispatch the onUpdate event to each kart, so they can perform their
    // animation if any
    const int amount = m_kart_widgets.size();
    for (int n=0; n<amount; n++)
    {
        m_kart_widgets[n].onUpdate(delta);
    }

    // When a kart widget is removed, it's a kept a while, for the disappear
    // animation to take place
    if (m_removed_widget != NULL)
    {
        m_removed_widget->onUpdate(delta);

        if (m_removed_widget->m_w == 0 || m_removed_widget->m_h == 0)
        {
            // destruct when too small (for "disappear" effects)
            manualRemoveWidget(m_removed_widget);
            delete m_removed_widget;
            m_removed_widget = NULL;
        }
    }
}   // onUpdate

// ----------------------------------------------------------------------------

void KartSelectionScreen::playerConfirm(const int playerID)
{
    DynamicRibbonWidget* w = getWidget<DynamicRibbonWidget>("karts");
    assert(w != NULL);
    const std::string selection = w->getSelectionIDString(playerID);
    if (StringUtils::startsWith(selection, ID_LOCKED))
    {
        unlock_manager->playLockSound();
        return;
    }

    if (playerID == PLAYER_ID_GAME_MASTER)
    {
        UserConfigParams::m_default_kart = selection;
    }

    if (m_kart_widgets[playerID].getKartInternalName().size() == 0)
    {
        SFXManager::get()->quickSound( "anvil" );
        return;
    }

    const int amount = m_kart_widgets.size();

    // Check if we have enough karts for everybody. If there are more players
    // than karts then just allow duplicates
    const int available_kart_count = (int) w->getItems().size();
    const bool will_need_duplicates = (amount > available_kart_count);

    // make sure no other player selected the same identity or kart
    for (int n=0; n<amount; n++)
    {
        if (n == playerID) continue; // don't check a kart against itself

        const bool player_ready   = m_kart_widgets[n].isReady();
        const bool ident_conflict =
            !m_kart_widgets[n].getAssociatedPlayer()->getProfile()
            ->isGuestAccount() &&
            m_kart_widgets[n].getAssociatedPlayer()->getProfile() ==
            m_kart_widgets[playerID].getAssociatedPlayer()->getProfile();
        const bool kart_conflict  = sameKart(m_kart_widgets[n],
                                             m_kart_widgets[playerID]);

        if (player_ready && (ident_conflict || kart_conflict) &&
                !will_need_duplicates)
        {
            if (UserConfigParams::logGUI())
                Log::warn("[KartSelectionScreen]", "You can't select this identity "
                       "or kart, someone already took it!!");

            SFXManager::get()->quickSound( "anvil" );
            return;
        }

        // If two PlayerKart entries are associated to the same ActivePlayer,
        // something went wrong
        assert(m_kart_widgets[n].getAssociatedPlayer() !=
               m_kart_widgets[playerID].getAssociatedPlayer());
    }

    // Mark this player as ready to start
    m_kart_widgets[playerID].markAsReady();

    if (playerID == PLAYER_ID_GAME_MASTER)
    {
        m_game_master_confirmed = true;
        RibbonWidget* tabs = getWidget<RibbonWidget>("kartgroups");
        assert( tabs != NULL );
        tabs->setDeactivated();
    }

    // validate choices to notify player of duplicates
    const bool names_ok = validateIdentChoices();
    const bool karts_ok = validateKartChoices();

    if (!names_ok || !karts_ok) return;

    // check if all players are ready
    bool allPlayersReady = true;
    for (int n=0; n<amount; n++)
    {
        if (!m_kart_widgets[n].isReady())
        {
            allPlayersReady = false;
            break;
        }
    }

    if (allPlayersReady && (!m_multiplayer || amount > 1)) allPlayersDone();
}   // playerConfirm

// ----------------------------------------------------------------------------

void KartSelectionScreen::updateKartStats(uint8_t widget_id,
                                          const std::string& selection)
{
    KartStatsWidget* w = m_kart_widgets[widget_id].m_kart_stats;
    assert(w != NULL);

    const KartProperties *kp =
                    kart_properties_manager->getKart(selection);
    if (kp != NULL)
    {
        w->setValue(KartStatsWidget::SKILL_MASS, (int)(kp->getMass()/5));
        w->setValue(KartStatsWidget::SKILL_SPEED, (int)((kp->getAbsMaxSpeed()-20)*9));
        w->setValue(KartStatsWidget::SKILL_POWER, (int)(kp->getAvgPower()));
        w->update(0);
    }
}

void KartSelectionScreen::updateKartWidgetModel(uint8_t widget_id,
                const std::string& selection,
                const irr::core::stringw& selectionText)
{
    // Update the displayed model
    ModelViewWidget* w3 = m_kart_widgets[widget_id].m_model_view;
    assert( w3 != NULL );

    if (selection == RANDOM_KART_ID)
    {
        // Random kart
        scene::IMesh* model =
            ItemManager::getItemModel(Item::ITEM_BONUS_BOX);

        w3->clearModels();
        w3->addModel( model, Vec3(0.0f, -12.0f, 0.0f),
                      Vec3(35.0f, 35.0f, 35.0f) );
        w3->update(0);
        m_kart_widgets[widget_id].m_kart_name
        ->setText( _("Random Kart"), false );
    }
    // selection contains the name of the kart, so check only for substr
    else if (StringUtils::startsWith(selection, ID_LOCKED))
    {
        w3->clearModels();
        w3->addModel(irr_driver->getAnimatedMesh(
                         file_manager->getAsset(FileManager::MODEL, "chest.b3d") )->getMesh(20),
                     Vec3(0,0,0), Vec3(15.0f, 15.0f, 15.0f) );
        w3->update(0);

        if (m_multiplayer)
        {
            m_kart_widgets[widget_id].m_kart_name
            ->setText(_("Locked"), false );
        }
        else
        {
            m_kart_widgets[widget_id].m_kart_name
            ->setText(_("Locked : solve active challenges to gain "
                        "access to more!"), false );
        }
    }
    else
    {
        const KartProperties *kp =
            kart_properties_manager->getKart(selection);
        if (kp != NULL)
        {
            const KartModel &kart_model = kp->getMasterKartModel();

            float scale = 35.0f;
            if (kart_model.getLength() > 1.45f)
            {
                // if kart is too long, size it down a bit so that it fits
                scale = 30.0f;
            }

            w3->clearModels();
            w3->addModel( kart_model.getModel(), Vec3(0,0,0),
                Vec3(scale, scale, scale),
                          kart_model.getBaseFrame() );
            w3->addModel( kart_model.getWheelModel(0),
                          kart_model.getWheelGraphicsPosition(0) );
            w3->addModel( kart_model.getWheelModel(1),
                          kart_model.getWheelGraphicsPosition(1) );
            w3->addModel( kart_model.getWheelModel(2),
                          kart_model.getWheelGraphicsPosition(2) );
            w3->addModel( kart_model.getWheelModel(3),
                          kart_model.getWheelGraphicsPosition(3) );
            for (size_t i = 0; i < kart_model.getSpeedWeightedObjectsCount(); i++)
            {
                const SpeedWeightedObject&  obj = kart_model.getSpeedWeightedObject((int)i);
                w3->addModel(obj.m_model, obj.m_position);
            }
            w3->update(0);

            m_kart_widgets[widget_id].m_kart_name
            ->setText( selectionText.c_str(), false );
        }
        else
            Log::warn("KartSelectionScreen", "could not "
                      "find a kart named '%s'",
                      selection.c_str());
    }
}

// ----------------------------------------------------------------------------
/**
 * Callback handling events from the kart selection menu
 */
void KartSelectionScreen::eventCallback(Widget* widget,
                                        const std::string& name,
                                        const int playerID)
{
    // don't allow changing group after someone confirmed
    if (name == "kartgroups" && !m_game_master_confirmed)
    {
        RibbonWidget* tabs = getWidget<RibbonWidget>("kartgroups");
        assert(tabs != NULL);
        DynamicRibbonWidget* w = getWidget<DynamicRibbonWidget>("karts");
        assert(w != NULL);

        setKartsFromCurrentGroup();

        const std::string &selected_kart_group =
            tabs->getSelectionIDString(PLAYER_ID_GAME_MASTER);

        UserConfigParams::m_last_used_kart_group = selected_kart_group;

        RandomGenerator random;

        const int num_players = m_kart_widgets.size();
        for (int n=0; n<num_players; n++)
        {
            // The game master is the one that can change the groups, leave
            // his focus on the tabs for others, remove focus from kart that
            // might no more exist in this tab.
            if (n != PLAYER_ID_GAME_MASTER)
                GUIEngine::focusNothingForPlayer(n);

            if (!m_kart_widgets[n].isReady())
            {
                // try to preserve the same kart for each player (except for
                // game master, since it's the one  that can change the
                // groups, so focus for this player must remain on the tabs)
                const std::string& selected_kart =
                    m_kart_widgets[n].getKartInternalName();
                if (!w->setSelection( selected_kart, n,
                                      n != PLAYER_ID_GAME_MASTER))
                {
                    // if we get here, it means one player "lost" his kart in
                    // the tab switch
                    if (UserConfigParams::logGUI())
                        Log::info("[KartSelectionScreen]", "Player %u"
                                  " lost their selection when switching tabs!!!",n);

                    // Select a random kart in this case
                    const int count = (int) w->getItems().size();
                    if (count > 0)
                    {
                        // FIXME: two players may be given the same kart by
                        // the use of random
                        const int randomID = random.get( count );

                        // select kart for players > 0 (player 0 is the one
                        // that can change the groups, so focus for player 0
                        // must remain on the tabs)
                        const bool success =
                            w->setSelection( randomID, n,
                                             n != PLAYER_ID_GAME_MASTER );
                        if (!success)
                            Log::warn("[KartSelectionScreen]",
                                      "setting kart of player %u failed");
                    }
                    else
                    {
                        Log::warn("[KartSelectionScreen]",  " 0 items "
                                  "in the ribbon");
                    }
                }
            }
        } // end for
    }
    else if (name == "karts")
    {
        playerConfirm(playerID);
    }
    else if (name == "back")
    {
        m_go_to_overworld_next = false; // valid once
        m_must_delete_on_back = true;
        if (m_from_overworld)
        {
            m_from_overworld = false; // valid once
            OverWorld::enterOverWorld();
        }
        else
        {
            StateManager::get()->escapePressed();
        }
    }
    else
    {
        // Transmit to all subwidgets, maybe *they* care about this event
        const int amount = m_kart_widgets.size();
        for (int n=0; n<amount; n++)
        {
            m_kart_widgets[n].transmitEvent(widget, name, playerID);
        }

        // those events may mean that a player selection changed, so
        // validate again
        validateIdentChoices();
        validateKartChoices();
    }
}   // eventCallback

// ----------------------------------------------------------------------------

void KartSelectionScreen::setMultiplayer(bool multiplayer)
{
    m_multiplayer = multiplayer;
}   // setMultiplayer

// ----------------------------------------------------------------------------

bool KartSelectionScreen::onEscapePressed()
{
    m_go_to_overworld_next = false; // valid once
    m_must_delete_on_back = true; // delete the screen
    if (m_from_overworld)
    {
        m_from_overworld = false; // valid once
        OverWorld::enterOverWorld();
        return false;
    }
    else
    {
        return true;
    }
}

// ----------------------------------------------------------------------------

#if 0
#pragma mark -
#pragma mark KartSelectionScreen (private)
#endif

void KartSelectionScreen::allPlayersDone()
{
    input_manager->setMasterPlayerOnly(true);

    RibbonWidget* tabs = getWidget<RibbonWidget>("kartgroups");
    assert(tabs != NULL);

    std::string selected_kart_group =
        tabs->getSelectionIDString(PLAYER_ID_GAME_MASTER);

    UserConfigParams::m_last_used_kart_group = selected_kart_group;

    DynamicRibbonWidget* w = getWidget<DynamicRibbonWidget>("karts");
    assert( w != NULL );

    const PtrVector< StateManager::ActivePlayer, HOLD >& players =
        StateManager::get()->getActivePlayers();

    // ---- Print selection (for debugging purposes)
    if(UserConfigParams::logGUI())
    {
        Log::info("[KartSelectionScreen]", "players : %d",players.size());

        for (unsigned int n=0; n<players.size(); n++)
        {
            Log::info("[KartSelectionScreen]", "     Player %u is %s on %s",n,
                    core::stringc(
                          players[n].getConstProfile()->getName().c_str()).c_str(),
                    players[n].getDevice()->getName().c_str());
        }
    }

    for (unsigned int n=0; n<players.size(); n++)
    {
        StateManager::get()->getActivePlayer(n)->getProfile()
            ->incrementUseFrequency();
    }
    // ---- Give player info to race manager
    race_manager->setNumLocalPlayers( players.size() );

    // ---- Manage 'random kart' selection(s)
    RandomGenerator random;

    //m_kart_widgets.clearAndDeleteAll();
    //race_manager->setLocalKartInfo(0, w->getSelectionIDString());

    std::vector<ItemDescription> items = w->getItems();

    // remove the 'random' item itself
    const int item_count = (int) items.size();
    for (int n=0; n<item_count; n++)
    {
        if (items[n].m_code_name == RANDOM_KART_ID)
        {
            items[n].m_code_name = ID_DONT_USE;
            break;
        }
    }

    // pick random karts
    const int kart_count = m_kart_widgets.size();
    for (int n = 0; n < kart_count; n++)
    {
        std::string selected_kart = m_kart_widgets[n].m_kartInternalName;

        if (selected_kart == RANDOM_KART_ID)
        {
            // don't select an already selected kart
            int randomID;
            // to prevent infinite loop in case they are all locked
            int count = 0;
            bool done = false;
            do
            {
                randomID = random.get(item_count);
                if (items[randomID].m_code_name != ID_DONT_USE &&
                        !StringUtils::startsWith(items[randomID].m_code_name,
                                                 ID_LOCKED))
                {
                    selected_kart = items[randomID].m_code_name;
                    done = true;
                }
                items[randomID].m_code_name = ID_DONT_USE;
                count++;
                if (count > 100) return;
            }
            while (!done);
        }
        else
        {
            // mark the item as taken
            for (int i=0; i<item_count; i++)
            {
                if (items[i].m_code_name ==
                        m_kart_widgets[n].m_kartInternalName)
                {
                    items[i].m_code_name = ID_DONT_USE;
                    break;
                }
            }
        }
        // std::cout << "selection=" << selection.c_str() << std::endl;

        race_manager->setLocalKartInfo(n, selected_kart);
        // Set per player difficulty if needed
        const PlayerProfile* profile = StateManager::get()->getActivePlayerProfile(n);
        if (m_multiplayer && UserConfigParams::m_per_player_difficulty &&
            m_kart_widgets[n].isHandicapped())
            race_manager->setPlayerDifficulty(n, PLAYER_DIFFICULTY_HANDICAP);
    }

    // ---- Switch to assign mode
    input_manager->getDeviceManager()->setAssignMode(ASSIGN);

    if (!m_multiplayer)
    {
<<<<<<< HEAD
        input_manager->getDeviceList()
            ->setSinglePlayer( StateManager::get()->getActivePlayer(0) );
=======
        input_manager->getDeviceManager()
        ->setSinglePlayer( StateManager::get()->getActivePlayer(0) );
>>>>>>> 086705ab
    }
    else
    {
        input_manager->getDeviceManager()->setSinglePlayer( NULL );
    }

    // ---- Go to next screen or return to overworld
    if (m_from_overworld || m_go_to_overworld_next)
    {
        m_from_overworld = false; // valid once
        m_go_to_overworld_next = false;
        OverWorld::enterOverWorld();
    }
    else
    {
        RaceSetupScreen::getInstance()->push();
    }
}   // allPlayersDone

// ----------------------------------------------------------------------------

bool KartSelectionScreen::validateIdentChoices()
{
    bool ok = true;

    const int amount = m_kart_widgets.size();

    // reset all marks, we'll re-add them next if errors are still there
    for (int n=0; n<amount; n++)
    {
        // first check if the player name widget is still there, it won't
        // be for those that confirmed
        if (m_kart_widgets[n].m_player_ident_spinner != NULL)
        {
            m_kart_widgets[n].m_player_ident_spinner->markAsCorrect();

            // verify internal consistency in debug mode
            if (m_multiplayer)
            {
                int spinner_value = m_kart_widgets[n].m_player_ident_spinner->getValue();
                if (UserConfigParams::m_per_player_difficulty)
                    spinner_value /= 2;
                assert(m_kart_widgets[n].getAssociatedPlayer()->getProfile() ==
                    PlayerManager::get()->getPlayer(spinner_value));
            }
        }
    }

    // perform actual checking
    for (int n=0; n<amount; n++)
    {
        // skip players that took a guest account, they can be many on the
        // same identity in this case
        if (m_kart_widgets[n].getAssociatedPlayer()->getProfile()
                ->isGuestAccount())
        {
            continue;
        }

        // check if another kart took the same identity as the current one
        for (int m=n+1; m<amount; m++)
        {

            // check if 2 players took the same name
            if (m_kart_widgets[n].getAssociatedPlayer()->getProfile() ==
                    m_kart_widgets[m].getAssociatedPlayer()->getProfile())
            {
                // two players took the same name. check if one is ready
                if (!m_kart_widgets[n].isReady() &&
                        m_kart_widgets[m].isReady())
                {
                    // player m is ready, so player n should not choose
                    // this name
                    m_kart_widgets[n].m_player_ident_spinner
                    ->markAsIncorrect();
                }
                else if (m_kart_widgets[n].isReady() &&
                         !m_kart_widgets[m].isReady())
                {
                    // player n is ready, so player m should not
                    // choose this name
                    m_kart_widgets[m].m_player_ident_spinner
                    ->markAsIncorrect();
                }
                else if (m_kart_widgets[n].isReady() &&
                         m_kart_widgets[m].isReady())
                {
                    // it should be impossible for two players to confirm
                    // they're ready with the same name
                    assert(false);
                }

                ok = false;
            }
        } // end for
    }

    return ok;
}   // validateIdentChoices

// -----------------------------------------------------------------------------

bool KartSelectionScreen::validateKartChoices()
{
    bool ok = true;

    const unsigned int amount = m_kart_widgets.size();

    // reset all marks, we'll re-add them next if errors are still there
    for (unsigned int n=0; n<amount; n++)
    {
        m_kart_widgets[n].m_model_view->unsetBadge(BAD_BADGE);
    }

    // Check if we have enough karts for everybody. If there are more
    // players than karts then just allow duplicates
    DynamicRibbonWidget* w = getWidget<DynamicRibbonWidget>("karts");
    assert( w != NULL );
    const unsigned int availableKartCount = (unsigned int)w->getItems().size();
    if (amount > availableKartCount) return true;

    // Check everyone for duplicates
    for (unsigned int n=0; n<amount; n++)
    {
        for (unsigned int m=n+1; m<amount; m++)
        {
            // check if 2 players took the same name
            if (sameKart(m_kart_widgets[n], m_kart_widgets[m]))
            {
                if (UserConfigParams::logGUI())
                {
                    Log::warn("[KartSelectionScreen]", "Kart conflict!!");
                    Log::warn("KartSelectionScreen]", "    Player %u chose %s",n,
                              m_kart_widgets[n].getKartInternalName().c_str());
                    Log::warn("[KartSelectionScreen]", "    Player %u chose %s",m,
                              m_kart_widgets[m].getKartInternalName().c_str());
                }

                // two players took the same kart. check if one is ready
                if (!m_kart_widgets[n].isReady() &&
                        m_kart_widgets[m].isReady())
                {
                    if (UserConfigParams::logGUI())
                       Log::info("[KartSelectionScreen]", "    --> Setting red badge on player %u", n);

                    // player m is ready, so player n should not choose
                    // this name
                    m_kart_widgets[n].m_model_view->setBadge(BAD_BADGE);
                }
                else if (m_kart_widgets[n].isReady() &&
                         !m_kart_widgets[m].isReady())
                {
                    if (UserConfigParams::logGUI())
                        Log::info("[KartSelectionScreen]", "    --> Setting red badge on player %u",m);

                    // player n is ready, so player m should not
                    // choose this name
                    m_kart_widgets[m].m_model_view->setBadge(BAD_BADGE);
                }
                else if (m_kart_widgets[n].isReady() &&
                         m_kart_widgets[m].isReady())
                {
                    // it should be impossible for two players to confirm
                    // they're ready with the same kart
                    assert(false);
                }

                // we know it's not ok (but don't stop right now, all bad
                // ones need red badges)
                ok = false;
            }
        } // end for
    }

    return ok;

}   // validateKartChoices

// ----------------------------------------------------------------------------

void KartSelectionScreen::renumberKarts()
{
    DynamicRibbonWidget* w = getWidget<DynamicRibbonWidget>("karts");
    assert( w != NULL );
    Widget* fullarea = getWidget("playerskarts");
    int splitWidth = fullarea->m_w / m_kart_widgets.size();
    if (m_kart_widgets.size() == 1)
        splitWidth /= 2;

    for (unsigned int n=0; n < m_kart_widgets.size(); n++)
    {
        m_kart_widgets[n].setPlayerID(n);
        m_kart_widgets[n].move( fullarea->m_x + splitWidth*n, fullarea->m_y,
                                splitWidth, fullarea->m_h );
    }

    w->updateItemDisplay();
}   // renumberKarts

// ----------------------------------------------------------------------------

void KartSelectionScreen::setKartsFromCurrentGroup()
{
    RibbonWidget* tabs = getWidget<RibbonWidget>("kartgroups");
    assert(tabs != NULL);

    std::string selected_kart_group =
        tabs->getSelectionIDString(PLAYER_ID_GAME_MASTER);

    UserConfigParams::m_last_used_kart_group = selected_kart_group;

    // This can happen if addons are removed so that also the previously
    // selected kart group is removed. In this case, select the
    // 'standard' group
    if (selected_kart_group != ALL_KART_GROUPS_ID &&
        !kart_properties_manager->getKartsInGroup(selected_kart_group).size())
    {
        selected_kart_group = DEFAULT_GROUP_NAME;
    }

    DynamicRibbonWidget* w = getWidget<DynamicRibbonWidget>("karts");
    w->clearItems();

    int usable_kart_count = 0;
    PtrVector<const KartProperties, REF> karts;

    for(unsigned int i=0; i<kart_properties_manager->getNumberOfKarts(); i++)
    {
        const KartProperties* prop = kart_properties_manager->getKartById(i);
        // Ignore karts that are not in the selected group
        if(selected_kart_group != ALL_KART_GROUPS_ID &&
            !prop->isInGroup(selected_kart_group))
            continue;
        karts.push_back(prop);
    }
    karts.insertionSort();

    for(unsigned int i=0; i<karts.size(); i++)
    {
        const KartProperties* prop = karts.get(i);
        if (PlayerManager::getCurrentPlayer()->isLocked(prop->getIdent()))
        {
            w->addItem(_("Locked : solve active challenges to gain access "
                         "to more!"),
                       ID_LOCKED + prop->getIdent(),
                       prop->getAbsoluteIconFile(), LOCKED_BADGE,
                       IconButtonWidget::ICON_PATH_TYPE_ABSOLUTE);
        }
        else
        {
            w->addItem(translations->fribidize(prop->getName()),
                       prop->getIdent(),
                       prop->getAbsoluteIconFile(), 0,
                       IconButtonWidget::ICON_PATH_TYPE_ABSOLUTE);
            usable_kart_count++;
        }
    }

    // add random
    if (usable_kart_count > 1)
    {
        w->addItem(_("Random Kart"), RANDOM_KART_ID, "/gui/random_kart.png");
    }

    w->updateItemDisplay();
}

// ----------------------------------------------------------------------------

#if 0
#pragma mark -
#endif
<|MERGE_RESOLUTION|>--- conflicted
+++ resolved
@@ -21,40 +21,52 @@
 #include "audio/sfx_manager.hpp"
 #include "challenges/unlock_manager.hpp"
 #include "config/player_manager.hpp"
+#include "config/player_profile.hpp"
 #include "config/user_config.hpp"
 #include "graphics/irr_driver.hpp"
+#include "guiengine/engine.hpp"
+#include "guiengine/screen.hpp"
 #include "guiengine/widgets/bubble_widget.hpp"
-#include "guiengine/widgets/kart_stats_widget.hpp"
+#include "guiengine/widgets/dynamic_ribbon_widget.hpp"
+#include "guiengine/widgets/label_widget.hpp"
 #include "guiengine/widgets/model_view_widget.hpp"
-#include "guiengine/widgets/player_name_spinner.hpp"
+#include "guiengine/widgets/ribbon_widget.hpp"
+#include "guiengine/widgets/spinner_widget.hpp"
+#include "input/input.hpp"
 #include "input/input_manager.hpp"
 #include "input/device_manager.hpp"
+#include "input/input_device.hpp"
 #include "items/item_manager.hpp"
+#include "io/file_manager.hpp"
 #include "karts/kart_properties.hpp"
 #include "karts/kart_properties_manager.hpp"
 #include "modes/overworld.hpp"
+#include "online/online_profile.hpp"
 #include "states_screens/race_setup_screen.hpp"
+#include "states_screens/state_manager.hpp"
 #include "utils/log.hpp"
 #include "utils/translation.hpp"
 #include "utils/random_generator.hpp"
-
+#include "utils/string_utils.hpp"
+
+#include <iostream>
+#include <string>
 #include <IGUIEnvironment.h>
+#include <IGUIImage.h>
 #include <IGUIButton.h>
 
 using namespace GUIEngine;
 using irr::core::stringw;
-
 
 static const char RANDOM_KART_ID[] = "randomkart";
 static const char ID_DONT_USE[] = "x";
 // Use '/' as special character to avoid that someone creates
 // a kart called 'locked'
 static const char ID_LOCKED[] = "locked/";
-
+KartSelectionScreen* KartSelectionScreen::m_instance_ptr = NULL;
 //DEFINE_SCREEN_SINGLETON( KartSelectionScreen );
-KartSelectionScreen* KartSelectionScreen::m_instance_ptr = NULL;
-
-int g_root_id;
+
+class PlayerKartWidget;
 
 /** Currently, navigation for multiple players at the same time is implemented
     in a somewhat clunky way. An invisible "dispatcher" widget is added above
@@ -62,6 +74,7 @@
     turn moves the selection to the appropriate spinner. "tabbing roots" are
     used to make navigation back down possible. (FIXME: maybe find a cleaner
     way?) */
+static int g_root_id;
 
 // ------------------------------------------------------------------------
 FocusDispatcher::FocusDispatcher(KartSelectionScreen* parent) : Widget(WTYPE_BUTTON)
@@ -107,47 +120,747 @@
     m_element->setTabOrder(m_id);
 }
 
-EventPropagation FocusDispatcher::focused(const int playerID)
-{
-    if (!m_is_initialised) return EVENT_LET;
-
-    if(UserConfigParams::logGUI())
-        Log::info("[KartSelectionScreen]", "FocusDispatcher focused by player %u",
-                  playerID);
-
-    // since this screen is multiplayer, redirect focus to the right widget
-    const int amount = m_parent->m_kart_widgets.size();
-    for (int n=0; n<amount; n++)
-    {
-        if (m_parent->m_kart_widgets[n].getPlayerID() == playerID)
-        {
-            // If player is done, don't do anything with focus
-            if (m_parent->m_kart_widgets[n].isReady())
-                return GUIEngine::EVENT_BLOCK;
-
-            //std::cout << "--> Redirecting focus for player " << playerID
-            //          << " from FocusDispatcher "  <<
-            //             " (ID " << m_element->getID() <<
-            //             ") to spinner " << n << " (ID " <<
-            //             m_parent->m_kart_widgets[n].m_player_ident_spinner
-            //             ->getIrrlichtElement()->getID() <<
-            //             ")" << std::endl;
-
-            m_parent->m_kart_widgets[n].m_player_ident_spinner
-            ->setFocusForPlayer(playerID);
-
-
-            return GUIEngine::EVENT_BLOCK;
-        }
-    }
-
-    //std::cerr << "[KartSelectionScreen] WARNING: the focus dispatcher can't
-    // find the widget for player " << playerID << "!\n";
-    //assert(false);
-    return GUIEngine::EVENT_LET;
-}   // focused
-
-static FocusDispatcher  *g_dispatcher = NULL;
+static FocusDispatcher* g_dispatcher = NULL;
+
+// ============================================================================
+
+/** A small extension to the spinner widget to add features like player ID
+ *  management or badging */
+
+PlayerNameSpinner::PlayerNameSpinner(KartSelectionScreen* parent,
+                                     const int player_id)
+{
+    m_player_id       = player_id;
+    m_incorrect       = false;
+    m_red_mark_widget = NULL;
+    m_parent          = parent;
+    setUseBackgroundColor();//except for multiplayer kart selection, this is false
+    setSpinnerWidgetPlayerID(m_player_id);
+}   // PlayerNameSpinner
+// ------------------------------------------------------------------------
+void PlayerNameSpinner::setID(const int m_player_id)
+{
+    PlayerNameSpinner::m_player_id = m_player_id;
+    setSpinnerWidgetPlayerID(m_player_id);
+}   // setID
+// ------------------------------------------------------------------------
+/** Add a red mark on the spinner to mean "invalid choice" */
+void PlayerNameSpinner::markAsIncorrect()
+{
+    if (m_incorrect) return; // already flagged as incorrect
+
+    m_incorrect = true;
+
+    irr::video::ITexture* texture = irr_driver->getTexture(FileManager::GUI,
+                                                           "red_mark.png"   );
+    const int mark_size = m_h;
+    const int mark_x = m_w - mark_size*2;
+    const int mark_y = 0;
+    core::recti red_mark_area(mark_x, mark_y, mark_x + mark_size,
+                              mark_y + mark_size);
+    m_red_mark_widget = GUIEngine::getGUIEnv()->addImage( red_mark_area,
+                        /* parent */ m_element );
+    m_red_mark_widget->setImage(texture);
+    m_red_mark_widget->setScaleImage(true);
+    m_red_mark_widget->setTabStop(false);
+    m_red_mark_widget->setUseAlphaChannel(true);
+}   // markAsIncorrect
+
+// ------------------------------------------------------------------------
+/** Remove any red mark set with 'markAsIncorrect' */
+void PlayerNameSpinner::markAsCorrect()
+{
+    if (m_incorrect)
+    {
+        m_red_mark_widget->remove();
+        m_red_mark_widget = NULL;
+        m_incorrect = false;
+    }
+}   // markAsCorrect
+// ============================================================================
+
+#if 0
+#pragma mark -
+#pragma mark PlayerKartWidget
+#endif
+
+/** A widget representing the kart selection for a player (i.e. the player's
+ *  number, name, the kart view, the kart's name) */
+
+PlayerKartWidget::PlayerKartWidget(KartSelectionScreen* parent,
+                                   StateManager::ActivePlayer* associated_player,
+                                   Online::OnlineProfile* associated_user,
+                                   core::recti area, const int player_id,
+                                   std::string kart_group,
+                                   const int irrlicht_widget_id) : Widget(WTYPE_DIV)
+{
+#ifdef DEBUG
+    if (associated_player)
+        assert(associated_player->ok());
+    m_magic_number = 0x33445566;
+#endif
+    m_ready_text = NULL;
+    m_parent_screen = parent;
+
+    m_associated_user = associated_user;
+    m_associated_player = associated_player;
+    x_speed = 1.0f;
+    y_speed = 1.0f;
+    w_speed = 1.0f;
+    h_speed = 1.0f;
+    m_ready = false;
+    m_not_updated_yet = true;
+
+    m_irrlicht_widget_id = irrlicht_widget_id;
+
+    m_player_id = player_id;
+    m_properties[PROP_ID] = StringUtils::insertValues("@p%i", m_player_id);
+
+    setSize(area.UpperLeftCorner.X, area.UpperLeftCorner.Y,
+            area.getWidth(), area.getHeight()               );
+    target_x = m_x;
+    target_y = m_y;
+    target_w = m_w;
+    target_h = m_h;
+
+    // ---- Player identity spinner
+    m_player_ident_spinner = NULL;
+
+    m_player_ident_spinner = new PlayerNameSpinner(parent, m_player_id);
+    m_player_ident_spinner->m_x = player_name_x;
+    m_player_ident_spinner->m_y = player_name_y;
+    m_player_ident_spinner->m_w = player_name_w;
+    m_player_ident_spinner->m_h = player_name_h;
+
+    // ---- KartStatsWidget
+    m_kart_stats = NULL;
+
+        // area for the stats widget
+    core::recti statsArea;
+    if (!parent->m_multiplayer)
+    {
+        statsArea = core::recti(m_kart_stats_x,
+                                m_kart_stats_y,
+                                m_kart_stats_x + m_kart_stats_w,
+                                m_kart_stats_y + m_kart_stats_h);
+    }
+    else
+    {
+        statsArea = core::recti(m_x , m_y + m_h/2,
+                                m_x + m_w, m_y + m_h);
+    }
+
+
+    m_kart_stats = new GUIEngine::KartStatsWidget(statsArea, player_id, kart_group,
+                                                  m_parent_screen->m_multiplayer);
+    m_kart_stats->m_properties[PROP_ID] =
+            StringUtils::insertValues("@p%i_stats", m_player_id);
+    m_children.push_back(m_kart_stats);
+
+    if (parent->m_multiplayer && associated_player)
+    {
+        if (associated_player->getDevice()->getType() == DT_KEYBOARD)
+        {
+            m_player_ident_spinner->setBadge(KEYBOARD_BADGE);
+        }
+        else if (associated_player->getDevice()->getType() == DT_GAMEPAD)
+        {
+            m_player_ident_spinner->setBadge(GAMEPAD_BADGE);
+        }
+    }
+    else if (m_associated_user) // online user, FIXME is that useful ?
+    {
+        m_player_ident_spinner->setBadge(OK_BADGE);
+    }
+
+    if (irrlicht_widget_id == -1)
+    {
+        m_player_ident_spinner->m_tab_down_root = g_root_id;
+    }
+
+    spinnerID = StringUtils::insertValues("@p%i_spinner", m_player_id);
+
+    m_player_ident_spinner->m_properties[PROP_ID] = spinnerID;
+    if (parent->m_multiplayer)
+    {
+        const int player_amount = PlayerManager::get()->getNumPlayers();
+        m_player_ident_spinner->m_properties[PROP_MIN_VALUE] = "0";
+        m_player_ident_spinner->m_properties[PROP_MAX_VALUE] =
+            StringUtils::toString(player_amount-1);
+        m_player_ident_spinner->m_properties[PROP_WRAP_AROUND] = "true";
+    }
+    else
+    {
+        m_player_ident_spinner->m_properties[PROP_MIN_VALUE] = "0";
+        m_player_ident_spinner->m_properties[PROP_MAX_VALUE] = "0";
+    }
+
+    //m_player_ident_spinner->m_event_handler = this;
+    m_children.push_back(m_player_ident_spinner);
+
+    // ----- Kart model view
+    m_model_view = new ModelViewWidget();
+
+    m_model_view->m_x = model_x;
+    m_model_view->m_y = model_y;
+    m_model_view->m_w = model_w;
+    m_model_view->m_h = model_h;
+    m_model_view->m_properties[PROP_ID] =
+        StringUtils::insertValues("@p%i_model", m_player_id);
+    //m_model_view->setParent(this);
+    m_children.push_back(m_model_view);
+
+    // Init kart model
+    const std::string default_kart = UserConfigParams::m_default_kart;
+    const KartProperties* props =
+        kart_properties_manager->getKart(default_kart);
+
+    if(!props)
+    {
+        // If the default kart can't be found (e.g. previously a addon
+        // kart was used, but the addon package was removed), use the
+        // first kart as a default. This way we don't have to hardcode
+        // any kart names.
+        int id = kart_properties_manager->getKartByGroup(kart_group, 0);
+        if (id == -1)
+        {
+            props = kart_properties_manager->getKartById(0);
+        }
+        else
+        {
+            props = kart_properties_manager->getKartById(id);
+        }
+
+        if(!props)
+            Log::fatal("KartSelectionScreen", "Can't find default "
+                       "kart '%s' nor any other kart.",
+                       default_kart.c_str());
+    }
+    m_kartInternalName = props->getIdent();
+
+    const KartModel &kart_model = props->getMasterKartModel();
+    
+    float scale = 35.0f;
+    if (kart_model.getLength() > 1.45f)
+    {
+        // if kart is too long, size it down a bit so that it fits
+        scale = 30.0f;
+    }
+
+    m_model_view->addModel( kart_model.getModel(), Vec3(0,0,0),
+                            Vec3(scale, scale, scale),
+                            kart_model.getBaseFrame() );
+    m_model_view->addModel( kart_model.getWheelModel(0),
+                            kart_model.getWheelGraphicsPosition(0) );
+    m_model_view->addModel( kart_model.getWheelModel(1),
+                            kart_model.getWheelGraphicsPosition(1) );
+    m_model_view->addModel( kart_model.getWheelModel(2),
+                            kart_model.getWheelGraphicsPosition(2) );
+    m_model_view->addModel( kart_model.getWheelModel(3),
+                            kart_model.getWheelGraphicsPosition(3) );
+    for(size_t i=0 ; i < kart_model.getSpeedWeightedObjectsCount() ; i++)
+    {
+        const SpeedWeightedObject&  obj = kart_model.getSpeedWeightedObject((int)i);
+        m_model_view->addModel(obj.m_model, obj.m_position);
+    }
+    m_model_view->setRotateContinuously( 35.0f );
+
+    // ---- Kart name label
+    m_kart_name = new LabelWidget(true, true);
+    m_kart_name->setText(props->getName(), false);
+    m_kart_name->m_properties[PROP_TEXT_ALIGN] = "center";
+    m_kart_name->m_properties[PROP_ID] =
+        StringUtils::insertValues("@p%i_kartname", m_player_id);
+    m_kart_name->m_x = kart_name_x;
+    m_kart_name->m_y = kart_name_y;
+    m_kart_name->m_w = kart_name_w;
+    m_kart_name->m_h = kart_name_h;
+    m_children.push_back(m_kart_name);
+}   // PlayerKartWidget
+// ------------------------------------------------------------------------
+
+PlayerKartWidget::~PlayerKartWidget()
+{
+    if (GUIEngine::getFocusForPlayer(m_player_id) == this)
+    {
+        GUIEngine::focusNothingForPlayer(m_player_id);
+    }
+
+    //if (m_player_ID_label->getIrrlichtElement() != NULL)
+    //    m_player_ID_label->getIrrlichtElement()->remove();
+
+    if (m_player_ident_spinner != NULL)
+    {
+        m_player_ident_spinner->setListener(NULL);
+
+        if (m_player_ident_spinner->getIrrlichtElement() != NULL)
+        {
+            m_player_ident_spinner->getIrrlichtElement()->remove();
+        }
+    }
+
+    if (m_model_view->getIrrlichtElement() != NULL)
+        m_model_view->getIrrlichtElement()->remove();
+
+    if (m_kart_name->getIrrlichtElement() != NULL)
+        m_kart_name->getIrrlichtElement()->remove();
+    getCurrentScreen()->manualRemoveWidget(this);
+
+#ifdef DEBUG
+    m_magic_number = 0xDEADBEEF;
+#endif
+}   // ~PlayerKartWidget
+
+// ------------------------------------------------------------------------
+/** Called when players are renumbered (changes the player ID) */
+void PlayerKartWidget::setPlayerID(const int newPlayerID)
+{
+    assert(m_magic_number == 0x33445566);
+
+    if (StateManager::get()->getActivePlayer(newPlayerID)
+            != m_associated_player)
+    {
+        Log::error("KartSelectionScreen",  "Internal "
+                   "inconsistency, PlayerKartWidget has IDs and "
+                   "pointers that do not correspond to one player");
+        Log::fatal("KartSelectionScreen", "    Player: %p  -  Index: %d  -  m_associated_player: %p",
+                   StateManager::get()->getActivePlayer(newPlayerID),
+                   newPlayerID, m_associated_player);
+    }
+
+    // Remove current focus, but rembmer it
+    Widget* focus = GUIEngine::getFocusForPlayer(m_player_id);
+    GUIEngine::focusNothingForPlayer(m_player_id);
+
+    // Change the player ID
+    m_player_id = newPlayerID;
+    m_player_ident_spinner->setID(m_player_id);
+    // restore previous focus, but with new player ID
+    if (focus != NULL) focus->setFocusForPlayer(m_player_id);
+
+    if (m_player_ident_spinner != NULL)
+    {
+        m_player_ident_spinner->setID(m_player_id);
+    }
+}   // setPlayerID
+
+// ------------------------------------------------------------------------
+/** Returns the ID of this player */
+int PlayerKartWidget::getPlayerID() const
+{
+    assert(m_magic_number == 0x33445566);
+    return m_player_id;
+}   // getPlayerID
+
+// ------------------------------------------------------------------------
+/** Add the widgets to the current screen */
+void PlayerKartWidget::add()
+{
+    assert(m_magic_number == 0x33445566);
+
+    assert(KartSelectionScreen::getRunningInstance()
+           ->m_kart_widgets.contains(this));
+    if (m_associated_player) // if player is local
+    {
+        bool mineInList = false;
+        for (unsigned int p=0; p<StateManager::get()->activePlayerCount(); p++)
+        {
+#ifdef DEBUG
+            assert(StateManager::get()->getActivePlayer(p)->ok());
+#endif
+            if (StateManager::get()->getActivePlayer(p) == m_associated_player)
+            {
+                mineInList = true;
+            }
+        }
+        assert(mineInList);
+    }
+
+    //m_player_ID_label->add();
+
+    // the first player will have an ID of its own to allow for keyboard
+    // navigation despite this widget being added last
+    if (m_irrlicht_widget_id != -1)
+        m_player_ident_spinner->m_reserved_id = m_irrlicht_widget_id;
+    else
+        m_player_ident_spinner->m_reserved_id = Widget::getNewNoFocusID();
+
+    m_player_ident_spinner->add();
+    m_player_ident_spinner->getIrrlichtElement()->setTabStop(false);
+    m_player_ident_spinner->setListener(this);
+    m_kart_stats->add();
+    m_model_view->add();
+    m_kart_name->add();
+
+    m_model_view->update(0);
+
+    m_player_ident_spinner->clearLabels();
+
+    irr::core::stringw name; // name of the player
+    if (m_associated_player)
+        name = m_associated_player->getProfile()->getName();
+    if (m_associated_user)
+        name = m_associated_user->getUserName();
+
+    if (m_parent_screen->m_multiplayer)
+    {
+        const int player_amount = PlayerManager::get()->getNumPlayers();
+        for (int n=0; n<player_amount; n++)
+        {
+            core::stringw name = PlayerManager::get()->getPlayer(n)->getName();
+            m_player_ident_spinner->addLabel( translations->fribidize(name) );
+        }
+
+        // select the right player profile in the spinner
+        m_player_ident_spinner->setValue(name);
+    }
+    else
+    {
+        m_player_ident_spinner->addLabel(name);
+        m_player_ident_spinner->setVisible(false);
+    }
+
+    assert(m_player_ident_spinner->getStringValue() == name);
+}   // add
+
+// ------------------------------------------------------------------------
+/** Get the associated ActivePlayer object*/
+StateManager::ActivePlayer* PlayerKartWidget::getAssociatedPlayer()
+{
+    assert(m_magic_number == 0x33445566);
+    return m_associated_player;
+}   // getAssociatedPlayer
+
+// ------------------------------------------------------------------------
+/** Starts a 'move/resize' animation, by simply passing destination coords.
+ *  The animation will then occur on each call to 'onUpdate'. */
+void PlayerKartWidget::move(const int x, const int y, const int w, const int h)
+{
+    assert(m_magic_number == 0x33445566);
+    target_x = x;
+    target_y = y;
+    target_w = w;
+    target_h = h;
+
+    x_speed = abs( m_x - x ) / 300.0f;
+    y_speed = abs( m_y - y ) / 300.0f;
+    w_speed = abs( m_w - w ) / 300.0f;
+    h_speed = abs( m_h - h ) / 300.0f;
+}   // move
+
+// ------------------------------------------------------------------------
+/** Call when player confirmed his identity and kart */
+void PlayerKartWidget::markAsReady()
+{
+    assert(m_magic_number == 0x33445566);
+    if (m_ready) return; // already ready
+
+    m_ready = true;
+
+    stringw playerNameString = m_player_ident_spinner->getStringValue();
+    core::rect<s32> rect(core::position2di(m_player_ident_spinner->m_x,
+                                           m_player_ident_spinner->m_y),
+                         core::dimension2di(m_player_ident_spinner->m_w,
+                                            m_player_ident_spinner->m_h));
+    // 'playerNameString' is already fribidize, so we need to use
+    // 'insertValues' and not _("...", a) so it's not flipped again
+    m_ready_text =
+        GUIEngine::getGUIEnv()->addStaticText(
+            StringUtils::insertValues(_("%s is ready"),
+                                      playerNameString).c_str(),
+            rect                    );
+    m_ready_text->setTextAlignment(gui::EGUIA_CENTER, gui::EGUIA_CENTER );
+
+    m_children.remove(m_player_ident_spinner);
+    m_player_ident_spinner->setListener(NULL);
+    m_player_ident_spinner->getIrrlichtElement()->remove();
+    m_player_ident_spinner->elementRemoved();
+    delete m_player_ident_spinner;
+    m_player_ident_spinner = NULL;
+
+    SFXManager::get()->quickSound( "wee" );
+
+    m_model_view->setRotateTo(30.0f, 1.0f);
+
+    player_id_w *= 2;
+    player_name_w = 0;
+
+    m_model_view->setBadge(OK_BADGE);
+}   // markAsReady
+
+// ------------------------------------------------------------------------
+/** \return Whether this player confirmed his kart and indent selection */
+bool PlayerKartWidget::isReady()
+{
+    assert(m_magic_number == 0x33445566);
+    return m_ready;
+}   // isReady
+
+// -------------------------------------------------------------------------
+/** Updates the animation (moving/shrinking/etc.) */
+void PlayerKartWidget::onUpdate(float delta)
+{
+    assert(m_magic_number == 0x33445566);
+    if (target_x == m_x && target_y == m_y &&
+            target_w == m_w && target_h == m_h) return;
+
+    int move_step = (int)(delta*1000.0f);
+
+    // move x towards target
+    if (m_x < target_x)
+    {
+        m_x += (int)(move_step*x_speed);
+        // don't move to the other side of the target
+        if (m_x > target_x) m_x = target_x;
+    }
+    else if (m_x > target_x)
+    {
+        m_x -= (int)(move_step*x_speed);
+        // don't move to the other side of the target
+        if (m_x < target_x) m_x = target_x;
+    }
+
+    // move y towards target
+    if (m_y < target_y)
+    {
+        m_y += (int)(move_step*y_speed);
+        // don't move to the other side of the target
+        if (m_y > target_y) m_y = target_y;
+    }
+    else if (m_y > target_y)
+    {
+        m_y -= (int)(move_step*y_speed);
+        // don't move to the other side of the target
+        if (m_y < target_y) m_y = target_y;
+    }
+
+    // move w towards target
+    if (m_w < target_w)
+    {
+        m_w += (int)(move_step*w_speed);
+        // don't move to the other side of the target
+        if (m_w > target_w) m_w = target_w;
+    }
+    else if (m_w > target_w)
+    {
+        m_w -= (int)(move_step*w_speed);
+        // don't move to the other side of the target
+        if (m_w < target_w) m_w = target_w;
+    }
+    // move h towards target
+    if (m_h < target_h)
+    {
+        m_h += (int)(move_step*h_speed);
+        // don't move to the other side of the target
+        if (m_h > target_h) m_h = target_h;
+    }
+    else if (m_h > target_h)
+    {
+        m_h -= (int)(move_step*h_speed);
+        // don't move to the other side of the target
+        if (m_h < target_h) m_h = target_h;
+    }
+
+    setSize(m_x, m_y, m_w, m_h);
+
+    if (m_player_ident_spinner != NULL)
+    {
+        m_player_ident_spinner->move(player_name_x,
+                                     player_name_y,
+                                     player_name_w,
+                                     player_name_h );
+    }
+    if (m_ready_text != NULL)
+    {
+        m_ready_text->setRelativePosition(
+            core::recti(core::position2di(player_name_x, player_name_y),
+                        core::dimension2di(player_name_w, player_name_h))           );
+    }
+    if (!m_parent_screen->m_multiplayer)
+    {
+        m_kart_stats->move(m_kart_stats_x,
+                           m_kart_stats_y,
+                           m_kart_stats_w,
+                           m_kart_stats_h);
+    }
+    else
+    {
+        m_kart_stats->move(m_x, m_y + m_h/2,
+                           m_w, m_h/2);
+    }
+
+
+    m_model_view->move(model_x,
+                       model_y,
+                       model_w,
+                       model_h);
+
+    m_kart_name->move(kart_name_x,
+                      kart_name_y,
+                      kart_name_w,
+                      kart_name_h);
+
+    // When coming from the overworld, we must rebuild the preview scene at
+    // least once, since the scene is being cleared by leaving the overworld
+    if (m_not_updated_yet)
+    {
+        m_model_view->clearRttProvider();
+        m_not_updated_yet = false;
+    }
+}   // onUpdate
+
+// -------------------------------------------------------------------------
+/** Event callback */
+GUIEngine::EventPropagation PlayerKartWidget::transmitEvent(Widget* w,
+                                              const std::string& originator,
+                                              const int m_player_id          )
+{
+    assert(m_magic_number == 0x33445566);
+    // if it's declared ready, there is really nothing to process
+    if (m_ready) return EVENT_LET;
+
+    //std::cout << "= kart selection :: transmitEvent "
+    // << originator << " =\n";
+
+    std::string name = w->m_properties[PROP_ID];
+
+    //std::cout << "    (checking if that's me: I am "
+    // << spinnerID << ")\n";
+
+    // update player profile when spinner changed
+    if (originator == spinnerID)
+    {
+        if(UserConfigParams::logGUI())
+        {
+            Log::info("[KartSelectionScreen]", "Identity changed "
+                      "for player %s : %s",m_player_id,
+                      irr::core::stringc(
+                          m_player_ident_spinner->getStringValue()
+                          .c_str()).c_str());
+        }
+
+        if (m_parent_screen->m_multiplayer)
+        {
+            m_associated_player->setPlayerProfile(
+                PlayerManager::get()->getPlayer(m_player_ident_spinner
+                                                    ->getValue()) );
+        }
+    }
+
+    return EVENT_LET; // continue propagating the event
+}   // transmitEvent
+
+// -------------------------------------------------------------------------
+/** Sets the size of the widget as a whole, and placed children widgets
+ * inside itself */
+void PlayerKartWidget::setSize(const int x, const int y, const int w, const int h)
+{
+    assert(m_magic_number == 0x33445566);
+    m_x = x;
+    m_y = y;
+    m_w = w;
+    m_h = h;
+
+    // -- sizes
+    player_id_w = w;
+    player_id_h = GUIEngine::getFontHeight();
+
+    player_name_h = 40;
+    player_name_w = std::min(400, w);
+
+    kart_name_w = w;
+    kart_name_h = 25;
+
+    // for shrinking effect
+    if (h < 175)
+    {
+        const float factor = h / 175.0f;
+        kart_name_h   = (int)(kart_name_h*factor);
+        player_name_h = (int)(player_name_h*factor);
+        player_id_h   = (int)(player_id_h*factor);
+    }
+
+    // --- layout
+    player_id_x = x;
+    player_id_y = y;
+
+    player_name_x = x + w/2 - player_name_w/2;
+    player_name_y = y + player_id_h;
+
+    if (m_parent_screen->m_multiplayer)
+    {
+        const int modelMaxHeight =  (h - kart_name_h - player_name_h
+                                    - player_id_h)/2;
+        const int modelMaxWidth =  w;
+        const int bestSize = std::min(modelMaxWidth, modelMaxHeight);
+        model_x = x + w/2 - (int)(bestSize/2);
+        model_y =  y + player_name_h + player_id_h;
+        model_w = (int)(bestSize);
+        model_h = bestSize;
+
+        m_kart_stats_w = model_w;
+        m_kart_stats_h = model_h;
+        m_kart_stats_x = x + w/2 - (int)(bestSize/2);
+        m_kart_stats_y = model_y + model_h;
+
+
+    }
+    else
+    {
+        const int modelMaxHeight =  h - kart_name_h - player_name_h
+                                    - player_id_h;
+        const int modelMaxWidth =  w;
+        const int bestSize = std::min(modelMaxWidth, modelMaxHeight);
+        const int modelY = y + player_name_h + player_id_h;
+        model_x = x + w/4 - (int)(bestSize/2);
+        model_y = modelY + modelMaxHeight/2 - bestSize/2;
+        model_w = (int)(bestSize);
+        model_h = bestSize;
+
+        m_kart_stats_w = w/2;
+        m_kart_stats_h = h;
+        m_kart_stats_x = x + w/2;
+        m_kart_stats_y = y;
+    }
+
+    kart_name_x = x;
+    kart_name_y = y + h - kart_name_h;
+}   // setSize
+
+// -------------------------------------------------------------------------
+
+/** Sets which kart was selected for this player */
+void PlayerKartWidget::setKartInternalName(const std::string& whichKart)
+{
+    assert(m_magic_number == 0x33445566);
+    m_kartInternalName = whichKart;
+}   // setKartInternalName
+
+// -------------------------------------------------------------------------
+
+const std::string& PlayerKartWidget::getKartInternalName() const
+{
+    assert(m_magic_number == 0x33445566);
+    return m_kartInternalName;
+}   // getKartInternalName
+
+// -------------------------------------------------------------------------
+
+/** \brief Event callback from ISpinnerConfirmListener */
+EventPropagation PlayerKartWidget::onSpinnerConfirmed()
+{
+    KartSelectionScreen::getRunningInstance()->playerConfirm(m_player_id);
+    return EVENT_BLOCK;
+}   // onSpinnerConfirmed
+
+/** Small utility function that returns whether the two given players chose
+ *  the same kart. The advantage of this function is that it can handle
+ *  "random kart" selection. */
+bool sameKart(const PlayerKartWidget& player1, const PlayerKartWidget& player2)
+{
+    return player1.getKartInternalName() == player2.getKartInternalName() &&
+           player1.getKartInternalName() != RANDOM_KART_ID;
+}
 
 #if 0
 #pragma mark -
@@ -205,17 +918,6 @@
 #pragma mark -
 #pragma mark KartSelectionScreen
 #endif
-
-// ============================================================================
-
-/** Small utility function that returns whether the two given players chose
- *  the same kart. The advantage of this function is that it can handle
- *  "random kart" selection. */
-bool sameKart(const PlayerKartWidget& player1, const PlayerKartWidget& player2)
-{
-    return player1.getKartInternalName() == player2.getKartInternalName() &&
-           player1.getKartInternalName() != RANDOM_KART_ID;
-}
 
 // ============================================================================
 
@@ -419,7 +1121,7 @@
 
 void KartSelectionScreen::unloaded()
 {
-    // these pointer is no more valid (have been deleted along other widgets)
+    // these pointers are no more valid (have been deleted along other widgets)
     g_dispatcher = NULL;
 }
 
@@ -643,28 +1345,6 @@
     // Tell the StateManager to remove this player
     StateManager::get()->removeActivePlayer(playerID);
 
-    if (m_kart_widgets.size() == 1)
-    {
-        // Add multiplayer message
-        if (m_multiplayer_message == NULL)
-        {
-            Widget* fullarea = getWidget("playerskarts");
-            const int splitWidth = fullarea->m_w / 2;
-            m_multiplayer_message = new BubbleWidget();
-            m_multiplayer_message->m_properties[PROP_TEXT_ALIGN] = "center";
-            m_multiplayer_message->setText( _("Everyone:\nPress 'Select' now to "
-                                          "join the game!") );
-            m_multiplayer_message->m_x =
-                (int)(fullarea->m_x + splitWidth + splitWidth*0.2f);
-            m_multiplayer_message->m_y = (int)(fullarea->m_y + fullarea->m_h*0.3f);
-            m_multiplayer_message->m_w = (int)(splitWidth*0.6f);
-            m_multiplayer_message->m_h = (int)(fullarea->m_h*0.6f);
-            m_multiplayer_message->setFocusable(false);
-            m_multiplayer_message->add();
-            manualAddWidget(m_multiplayer_message);
-        }
-    }
-
     // Karts count changed, maybe order too, so renumber them.
     renumberKarts();
 
@@ -705,7 +1385,7 @@
             break;
         }
     }
-    if (allPlayersReady && (!m_multiplayer || amount > 1)) allPlayersDone();
+    if (allPlayersReady) allPlayersDone();
 
     return true;
 }   // playerQuit
@@ -1101,7 +1781,7 @@
     if(UserConfigParams::logGUI())
     {
         Log::info("[KartSelectionScreen]", "players : %d",players.size());
-
+        
         for (unsigned int n=0; n<players.size(); n++)
         {
             Log::info("[KartSelectionScreen]", "     Player %u is %s on %s",n,
@@ -1114,7 +1794,7 @@
     for (unsigned int n=0; n<players.size(); n++)
     {
         StateManager::get()->getActivePlayer(n)->getProfile()
-            ->incrementUseFrequency();
+        ->incrementUseFrequency();
     }
     // ---- Give player info to race manager
     race_manager->setNumLocalPlayers( players.size() );
@@ -1183,11 +1863,6 @@
         // std::cout << "selection=" << selection.c_str() << std::endl;
 
         race_manager->setLocalKartInfo(n, selected_kart);
-        // Set per player difficulty if needed
-        const PlayerProfile* profile = StateManager::get()->getActivePlayerProfile(n);
-        if (m_multiplayer && UserConfigParams::m_per_player_difficulty &&
-            m_kart_widgets[n].isHandicapped())
-            race_manager->setPlayerDifficulty(n, PLAYER_DIFFICULTY_HANDICAP);
     }
 
     // ---- Switch to assign mode
@@ -1195,13 +1870,8 @@
 
     if (!m_multiplayer)
     {
-<<<<<<< HEAD
-        input_manager->getDeviceList()
-            ->setSinglePlayer( StateManager::get()->getActivePlayer(0) );
-=======
         input_manager->getDeviceManager()
         ->setSinglePlayer( StateManager::get()->getActivePlayer(0) );
->>>>>>> 086705ab
     }
     else
     {
@@ -1241,11 +1911,10 @@
             // verify internal consistency in debug mode
             if (m_multiplayer)
             {
-                int spinner_value = m_kart_widgets[n].m_player_ident_spinner->getValue();
-                if (UserConfigParams::m_per_player_difficulty)
-                    spinner_value /= 2;
                 assert(m_kart_widgets[n].getAssociatedPlayer()->getProfile() ==
-                    PlayerManager::get()->getPlayer(spinner_value));
+                    PlayerManager::get()->getPlayer(m_kart_widgets[n]
+                                           .m_player_ident_spinner->getValue())
+                                                      );
             }
         }
     }
@@ -1387,9 +2056,7 @@
     DynamicRibbonWidget* w = getWidget<DynamicRibbonWidget>("karts");
     assert( w != NULL );
     Widget* fullarea = getWidget("playerskarts");
-    int splitWidth = fullarea->m_w / m_kart_widgets.size();
-    if (m_kart_widgets.size() == 1)
-        splitWidth /= 2;
+    const int splitWidth = fullarea->m_w / m_kart_widgets.size();
 
     for (unsigned int n=0; n < m_kart_widgets.size(); n++)
     {
@@ -1474,3 +2141,46 @@
 #if 0
 #pragma mark -
 #endif
+
+// FIXME : clean this mess, this file should not contain so many classes
+// spread all over the place
+
+EventPropagation FocusDispatcher::focused(const int playerID)
+{
+    if (!m_is_initialised) return EVENT_LET;
+
+    if(UserConfigParams::logGUI())
+        Log::info("[KartSelectionScreen]", "FocusDispatcher focused by player %u",
+                  playerID);
+
+    // since this screen is multiplayer, redirect focus to the right widget
+    const int amount = m_parent->m_kart_widgets.size();
+    for (int n=0; n<amount; n++)
+    {
+        if (m_parent->m_kart_widgets[n].getPlayerID() == playerID)
+        {
+            // If player is done, don't do anything with focus
+            if (m_parent->m_kart_widgets[n].isReady())
+                return GUIEngine::EVENT_BLOCK;
+
+            //std::cout << "--> Redirecting focus for player " << playerID
+            //          << " from FocusDispatcher "  <<
+            //             " (ID " << m_element->getID() <<
+            //             ") to spinner " << n << " (ID " <<
+            //             m_parent->m_kart_widgets[n].m_player_ident_spinner
+            //             ->getIrrlichtElement()->getID() <<
+            //             ")" << std::endl;
+
+            m_parent->m_kart_widgets[n].m_player_ident_spinner
+            ->setFocusForPlayer(playerID);
+
+
+            return GUIEngine::EVENT_BLOCK;
+        }
+    }
+
+    //std::cerr << "[KartSelectionScreen] WARNING: the focus dispatcher can't
+    // find the widget for player " << playerID << "!\n";
+    //assert(false);
+    return GUIEngine::EVENT_LET;
+}   // focused
