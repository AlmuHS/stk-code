//  SuperTuxKart - a fun racing game with go-kart
//  Copyright (C) 2009-2013 Marianne Gagnon
//
//  This program is free software; you can redistribute it and/or
//  modify it under the terms of the GNU General Public License
//  as published by the Free Software Foundation; either version 3
//  of the License, or (at your option) any later version.
//
//  This program is distributed in the hope that it will be useful,
//  but WITHOUT ANY WARRANTY; without even the implied warranty of
//  MERCHANTABILITY or FITNESS FOR A PARTICULAR PURPOSE.  See the
//  GNU General Public License for more details.
//
//  You should have received a copy of the GNU General Public License
//  along with this program; if not, write to the Free Software
//  Foundation, Inc., 59 Temple Place - Suite 330, Boston, MA  02111-1307, USA.

#include "states_screens/dialogs/custom_video_settings.hpp"

#include "config/user_config.hpp"
#include "guiengine/widgets/check_box_widget.hpp"
#include "guiengine/widgets/spinner_widget.hpp"
#include "states_screens/options_screen_video.hpp"
#include "utils/translation.hpp"

#include <IGUIEnvironment.h>


using namespace GUIEngine;
using namespace irr;
using namespace irr::core;
using namespace irr::gui;

// -----------------------------------------------------------------------------

CustomVideoSettingsDialog::CustomVideoSettingsDialog(const float w, const float h) :
        ModalDialog(w, h)
{
    loadFromFile("custom_video_settings.stkgui");
}

// -----------------------------------------------------------------------------

CustomVideoSettingsDialog::~CustomVideoSettingsDialog()
{
}

// -----------------------------------------------------------------------------

void CustomVideoSettingsDialog::beforeAddingWidgets()
{
    getWidget<CheckBoxWidget>("anim_gfx")->setState( UserConfigParams::m_graphical_effects );
    getWidget<CheckBoxWidget>("weather_gfx")->setState( UserConfigParams::m_weather_effects );
    getWidget<CheckBoxWidget>("ubo")->setState(!UserConfigParams::m_ubo_disabled);
<<<<<<< HEAD
    getWidget<CheckBoxWidget>("hd-textures")->setState(UserConfigParams::m_high_definition_textures);
=======
    getWidget<CheckBoxWidget>("dof")->setState(UserConfigParams::m_dof);
>>>>>>> 423a833b

    SpinnerWidget* kart_anim = getWidget<SpinnerWidget>("steering_animations");
    kart_anim->addLabel( _("Disabled") ); // 0
    //I18N: animations setting (only karts with human players are animated)
    kart_anim->addLabel( _("Human players only") ); // 1
    //I18N: animations setting (all karts are animated)
    kart_anim->addLabel( _("Enabled for all") ); // 2
    kart_anim->setValue( UserConfigParams::m_show_steering_animations );

    SpinnerWidget* filtering = getWidget<SpinnerWidget>("filtering");
    int value = 0;
    if      (UserConfigParams::m_anisotropic == 2)  value = 2;
    else if (UserConfigParams::m_anisotropic == 4)  value = 3;
    else if (UserConfigParams::m_anisotropic == 8)  value = 4;
    else if (UserConfigParams::m_anisotropic == 16) value = 5;
    else if (UserConfigParams::m_trilinear)         value = 1;
    filtering->addLabel( _("Bilinear") );        // 0
    filtering->addLabel( _("Trilinear") );       // 1
    filtering->addLabel( _("Anisotropic x2") );  // 2
    filtering->addLabel( _("Anisotropic x4") );  // 3
    filtering->addLabel( _("Anisotropic x8") );  // 4
    filtering->addLabel( _("Anisotropic x16") ); // 5

    filtering->setValue( value );

    SpinnerWidget* shadows = getWidget<SpinnerWidget>("shadows");
    shadows->addLabel( _("Disabled") );   // 0
    shadows->addLabel( _("low") );        // 1
    shadows->addLabel( _("high") );       // 2
    shadows->setValue( UserConfigParams::m_shadows );
    
    getWidget<CheckBoxWidget>("dynamiclight")->setState(UserConfigParams::m_dynamic_lights);
    getWidget<CheckBoxWidget>("lightshaft")->setState(UserConfigParams::m_light_shaft);
    getWidget<CheckBoxWidget>("motionblur")->setState(UserConfigParams::m_motionblur);
    getWidget<CheckBoxWidget>("mlaa")->setState(UserConfigParams::m_mlaa);
    getWidget<CheckBoxWidget>("glow")->setState(UserConfigParams::m_glow);
    getWidget<CheckBoxWidget>("ssao")->setState(UserConfigParams::m_ssao);
    getWidget<CheckBoxWidget>("bloom")->setState(UserConfigParams::m_bloom);
    getWidget<CheckBoxWidget>("texture_compression")->setState(UserConfigParams::m_texture_compression);
}

// -----------------------------------------------------------------------------

GUIEngine::EventPropagation CustomVideoSettingsDialog::processEvent(const std::string& eventSource)
{
    if (eventSource == "close")
    {
        bool dynamic_light = getWidget<CheckBoxWidget>("dynamiclight")->getState();
        UserConfigParams::m_dynamic_lights = dynamic_light;

        UserConfigParams::m_graphical_effects =
            getWidget<CheckBoxWidget>("anim_gfx")->getState();
        UserConfigParams::m_weather_effects =
            getWidget<CheckBoxWidget>("weather_gfx")->getState();
        UserConfigParams::m_ubo_disabled             =
            !getWidget<CheckBoxWidget>("ubo")->getState();
<<<<<<< HEAD
        UserConfigParams::m_high_definition_textures =
            getWidget<CheckBoxWidget>("hd-textures")->getState();
=======
        UserConfigParams::m_dof =
            getWidget<CheckBoxWidget>("dof")->getState();
>>>>>>> 423a833b

        UserConfigParams::m_motionblur      =
            getWidget<CheckBoxWidget>("motionblur")->getState();
        UserConfigParams::m_show_steering_animations =
            getWidget<SpinnerWidget>("steering_animations")->getValue();

        if (dynamic_light)
        {
            UserConfigParams::m_shadows =
                getWidget<SpinnerWidget>("shadows")->getValue();
        }
        else
        {
            UserConfigParams::m_shadows = 0;
        }

        UserConfigParams::m_mlaa =
            getWidget<CheckBoxWidget>("mlaa")->getState();

        UserConfigParams::m_ssao =
            getWidget<CheckBoxWidget>("ssao")->getState();

        UserConfigParams::m_light_shaft =
            getWidget<CheckBoxWidget>("lightshaft")->getState();

        UserConfigParams::m_glow =
            getWidget<CheckBoxWidget>("glow")->getState();

        UserConfigParams::m_bloom =
            getWidget<CheckBoxWidget>("bloom")->getState();

        UserConfigParams::m_texture_compression =
            getWidget<CheckBoxWidget>("texture_compression")->getState();

        switch (getWidget<SpinnerWidget>("filtering")->getValue())
        {
            case 0:
                UserConfigParams::m_anisotropic = 0;
                UserConfigParams::m_trilinear   = false;
                break;
            case 1:
                UserConfigParams::m_anisotropic = 0;
                UserConfigParams::m_trilinear   = true;
                break;
            case 2:
                UserConfigParams::m_anisotropic = 2;
                UserConfigParams::m_trilinear   = true;
                break;
            case 3:
                UserConfigParams::m_anisotropic = 4;
                UserConfigParams::m_trilinear   = true;
                break;
            case 4:
                UserConfigParams::m_anisotropic = 8;
                UserConfigParams::m_trilinear   = true;
                break;
            case 5:
                UserConfigParams::m_anisotropic = 16;
                UserConfigParams::m_trilinear   = true;
                break;
        }

        user_config->saveConfig();

        ModalDialog::dismiss();
        OptionsScreenVideo::getInstance()->updateGfxSlider();
        return GUIEngine::EVENT_BLOCK;
    }

    return GUIEngine::EVENT_LET;
}

// -----------------------------------------------------------------------------

<|MERGE_RESOLUTION|>--- conflicted
+++ resolved
@@ -52,11 +52,8 @@
     getWidget<CheckBoxWidget>("anim_gfx")->setState( UserConfigParams::m_graphical_effects );
     getWidget<CheckBoxWidget>("weather_gfx")->setState( UserConfigParams::m_weather_effects );
     getWidget<CheckBoxWidget>("ubo")->setState(!UserConfigParams::m_ubo_disabled);
-<<<<<<< HEAD
+    getWidget<CheckBoxWidget>("dof")->setState(UserConfigParams::m_dof);
     getWidget<CheckBoxWidget>("hd-textures")->setState(UserConfigParams::m_high_definition_textures);
-=======
-    getWidget<CheckBoxWidget>("dof")->setState(UserConfigParams::m_dof);
->>>>>>> 423a833b
 
     SpinnerWidget* kart_anim = getWidget<SpinnerWidget>("steering_animations");
     kart_anim->addLabel( _("Disabled") ); // 0
@@ -113,13 +110,10 @@
             getWidget<CheckBoxWidget>("weather_gfx")->getState();
         UserConfigParams::m_ubo_disabled             =
             !getWidget<CheckBoxWidget>("ubo")->getState();
-<<<<<<< HEAD
+        UserConfigParams::m_dof =
+            getWidget<CheckBoxWidget>("dof")->getState();
         UserConfigParams::m_high_definition_textures =
             getWidget<CheckBoxWidget>("hd-textures")->getState();
-=======
-        UserConfigParams::m_dof =
-            getWidget<CheckBoxWidget>("dof")->getState();
->>>>>>> 423a833b
 
         UserConfigParams::m_motionblur      =
             getWidget<CheckBoxWidget>("motionblur")->getState();
