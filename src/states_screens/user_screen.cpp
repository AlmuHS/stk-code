--- conflicted
+++ resolved
@@ -59,17 +59,6 @@
 
 void BaseUserScreen::init()
 {
-    m_difficulty = getWidget<SpinnerWidget>("difficulty");
-    assert(m_difficulty);
-    m_difficulty->clearLabels();
-    m_difficulty->addLabel(_("Big boost"));
-    m_difficulty->addLabel(_("Boost"));
-    m_difficulty->addLabel(_("Normal"));
-    m_difficulty->addLabel(_("Handicap"));
-    m_difficulty->addLabel(_("Big handicap"));
-
-    m_singleplayer_difficulty = getWidget<CheckBoxWidget>("singleplayer-difficulty");
-    assert(m_singleplayer_difficulty);
     m_online_cb = getWidget<CheckBoxWidget>("online");
     assert(m_online_cb);
     m_username_tb = getWidget<TextBoxWidget >("username");
@@ -179,12 +168,6 @@
     // Delete a password that might have been typed for another user
     m_password_tb->setText("");
 
-<<<<<<< HEAD
-    // Display the saved data if the user was online last time and change the visibility
-    m_difficulty->setValue(profile->getDifficulty());
-    m_singleplayer_difficulty->setState(profile->isSingleplayerDifficulty());
-    m_online_cb->setState(profile->wasOnlineLastTime() && profile->getLastOnlineName().size() > 0);
-=======
     // Last game was not online, so make the offline settings the default
     // (i.e. unckeck online checkbox, and make entry fields invisible).
     if (!profile->wasOnlineLastTime() || profile->getLastOnlineName() == "")
@@ -196,7 +179,6 @@
 
     // Now last use was with online --> Display the saved data
     m_online_cb->setState(true);
->>>>>>> 9dff5a79
     makeEntryFieldsVisible();
     getWidget<CheckBoxWidget>("remember-user")->setState(
         profile->rememberPassword());
@@ -389,10 +371,6 @@
     }
     PlayerManager::get()->setCurrentPlayer(player);
     assert(player);
-
-    // Save difficulty
-    player->setDifficulty((PerPlayerDifficulty) m_difficulty->getValue());
-    player->setSingleplayerDifficulty(m_singleplayer_difficulty->getState());
 
     // If no online login requested, log the player out (if necessary)
     // and go to the main menu screen (though logout needs to finish first)
