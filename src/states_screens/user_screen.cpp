--- conflicted
+++ resolved
@@ -175,15 +175,12 @@
     m_online_cb->setState(true);
     makeEntryFieldsVisible();
     m_username_tb->setText(profile->getLastOnlineName());
-<<<<<<< HEAD
     getWidget<CheckBoxWidget>("remember-user")->setState(
         profile->rememberPassword());
-=======
     if(profile->getLastOnlineName().size()>0)
         m_username_tb->setDeactivated();
     else
         m_username_tb->setActivated();
->>>>>>> b0417758
 
     // And make the password invisible if the session is saved (i.e
     // the user does not need to enter a password).
