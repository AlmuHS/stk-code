//  SuperTuxKart - a fun racing game with go-kart
//  Copyright (C) 2010-2015 Glenn De Jonghe
//
//  This program is free software; you can redistribute it and/or
//  modify it under the terms of the GNU General Public License
//  as published by the Free Software Foundation; either version 3
//  of the License, or (at your option) any later version.
//
//  This program is distributed in the hope that it will be useful,
//  but WITHOUT ANY WARRANTY; without even the implied warranty of
//  MERCHANTABILITY or FITNESS FOR A PARTICULAR PURPOSE.  See the
//  GNU General Public License for more details.
//
//  You should have received a copy of the GNU General Public License
//  along with this program; if not, write to the Free Software
//  Foundation, Inc., 59 Temple Place - Suite 330, Boston, MA  02111-1307, USA.

#include "states_screens/online_profile_servers.hpp"

#include "audio/sfx_manager.hpp"
#include "config/player_manager.hpp"
#include "guiengine/engine.hpp"
#include "guiengine/screen.hpp"
#include "guiengine/widget.hpp"
#include "network/network_config.hpp"
#include "network/stk_host.hpp"
#include "network/servers_manager.hpp"
#include "states_screens/state_manager.hpp"
#include "states_screens/create_server_screen.hpp"
#include "states_screens/networking_lobby.hpp"
#include "states_screens/server_selection.hpp"
#include "utils/translation.hpp"

#include <IGUIButton.h>

#include <iostream>
#include <sstream>

using namespace GUIEngine;
using namespace irr::core;
using namespace irr::gui;
using namespace Online;

DEFINE_SCREEN_SINGLETON( OnlineProfileServers );

// -----------------------------------------------------------------------------

OnlineProfileServers::OnlineProfileServers() : GUIEngine::Screen("online/profile_servers.stkgui")
{
}   // OnlineProfileServers

// -----------------------------------------------------------------------------
void OnlineProfileServers::beforeAddingWidget()
{
    if (!PlayerManager::getCurrentOnlineId())
    {
        getWidget<IconButtonWidget>("find_wan_server")->setActive(false);
        getWidget<IconButtonWidget>("create_wan_server")->setActive(false);
        getWidget<IconButtonWidget>("quick_wan_play")->setActive(false);
    }
<<<<<<< HEAD
}   // loadedFromFile
=======
#ifdef ANDROID
    getWidget("create_wan_server")->setVisible(false);
#endif
}   // beforeAddingWidget
>>>>>>> cd713f6c

// -----------------------------------------------------------------------------

void OnlineProfileServers::init()
{
    RibbonWidget* ribbon = getWidget<RibbonWidget>("wan");
    assert(ribbon != NULL);
    ribbon->select("find_wan_server", PLAYER_ID_GAME_MASTER);
    ribbon->setFocusForPlayer(PLAYER_ID_GAME_MASTER);
}   // init

// -----------------------------------------------------------------------------

void OnlineProfileServers::eventCallback(Widget* widget, const std::string& name, const int playerID)
{
    if (name == "back")
    {
        StateManager::get()->escapePressed();
        return;
    }
    if (name == "wan")
    {
        RibbonWidget* ribbon = dynamic_cast<RibbonWidget*>(widget);
        std::string selection = ribbon->getSelectionIDString(PLAYER_ID_GAME_MASTER);
        if (selection == "find_wan_server")
        {
            NetworkConfig::get()->setIsWAN();
            NetworkConfig::get()->setIsServer(false);
            ServerSelection::getInstance()->push();
        }
        else if (selection == "create_wan_server")
        {
            NetworkConfig::get()->setIsWAN();
            CreateServerScreen::getInstance()->push();
        }
        else if (selection == "quick_wan_play")
        {
            NetworkConfig::get()->setIsWAN();
            NetworkConfig::get()->setIsServer(false);
            doQuickPlay();
        }
    }

}   // eventCallback

// ----------------------------------------------------------------------------
void OnlineProfileServers::doQuickPlay()
{
<<<<<<< HEAD
    // Refresh server list.
    HTTPRequest* refresh_request = ServersManager::get()->getRefreshRequest(false);
    if (refresh_request != NULL) // consider request done
    {
        refresh_request->executeNow();
        delete refresh_request;
    }
    else
    {
        Log::error("OnlineScreen", "Could not get the server list.");
        return;
    }

    // select first one
    const Server *server = ServersManager::get()->getQuickPlay();
    if(!server)
    {
        Log::error("OnlineProfileServers", "Can not find quick play server.");
        return;
    }

    // do a join request
    XMLRequest *join_request = new RequestConnection::ServerJoinRequest();
    if (!join_request)
    {
        SFXManager::get()->quickSound("anvil");
        return;
    }

    PlayerManager::setUserDetails(join_request, "request-connection",
        Online::API::SERVER_PATH);
    join_request->addParameter("server_id", server->getServerId());

    join_request->executeNow();
    if (join_request->isSuccess())
    {
        delete join_request;
        NetworkingLobby::getInstance()->push();
        auto cts = std::make_shared<ConnectToServer>(server->getServerId(),
            server->getHostId());
        ProtocolManager::lock()->requestStart(cts);
    }
    else
    {
        SFXManager::get()->quickSound("anvil");
    }
=======
    STKHost::create();
    NetworkingLobby::getInstance()->setJoinedServer(nullptr);
    NetworkingLobby::getInstance()->push();
>>>>>>> cd713f6c
}   // doQuickPlay

// ----------------------------------------------------------------------------
/** Also called when pressing the back button. It resets the flags to indicate
 *  a networked game.
 */
bool OnlineProfileServers::onEscapePressed()
{
    NetworkConfig::get()->unsetNetworking();
    return true;
}   // onEscapePressed
<|MERGE_RESOLUTION|>--- conflicted
+++ resolved
@@ -58,14 +58,10 @@
         getWidget<IconButtonWidget>("create_wan_server")->setActive(false);
         getWidget<IconButtonWidget>("quick_wan_play")->setActive(false);
     }
-<<<<<<< HEAD
-}   // loadedFromFile
-=======
 #ifdef ANDROID
     getWidget("create_wan_server")->setVisible(false);
 #endif
 }   // beforeAddingWidget
->>>>>>> cd713f6c
 
 // -----------------------------------------------------------------------------
 
@@ -114,58 +110,9 @@
 // ----------------------------------------------------------------------------
 void OnlineProfileServers::doQuickPlay()
 {
-<<<<<<< HEAD
-    // Refresh server list.
-    HTTPRequest* refresh_request = ServersManager::get()->getRefreshRequest(false);
-    if (refresh_request != NULL) // consider request done
-    {
-        refresh_request->executeNow();
-        delete refresh_request;
-    }
-    else
-    {
-        Log::error("OnlineScreen", "Could not get the server list.");
-        return;
-    }
-
-    // select first one
-    const Server *server = ServersManager::get()->getQuickPlay();
-    if(!server)
-    {
-        Log::error("OnlineProfileServers", "Can not find quick play server.");
-        return;
-    }
-
-    // do a join request
-    XMLRequest *join_request = new RequestConnection::ServerJoinRequest();
-    if (!join_request)
-    {
-        SFXManager::get()->quickSound("anvil");
-        return;
-    }
-
-    PlayerManager::setUserDetails(join_request, "request-connection",
-        Online::API::SERVER_PATH);
-    join_request->addParameter("server_id", server->getServerId());
-
-    join_request->executeNow();
-    if (join_request->isSuccess())
-    {
-        delete join_request;
-        NetworkingLobby::getInstance()->push();
-        auto cts = std::make_shared<ConnectToServer>(server->getServerId(),
-            server->getHostId());
-        ProtocolManager::lock()->requestStart(cts);
-    }
-    else
-    {
-        SFXManager::get()->quickSound("anvil");
-    }
-=======
     STKHost::create();
     NetworkingLobby::getInstance()->setJoinedServer(nullptr);
     NetworkingLobby::getInstance()->push();
->>>>>>> cd713f6c
 }   // doQuickPlay
 
 // ----------------------------------------------------------------------------
