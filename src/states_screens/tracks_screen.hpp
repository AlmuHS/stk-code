--- conflicted
+++ resolved
@@ -80,8 +80,6 @@
     /** \brief implement callback from parent class GUIEngine::Screen */
     virtual void beforeAddingWidget() OVERRIDE;
 
-<<<<<<< HEAD
-=======
     /** \brief implement callback from parent class GUIEngine::Screen */
     virtual void tearDown() OVERRIDE;
 
@@ -91,7 +89,6 @@
     /** \brief implement callback from parent class GUIEngine::Screen */
     virtual void onUpdate(float dt) OVERRIDE;
 
->>>>>>> 01c12879
     void setFocusOnTrack(const std::string& trackName);
 
     void setNetworkTracks() { m_network_tracks = true; }
