//  SuperTuxKart - a fun racing game with go-kart
//  Copyright (C) 2013-2015 Glenn De Jonghe
//
//  This program is free software; you can redistribute it and/or
//  modify it under the terms of the GNU General Public License
//  as published by the Free Software Foundation; either version 3
//  of the License, or (at your option) any later version.
//
//  This program is distributed in the hope that it will be useful,
//  but WITHOUT ANY WARRANTY; without even the implied warranty of
//  MERCHANTABILITY or FITNESS FOR A PARTICULAR PURPOSE.  See the
//  GNU General Public License for more details.
//
//  You should have received a copy of the GNU General Public License
//  along with this program; if not, write to the Free Software
//  Foundation, Inc., 59 Temple Place - Suite 330, Boston, MA  02111-1307, USA.

#ifndef HEADER_NETWORKING_LOBBY_HPP
#define HEADER_NETWORKING_LOBBY_HPP

#include "guiengine/screen.hpp"
<<<<<<< HEAD
#include <memory>
=======
#include "guiengine/widgets/text_box_widget.hpp"
#include <memory>
#include <tuple>
>>>>>>> 01c12879

class Server;
class STKPeer;

namespace GUIEngine
{ 
<<<<<<< HEAD
    class Widget;
=======
    class ButtonWidget;
>>>>>>> 01c12879
    class LabelWidget;
    class ListWidget;
    class IconButtonWidget;
    class TextBoxWidget;
}

namespace irr
{
    namespace gui
    {
        class STKModifiedSpriteBank;
    }
}

/**
  * \brief Handles the networking lobby
  * \ingroup states_screens
  */
class NetworkingLobby : public GUIEngine::Screen,
                        public GUIEngine::ScreenSingleton<NetworkingLobby>,
                        public GUIEngine::ITextBoxWidgetListener
{
private:
    enum LobbyState
    {
        LS_ADD_PLAYERS,
        LS_CONNECTING
    } m_state;

<<<<<<< HEAD
    NetworkingLobby();

    std::shared_ptr<Server> m_joined_server;
    std::vector<core::stringw> m_server_info;

    GUIEngine::IconButtonWidget * m_back_widget;
    GUIEngine::LabelWidget * m_text_bubble;
    GUIEngine::IconButtonWidget * m_exit_widget;
    GUIEngine::IconButtonWidget *m_start_button;
    GUIEngine::ListWidget *m_player_list;
    GUIEngine::TextBoxWidget* m_chat_box;
=======
    friend class GUIEngine::ScreenSingleton<NetworkingLobby>;

    NetworkingLobby();

    std::shared_ptr<Server> m_joined_server;
    std::weak_ptr<STKPeer> m_server_peer;
    std::vector<core::stringw> m_server_info;
    int m_server_info_height;
>>>>>>> 01c12879

    GUIEngine::IconButtonWidget* m_back_widget;
    GUIEngine::LabelWidget* m_header;
    GUIEngine::LabelWidget* m_text_bubble;
    GUIEngine::IconButtonWidget* m_exit_widget;
    GUIEngine::IconButtonWidget* m_start_button;
    GUIEngine::ListWidget* m_player_list;
    GUIEngine::TextBoxWidget* m_chat_box;
    GUIEngine::ButtonWidget* m_send_button;

    irr::gui::STKModifiedSpriteBank* m_icon_bank;

    /** \brief implement optional callback from parent class GUIEngine::Screen */
    virtual void unloaded();

    virtual void onTextUpdated() {}
    virtual bool onEnterPressed(const irr::core::stringw& text) OVERRIDE
    {
        sendChat(text);
        return true;
    }

    void sendChat(irr::core::stringw text);

public:

    virtual void onUpdate(float delta) OVERRIDE;

    /** \brief implement callback from parent class GUIEngine::Screen */
    virtual void loadedFromFile() OVERRIDE;

    /** \brief implement callback from parent class GUIEngine::Screen */
    virtual void eventCallback(GUIEngine::Widget* widget, const std::string& name,
                               const int playerID) OVERRIDE;

    /** \brief implement callback from parent class GUIEngine::Screen */
    virtual void beforeAddingWidget() OVERRIDE;

    /** \brief implement callback from parent class GUIEngine::Screen */
    virtual void init() OVERRIDE;

    /** \brief implement callback from parent class GUIEngine::Screen */
    virtual void tearDown() OVERRIDE;

    /** \brief implement callback from parent class GUIEngine::Screen */
    virtual bool onEscapePressed() OVERRIDE;

    void finishAddingPlayers();
    void addMoreServerInfo(core::stringw info);
    void setJoinedServer(std::shared_ptr<Server> server);
    void updatePlayers(const std::vector<std::tuple<uint32_t/*host id*/,
                       uint32_t/*online id*/, core::stringw/*player name*/,
                       int/*icon id*/> >& p);
    void addSplitscreenPlayer(irr::core::stringw name);
    void cleanAddedPlayers();

<<<<<<< HEAD
    /** Used to insert each client chat message (reserved). */
    void addMoreServerInfo(const core::stringw& info);
    void setJoinedServer(std::shared_ptr<Server> server);
    void addPlayer(NetworkPlayerProfile *profile);
    void removePlayer(NetworkPlayerProfile *profile);
=======
>>>>>>> 01c12879
};   // class NetworkingLobby

#endif<|MERGE_RESOLUTION|>--- conflicted
+++ resolved
@@ -19,24 +19,16 @@
 #define HEADER_NETWORKING_LOBBY_HPP
 
 #include "guiengine/screen.hpp"
-<<<<<<< HEAD
-#include <memory>
-=======
 #include "guiengine/widgets/text_box_widget.hpp"
 #include <memory>
 #include <tuple>
->>>>>>> 01c12879
 
 class Server;
 class STKPeer;
 
 namespace GUIEngine
 { 
-<<<<<<< HEAD
-    class Widget;
-=======
     class ButtonWidget;
->>>>>>> 01c12879
     class LabelWidget;
     class ListWidget;
     class IconButtonWidget;
@@ -66,19 +58,6 @@
         LS_CONNECTING
     } m_state;
 
-<<<<<<< HEAD
-    NetworkingLobby();
-
-    std::shared_ptr<Server> m_joined_server;
-    std::vector<core::stringw> m_server_info;
-
-    GUIEngine::IconButtonWidget * m_back_widget;
-    GUIEngine::LabelWidget * m_text_bubble;
-    GUIEngine::IconButtonWidget * m_exit_widget;
-    GUIEngine::IconButtonWidget *m_start_button;
-    GUIEngine::ListWidget *m_player_list;
-    GUIEngine::TextBoxWidget* m_chat_box;
-=======
     friend class GUIEngine::ScreenSingleton<NetworkingLobby>;
 
     NetworkingLobby();
@@ -87,7 +66,6 @@
     std::weak_ptr<STKPeer> m_server_peer;
     std::vector<core::stringw> m_server_info;
     int m_server_info_height;
->>>>>>> 01c12879
 
     GUIEngine::IconButtonWidget* m_back_widget;
     GUIEngine::LabelWidget* m_header;
@@ -144,14 +122,6 @@
     void addSplitscreenPlayer(irr::core::stringw name);
     void cleanAddedPlayers();
 
-<<<<<<< HEAD
-    /** Used to insert each client chat message (reserved). */
-    void addMoreServerInfo(const core::stringw& info);
-    void setJoinedServer(std::shared_ptr<Server> server);
-    void addPlayer(NetworkPlayerProfile *profile);
-    void removePlayer(NetworkPlayerProfile *profile);
-=======
->>>>>>> 01c12879
 };   // class NetworkingLobby
 
 #endif