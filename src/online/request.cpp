--- conflicted
+++ resolved
@@ -23,10 +23,8 @@
 #  include <winsock2.h>
 #endif
 
-<<<<<<< HEAD
 #include <curl/curl.h>
-=======
->>>>>>> 8c1d84ce
+
 #include <assert.h>
 
 
