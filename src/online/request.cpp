--- conflicted
+++ resolved
@@ -151,11 +151,6 @@
             setProgress(-1.0f);
         Request::afterOperation();
         curl_easy_cleanup(m_curl_session);
-<<<<<<< HEAD
-        callback();
-=======
-        Request::afterOperation();
->>>>>>> fe85a750
     }
 
     size_t HTTPRequest::WriteCallback(void *contents, size_t size, size_t nmemb, void *userp)
