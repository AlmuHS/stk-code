--- conflicted
+++ resolved
@@ -23,12 +23,7 @@
 #include "online/server.hpp"
 #include "online/user.hpp"
 #include "utils/types.hpp"
-<<<<<<< HEAD
-=======
-#include "online/server.hpp"
-#include "http_manager.hpp"
 #include "utils/synchronised.hpp"
->>>>>>> 8c1d84ce
 
 #include <irrString.h>
 
@@ -98,7 +93,6 @@
             Synchronised<UserState>     m_state;
 
             bool                        getSaveSession()        const   { return m_save_session.getAtomic();      }
-            const std::string           getToken()              const   { return m_token.getAtomic();      }
 
             void setUserState           (UserState user_state)          { m_state.setAtomic(user_state);          }
             void setSaveSession         (bool save_session)             { m_save_session.setAtomic(save_session); }
@@ -111,64 +105,34 @@
             void createServer           (const ServerCreationRequest    * input);
 
         public:
-<<<<<<< HEAD
-            //Singleton
-            static CurrentUser*         acquire();
-            static void                 release();
-            static void                 deallocate();
-
-            SignInRequest *             requestSavedSession();
-            SignInRequest *             requestSignIn(          const irr::core::stringw &username,
-                                                                const irr::core::stringw &password,
-                                                                bool save_session,
-                                                                bool request_now = true);
-            SignOutRequest *            requestSignOut();
-            ServerCreationRequest *     requestServerCreation(  const irr::core::stringw &name, int max_players);
-            ServerJoinRequest *         requestServerJoin(      uint32_t server_id, bool request_now = true);
-
-
-            // Register
-            XMLRequest *                 requestSignUp(         const irr::core::stringw &username,
-                                                                const irr::core::stringw &password,
-                                                                const irr::core::stringw &password_ver,
-                                                                const irr::core::stringw &email,
-                                                                bool terms);
-
-            /** Returns the username if signed in. */
-            irr::core::stringw          getUserName()   const;
-            bool                        isSignedIn()    const { return m_state == US_SIGNED_IN; }
-            bool                        isGuest()       const { return m_state == US_GUEST; }
-            bool                        isSigningIn()   const { return m_state == US_SIGNING_IN; }
-            UserState                   getUserState()        { return m_state; }
-            std::string                 getToken()      const { return m_token; }
-=======
             /**Singleton */
             static CurrentUser *            get();
             static void                     deallocate();
 
             const SignInRequest *           requestSavedSession();
-            const SignInRequest *           requestSignIn(          const irr::core::stringw &username,
-                                                                    const irr::core::stringw &password,
-                                                                    bool save_session);
+            SignInRequest *                 requestSignIn(  const irr::core::stringw &username,
+                                                            const irr::core::stringw &password,
+                                                            bool save_session,
+                                                            bool request_now = true);
             const SignOutRequest *          requestSignOut();
-            const ServerCreationRequest *   requestServerCreation(  const irr::core::stringw &name, int max_players);
-            const ServerJoinRequest *       requestServerJoin(      uint32_t server_id);
+            const ServerCreationRequest *   requestServerCreation(const irr::core::stringw &name, int max_players);
+            ServerJoinRequest *             requestServerJoin(uint32_t server_id, bool request_now = true);
 
 
             /** Register */
-            const XMLRequest *              requestSignUp(          const irr::core::stringw &username,
-                                                                    const irr::core::stringw &password,
-                                                                    const irr::core::stringw &password_ver,
-                                                                    const irr::core::stringw &email,
-                                                                    bool terms);
+            const XMLRequest *               requestSignUp( const irr::core::stringw &username,
+                                                            const irr::core::stringw &password,
+                                                            const irr::core::stringw &password_ver,
+                                                            const irr::core::stringw &email,
+                                                            bool terms);
 
-            const XMLRequest *              requestRecovery(        const irr::core::stringw &username,
-                                                                    const irr::core::stringw &email);
+            const XMLRequest *              requestRecovery(const irr::core::stringw &username,
+                                                            const irr::core::stringw &email);
 
             /** Returns the username if signed in. */
-            const irr::core::stringw            getUserName()   const;
-            const UserState                     getUserState()  const { return m_state.getAtomic(); }
->>>>>>> 8c1d84ce
+            const irr::core::stringw        getUserName()   const;
+            const UserState                 getUserState()  const { return m_state.getAtomic(); }
+            const std::string               getToken()      const { return m_token.getAtomic(); }
 
     };   // class CurrentUser
 
