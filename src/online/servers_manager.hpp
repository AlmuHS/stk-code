--- conflicted
+++ resolved
@@ -65,25 +65,10 @@
 
     public:
         // Singleton
-<<<<<<< HEAD
-        static ServersManager*          acquire();
-        static void                     release();
-        static void                     deallocate();
-
-        RefreshRequest *                refreshRequest(bool request_now = true);
-        void                            setJoinedServer(uint32_t server_id);
-        void                            unsetJoinedServer();
-        void                            addServer(Server * server);
-        int                             getNumServers ();
-        Server *                        getServerByID (uint32_t server_id);
-        Server *                        getServerBySort (int index);
-        void                            sort(bool sort_desc)            { m_sorted_servers.insertionSort(0, sort_desc); }
-        Server *                        getJoinedServer()               { return m_joined_server;                       }
-=======
         static ServersManager*                          get();
         static void                                     deallocate();
 
-        const RefreshRequest *                          refreshRequest() const;
+        RefreshRequest *                                refreshRequest(bool request_now = true) const;
         void                                            setJoinedServer(uint32_t server_id);
         void                                            unsetJoinedServer();
         void                                            addServer(Server * server);
@@ -92,7 +77,6 @@
         const Server *                                  getServerBySort (int index) const;
         void                                            sort(bool sort_desc);
         Server *                                        getJoinedServer() const;
->>>>>>> 8c1d84ce
         //Returns the best server to join
         const Server *                                  getQuickPlay() const;
     };   // class ServersManager
