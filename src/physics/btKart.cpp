--- conflicted
+++ resolved
@@ -260,10 +260,6 @@
     depth = raylen * rayResults.m_distFraction;
     if (object &&  depth < max_susp_len)
     {
-<<<<<<< HEAD
-        param = rayResults.m_distFraction;
-=======
->>>>>>> e5595955
         wheel.m_raycastInfo.m_contactNormalWS  = rayResults.m_hitNormalInWorld;
         wheel.m_raycastInfo.m_contactNormalWS.normalize();
         wheel.m_raycastInfo.m_isInContact = true;
@@ -315,20 +311,6 @@
 
     } else
     {
-<<<<<<< HEAD
-        if(object)
-        {
-
-            if(depth + m_chassisBody->getLinearVelocity().getY() *1./60.f < max_susp_len)
-            {
-                btVector3 v = -0.25f*0.5f*m_chassisBody->getLinearVelocity();
-                v.setZ(0);
-                v.setX(0);
-                m_chassisBody->applyCentralImpulse(v/m_chassisBody->getInvMass());
-            }
-        }
-=======
->>>>>>> e5595955
         depth = btScalar(-1.0);
         //put wheel info as in rest position
         wheel.m_raycastInfo.m_suspensionLength = wheel.getSuspensionRestLength();
