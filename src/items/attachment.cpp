--- conflicted
+++ resolved
@@ -500,11 +500,7 @@
     if (m_type == ATTACH_BOMB && m_kart->getKartAnimation() != NULL)
         return;
 
-<<<<<<< HEAD
     m_ticks_left -= ticks;
-=======
-    m_ticks_left--;  // dt always physics time step
->>>>>>> a384866e
 
 
     bool is_shield = m_type == ATTACH_BUBBLEGUM_SHIELD ||
@@ -515,33 +511,16 @@
     int slow_flashes = stk_config->time2Ticks(3.0f);
     if (is_shield && m_ticks_left < slow_flashes)
     {
-<<<<<<< HEAD
-        int flashes_per_second = 4;
-        int ticks_per_flash = stk_config->time2Ticks(0.25f);
-        
+        int ticks_per_flash = stk_config->time2Ticks(0.2f);
+
         int fast_flashes = stk_config->time2Ticks(0.5f);
         if (m_ticks_left < fast_flashes)
         {
-            flashes_per_second = 12;
-            ticks_per_flash = stk_config->time2Ticks(1.0f/12);
-        }
-
-        //int divisor = 2;
-        //int mod = (int)(m_ticks_left * flashes_per_second * 2) % divisor;
-        int mod = m_ticks_left % ticks_per_flash;
-        m_node->setVisible(mod > ticks_per_flash);
-=======
-        int ticks_per_flash = stk_config->time2Ticks(0.2f);
-
-        int fast_flashes = stk_config->time2Ticks(0.5f);
-        if (m_ticks_left < fast_flashes)
-        {
             ticks_per_flash = stk_config->time2Ticks(0.07f);
         }
 
         int division = (m_ticks_left / ticks_per_flash);
         m_node->setVisible((division & 0x1) == 0);
->>>>>>> a384866e
     }
 
     float dt = stk_config->ticks2Time(ticks);
