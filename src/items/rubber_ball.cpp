//
//  SuperTuxKart - a fun racing game with go-kart
//  Copyright (C) 2011-2015 Joerg Henrichs
//
//  This program is free software; you can redistribute it and/or
//  modify it under the terms of the GNU General Public License
//  as published by the Free Software Foundation; either version 3
//  of the License, or (at your option) any later version.
//
//  This program is distributed in the hope that it will be useful,
//  but WITHOUT ANY WARRANTY; without even the implied warranty of
//  MERCHANTABILITY or FITNESS FOR A PARTICULAR PURPOSE.  See the
//  GNU General Public License for more details.
//
//  You should have received a copy of the GNU General Public License
//  along with this program; if not, write to the Free Software
//  Foundation, Inc., 59 Temple Place - Suite 330, Boston, MA  02111-1307, USA.

#include "items/rubber_ball.hpp"

#include "audio/sfx_base.hpp"
#include "audio/sfx_manager.hpp"
#include "config/stk_config.hpp"
#include "config/user_config.hpp"
#include "io/xml_node.hpp"
#include "items/attachment.hpp"
#include "items/projectile_manager.hpp"
#include "karts/abstract_kart.hpp"
#include "modes/linear_world.hpp"
#include "physics/btKart.hpp"
#include "physics/triangle_mesh.hpp"
#include "tracks/track.hpp"

#include "utils/log.hpp" //TODO: remove after debugging is done

float RubberBall::m_st_interval;
float RubberBall::m_st_min_interpolation_distance;
float RubberBall::m_st_squash_duration;
float RubberBall::m_st_squash_slowdown;
float RubberBall::m_st_target_distance;
float RubberBall::m_st_target_max_angle;
float RubberBall::m_st_delete_time;
float RubberBall::m_st_max_height_difference;
float RubberBall::m_st_fast_ping_distance;
float RubberBall::m_st_early_target_factor;
int   RubberBall::m_next_id = 0;
float RubberBall::m_time_between_balls;


// Debug only, so that we can get a feel on how well balls are aiming etc.
#undef PRINT_BALL_REMOVE_INFO

RubberBall::RubberBall(AbstractKart *kart)
          : Flyable(kart, PowerupManager::POWERUP_RUBBERBALL, 0.0f /* mass */),
            TrackSector()
{
    // For debugging purpose: pre-fix each debugging line with the id of
    // the ball so that it's easy to collect all debug output for one
    // particular ball only.
    m_next_id++;
    m_id = m_next_id;

    // Don't let Flyable update the terrain information, since this object
    // has to do it earlier than that.
    setDoTerrainInfo(false);
    float forw_offset = 0.5f*kart->getKartLength() + m_extend.getZ()*0.5f+5.0f;

    createPhysics(forw_offset, btVector3(0.0f, 0.0f, m_speed*2),
                  new btSphereShape(0.5f*m_extend.getY()),
                  -70.0f /*gravity*/,
                  true /*rotates*/);

    // Do not adjust the up velocity
    setAdjustUpVelocity(false);
    m_max_lifespan       = 9999;
    m_target             = NULL;
    m_aiming_at_target   = false;
    m_fast_ping          = false;
    // At the start the ball aims at quads till it gets close enough to the
    // target:
    m_height_timer       = 0.0f;
    m_interval           = m_st_interval;
    m_current_max_height = m_max_height;
    m_ping_sfx           = SFXManager::get()->createSoundSource("ball_bounce");
    // Just init the previoux coordinates with some value that's not getXYZ()
    m_previous_xyz       = m_owner->getXYZ();
    m_previous_height    = 2.0f;  //
    // A negative value indicates that the timer is not active
    m_delete_timer       = -1.0f;
    m_tunnel_count       = 0;

    LinearWorld *world = dynamic_cast<LinearWorld*>(World::getWorld());
    // FIXME: what does the rubber ball do in case of battle mode??
    if(!world) return;

    computeTarget();

    // initialises the current graph node
    TrackSector::update(getXYZ());
    TerrainInfo::update(getXYZ());
    initializeControlPoints(m_owner->getXYZ());

}   // RubberBall

// ----------------------------------------------------------------------------
/** Destructor, removes any playing sfx.
 */
RubberBall::~RubberBall()
{
    if(m_ping_sfx->getStatus()==SFXBase::SFX_PLAYING)
        m_ping_sfx->stop();
    m_ping_sfx->deleteSFX();
}   // ~RubberBall

// ----------------------------------------------------------------------------
/** Sets up the control points for the interpolation. The parameter contains
 *  the coordinates of the first control points (i.e. a control point that
 *  influences the direction the ball is flying only, not the actual
 *  coordinates - see details about Catmull-Rom splines). This function will
 *  then set the 2nd control point to be the current coordinates of the ball,
 *  and find two more appropriate control points for a smooth movement.
 *  \param xyz Coordinates of the first control points.
 */
void RubberBall::initializeControlPoints(const Vec3 &xyz)
{
    m_control_points[0]     = xyz;
    m_control_points[1]     = getXYZ();
    m_last_aimed_graph_node = getSuccessorToHitTarget(getCurrentGraphNode());
    // This call defined m_control_points[3], but also sets a new
    // m_last_aimed_graph_node, which is further away from the current point,
    // which avoids the problem that the ball might go too quickly to the
    // left or right when firing the ball off track.
    getNextControlPoint();
    m_control_points[2]     =
        QuadGraph::get()->getQuadOfNode(m_last_aimed_graph_node).getCenter();

    // This updates m_last_aimed_graph_node, and sets m_control_points[3]
    getNextControlPoint();
    m_length_cp_1_2 = (m_control_points[2]-m_control_points[1]).length();
    m_t             = 0;
    m_t_increase    = m_speed/m_length_cp_1_2;
}   // initializeControlPoints

// ----------------------------------------------------------------------------
/** Determines the first kart that is still in the race.
 */
void RubberBall::computeTarget()
{
    LinearWorld *world = dynamic_cast<LinearWorld*>(World::getWorld());

    for(unsigned int p = race_manager->getFinishedKarts()+1;
                     p < world->getNumKarts()+1; p++)
    {
        m_target = world->getKartAtPosition(p);
        if(!m_target->isEliminated() && !m_target->hasFinishedRace())
        {
            // If the firing kart itself is the first kart (that is
            // still driving), prepare to remove the rubber ball
            if(m_target==m_owner && m_delete_timer < 0)
            {
#ifdef PRINT_BALL_REMOVE_INFO
                Log::debug("[RubberBall]",
                           "ball %d removed because owner is target.", m_id);
#endif
                m_delete_timer = m_st_delete_time;
            }
            return;
        }
    }   // for p > num_karts

    // This means it must be the end-animation phase. Now just
    // aim at the owner (the ball is unlikely to hit it), and
    // this will trigger the usage of the delete time in updateAndDelete
#ifdef PRINT_BALL_REMOVE_INFO
    Log::debug("[RubberBall]" "ball %d removed because no more active target.",
               m_id);
#endif
    m_delete_timer = m_st_delete_time;
    m_target       = m_owner;
}   // computeTarget

// ----------------------------------------------------------------------------
/** Determines the successor of a graph node. For now always a successor on
 *  the main driveline is returned, but a more sophisticated implementation
 *  might check if the target kart is on a shortcut, and select the path  so
 *  that it will get to the target even in this case.
 *  \param  node_index The node for which the successor is searched.
 *  \param  dist If not NULL a pointer to a float. The distance between
 *          node_index and the selected successor is added to this float.
 *  \return The node index of a successor node.
 */
unsigned int RubberBall::getSuccessorToHitTarget(unsigned int node_index,
                                                 float *dist)
{
    int succ = 0;
    LinearWorld *lin_world = dynamic_cast<LinearWorld*>(World::getWorld());

    unsigned int sect =
        lin_world->getSectorForKart(m_target);
    succ = QuadGraph::get()->getNode(node_index).getSuccessorToReach(sect);

    if(dist)
        *dist += QuadGraph::get()->getNode(node_index)
                .getDistanceToSuccessor(succ);
    return QuadGraph::get()->getNode(node_index).getSuccessor(succ);
}   // getSuccessorToHitTarget

// ----------------------------------------------------------------------------
/** Determines the next control points to aim at. The control points must not
 *  be too close to each other (since otherwise  the interpolation is still
 *  not smooth enough), so keep on picking graph nodes till the distance
 *  between the currently aimed at graph node and the next one is above a
 *  certain threshold. It uses getSuccessorToHitTarget to determine which
 *  graph node to select.
 */
void RubberBall::getNextControlPoint()
{
    // Accumulate the distance between the current last graph node point
    // and the next one. This is used to approximate the length of the
    // spline between the control points.
    float dist=0;

    float f = QuadGraph::get()->getDistanceFromStart(m_last_aimed_graph_node);

    int next = getSuccessorToHitTarget(m_last_aimed_graph_node, &dist);
    float d = QuadGraph::get()->getDistanceFromStart(next)-f;
    while(d<m_st_min_interpolation_distance && d>=0)
    {
        next = getSuccessorToHitTarget(next, &dist);
        d = QuadGraph::get()->getDistanceFromStart(next)-f;
    }

    m_last_aimed_graph_node = next;
    m_length_cp_2_3         = dist;
    const Quad &quad        =
        QuadGraph::get()->getQuadOfNode(m_last_aimed_graph_node);
    m_control_points[3]     = quad.getCenter();
}   // getNextControlPoint

// ----------------------------------------------------------------------------
/** Initialises this object with data from the power.xml file (this is a static
 *  function).
 *  \param node XML Node
 *  \param rubberball The rubber ball mesh
 */
void RubberBall::init(const XMLNode &node, scene::IMesh *rubberball)
{
    m_st_interval                   =  1.0f;
    m_st_squash_duration            =  3.0f;
    m_st_squash_slowdown            =  0.5f;
    m_st_min_interpolation_distance = 30.0f;
    m_st_target_distance            = 50.0f;
    m_st_target_max_angle           = 25.0f;
    m_st_delete_time                = 10.0f;
    m_st_max_height_difference      = 10.0f;
    m_st_fast_ping_distance         = 50.0f;
    m_st_early_target_factor        =  1.0f;
    m_time_between_balls            = 15;

    if(!node.get("interval", &m_st_interval))
        Log::warn("powerup", "No interval specified for rubber ball.");
    if(!node.get("squash-duration", &m_st_squash_duration))
        Log::warn("powerup",
                  "No squash-duration specified for rubber ball.");
    if(!node.get("squash-slowdown", &m_st_squash_slowdown))
        Log::warn("powerup", "No squash-slowdown specified for rubber ball.");
    if(!node.get("min-interpolation-distance",
                 &m_st_min_interpolation_distance))
        Log::warn("powerup", "No min-interpolation-distance specified "
                             "for rubber ball.");
    if(!node.get("target-distance", &m_st_target_distance))
        Log::warn("powerup",
                  "No target-distance specified for rubber ball.");
    if(!node.get("delete-time", &m_st_delete_time))
        Log::warn("powerup", "No delete-time specified for rubber ball.");
    if(!node.get("target-max-angle", &m_st_target_max_angle))
        Log::warn("powerup", "No target-max-angle specified for rubber ball.");
    m_st_target_max_angle *= DEGREE_TO_RAD;
    if(!node.get("max-height-difference", &m_st_max_height_difference))
        Log::warn("powerup",
                  "No max-height-difference specified for rubber ball.");
    if(!node.get("fast-ping-distance", &m_st_fast_ping_distance))
        Log::warn("powerup",
                  "No fast-ping-distance specified for rubber ball.");
    if(m_st_fast_ping_distance < m_st_target_distance)
        Log::warn("powerup",
                   "Ping-distance is smaller than target distance.\n"
                   "That should not happen, but is ignored for now.");
    if(!node.get("early-target-factor", &m_st_early_target_factor))
        Log::warn("powerup",
                  "No early-target-factor specified for rubber ball.");
    if(!node.get("time-between-balls", &m_time_between_balls))
        Log::warn("powerup",
                  "No time-between-balls specified for rubber ball.");
    Flyable::init(node, rubberball, PowerupManager::POWERUP_RUBBERBALL);
}   // init

// ----------------------------------------------------------------------------
/** Updates the rubber ball.
 *  \param dt Time step size.
 *  \returns True if the rubber ball should be removed.
 */
bool RubberBall::updateAndDelete(float dt)
{
    LinearWorld *world = dynamic_cast<LinearWorld*>(World::getWorld());
    // FIXME: what does the rubber ball do in case of battle mode??
    if(!world) return true;

    if(m_delete_timer>0)
    {
        m_delete_timer -= dt;
        if(m_delete_timer<=0)
        {
            hit(NULL);
#ifdef PRINT_BALL_REMOVE_INFO
            Log::debug("[RubberBall]", "ball %d deleted.", m_id);
#endif
            return true;
        }
    }

    // Update the target in case that the first kart was overtaken (or has
    // finished the race).
    computeTarget();
    updateDistanceToTarget();

    // Determine the new position. This new position is only temporary,
    // since it still needs to be adjusted for the height of the terrain.
    Vec3 next_xyz;
    if(m_aiming_at_target)
        moveTowardsTarget(&next_xyz, dt);
    else
        interpolate(&next_xyz, dt);

    // If the ball is close to the ground, we have to start the raycast
    // slightly higher (to avoid that the ball tunnels through the floor).
    // But if the ball is close to the ceiling of a tunnel and we would
    // start the raycast slightly higher, the ball might end up on top
    // of the ceiling.
    // The ball is considered close to the ground if the height above the
    // terrain is less than half the current maximum height.
    bool close_to_ground = 2.0*m_previous_height < m_current_max_height;

    float vertical_offset = close_to_ground ? 4.0f : 2.0f;
    // Note that at this stage getHoT still reports the height at
    // the previous location (since TerrainInfo wasn't updated). On
    // the other hand, we can't update TerrainInfo without having
    // at least a good estimation of the height.
    next_xyz.setY(getHoT() + vertical_offset);
    // Update height of terrain (which isn't done as part of
    // Flyable::update for rubber balls.
    TerrainInfo::update(next_xyz);

    m_height_timer += dt;
    float height    = updateHeight()+m_extend.getY()*0.5f;
    float new_y     = getHoT()+height;

    if(UserConfigParams::logFlyable())
        Log::debug("[RubberBall]", "ball %d: %f %f %f height %f new_y %f gethot %f ",
                m_id, next_xyz.getX(), next_xyz.getY(), next_xyz.getZ(), height, new_y, getHoT());

    // No need to check for terrain height if the ball is low to the ground
    if(height > 0.5f)
    {
        float terrain_height = getMaxTerrainHeight(vertical_offset)
                             - m_extend.getY();
        if(new_y>terrain_height)
            new_y = terrain_height;
    }

    if(UserConfigParams::logFlyable())
        Log::verbose("RubberBall", "newy2 %f gmth %f", new_y,
                     getMaxTerrainHeight(vertical_offset));

    next_xyz.setY(new_y);
    m_previous_xyz = getXYZ();
    m_previous_height = next_xyz.getY()-getHoT();
    setXYZ(next_xyz);

    if(checkTunneling())
        return true;

    // Determine new distance along track
    TrackSector::update(next_xyz);

    // Ball squashing:
    // ===============
    if(height<1.5f*m_extend.getY())
        m_node->setScale(core::vector3df(1.0f, height/m_extend.getY(),1.0f));
    else
        m_node->setScale(core::vector3df(1.0f, 1.0f, 1.0f));

    return Flyable::updateAndDelete(dt);
}   // updateAndDelete

// ----------------------------------------------------------------------------
/** Moves the rubber ball in a straight line towards the target. This is used
 *  once the rubber ball is close to its target. It restricts the angle by
 *  which the rubber ball can change its direction per frame.
 *  \param next_xyz The position the ball should move to.
 *  \param dt Time step size.
 */
void RubberBall::moveTowardsTarget(Vec3 *next_xyz, float dt)
{
    // If the rubber ball is already close to a target, i.e. aiming
    // at it directly, stop interpolating, instead fly straight
    // towards it.
    Vec3 diff = m_target->getXYZ()-getXYZ();
<<<<<<< HEAD
    if(diff.length()==0)
        printf("diff=0\n");
    *next_xyz = getXYZ() + (dt*m_speed/diff.length())*diff;
=======
    // Avoid potential division by zero
    if(diff.length2()==0)
        *next_xyz = getXYZ();
    else
        *next_xyz = getXYZ() + (dt*m_speed/diff.length())*diff;
>>>>>>> 1ef082b2

    Vec3 old_vec = getXYZ()-m_previous_xyz;
    Vec3 new_vec = *next_xyz - getXYZ();
    float angle  = atan2(new_vec.getZ(), new_vec.getX())
                 - atan2(old_vec.getZ(), old_vec.getX());
    // Adjust angle to be between -180 and 180 degrees
    if(angle < -M_PI)
        angle += 2*M_PI;
    else if(angle > M_PI)
        angle -= 2*M_PI;

    // If the angle is too large, adjust next xyz
    if(fabsf(angle)>m_st_target_max_angle*dt)
    {
        core::vector2df old_2d(old_vec.getX(), old_vec.getZ());
        if(old_2d.getLengthSQ()==0.0f) old_2d.Y = 1.0f;
        old_2d.normalize();
        old_2d.rotateBy(  RAD_TO_DEGREE * dt
                                       * (angle > 0 ?  m_st_target_max_angle
                                                    : -m_st_target_max_angle));
        next_xyz->setX(getXYZ().getX() + old_2d.X*dt*m_speed);
        next_xyz->setZ(getXYZ().getZ() + old_2d.Y*dt*m_speed);
    }   // if fabsf(angle) > m_st_target_angle_max*dt

    assert(!std::isnan((*next_xyz)[0]));
    assert(!std::isnan((*next_xyz)[1]));
    assert(!std::isnan((*next_xyz)[2]));
}   // moveTowardsTarget

// ----------------------------------------------------------------------------
/** Uses Hermite splines (Catmull-Rom) to interpolate the position of the
 *  ball between the control points. If the next point would be outside of
 *  the spline between control_points[1] and [2], a new control point is
 *  added.
 *  \param next_xyz Returns the new position.
 *  \param The time step size.
 */
void RubberBall::interpolate(Vec3 *next_xyz, float dt)
{
    // If we have reached or overshot the next control point, move to the
    // the next section of the spline
    m_t += m_t_increase * dt;
    if(m_t > 1.0f)
    {
        // Move the control points and estimated distance forward.
        for(unsigned int i=1; i<4; i++)
            m_control_points[i-1] = m_control_points[i];
        m_length_cp_1_2 = m_length_cp_2_3;

        // This automatically sets m_control_points[3]
        getNextControlPoint();
        m_t_increase = m_speed/m_length_cp_1_2;
        m_t -= 1.0f;
    }

    *next_xyz = 0.5f * ((-  m_control_points[0] + 3*m_control_points[1]
                         -3*m_control_points[2] +   m_control_points[3] )
                        *m_t*m_t*m_t
                      + ( 2*m_control_points[0] -5*m_control_points[1]
                         +4*m_control_points[2] -  m_control_points[3])*m_t*m_t
                      + (-  m_control_points[0] +  m_control_points[2])*m_t
                      +   2*m_control_points[1]                              );
                      
    assert(!std::isnan((*next_xyz)[0]));
    assert(!std::isnan((*next_xyz)[1]));
    assert(!std::isnan((*next_xyz)[2]));
}   // interpolate

// ----------------------------------------------------------------------------
/** Checks if the line from the previous ball position to the new position
 *  hits something, which indicates that the ball is tunneling through. If
 *  this happens, the ball position is adjusted so that it is just before
 *  the hit point. If tunneling happens four frames in a row the ball is
 *  considered stuck and explodes (e.g. the ball might try to tunnel through
 *  a wall to get to a 'close' target. In this case the ball would not
 *  move much anymore and be stuck).
 *  \return True if the ball tunneled often enough to be removed.
 */
bool RubberBall::checkTunneling()
{
    const TriangleMesh &tm = World::getWorld()->getTrack()->getTriangleMesh();
    Vec3 hit_point;
    const Material *material;

    tm.castRay(m_previous_xyz, getXYZ(), &hit_point, &material);

    if(material)
    {
        // If there are three consecutive tunnelling
        m_tunnel_count++;
        if(m_tunnel_count > 3)
        {
#ifdef PRINT_BALL_REMOVE_INFO
            Log::debug("[RubberBall]",
                       "Ball %d nearly tunneled at %f %f %f -> %f %f %f",
                        m_id, m_previous_xyz.getX(),m_previous_xyz.getY(),
                        m_previous_xyz.getZ(),
                        getXYZ().getX(),getXYZ().getY(),getXYZ().getZ());
#endif
            hit(NULL);
            return true;
        }
        // In case of a hit, move the hit point towards the
        // previous point by the radius of the ball --> this
        // point will just allow the ball to avoid tunneling.
        Vec3 diff = m_previous_xyz - hit_point;
        hit_point += diff * (1.1f*m_extend.getY()/diff.length());
        setXYZ(hit_point);
        return false;
    }
    else
        m_tunnel_count = 0;
    return false;
}   // checkTunneling

// ----------------------------------------------------------------------------
/** Updates the height of the rubber ball, and if necessary also adjusts the
 *  maximum height of the ball depending on distance from the target. The
 *  height is decreased when the ball is getting closer to the target so it
 *  hops faster and faster. This function modifies m_current_max_height.
 *  \return Returns the new height of the ball.
 */
float RubberBall::updateHeight()
{
    // When the ball hits the floor, we adjust maximum height and
    // interval so that the ball bounces faster when it is getting
    // closer to the target.
    if(m_height_timer>m_interval)
    {
        m_height_timer -= m_interval;
        if(m_ping_sfx->getStatus()!=SFXBase::SFX_PLAYING)
        {
            m_ping_sfx->setPosition(getXYZ());
            m_ping_sfx->play();
        }

        if(m_fast_ping)
        {
            // Some experimental formulas
            m_current_max_height = 0.5f*sqrt(m_distance_to_target);
            // If the ball just missed the target, m_distance_to_target
            // can be huge (close to track length) due to the order in
            // which a lost target is detected. Avoid this by clamping
            // m_current_max_height.
            if(m_current_max_height>m_max_height)
                m_current_max_height = m_max_height;
            m_interval           = m_current_max_height / 10.0f;
            // Avoid too small hops and esp. a division by zero
            if(m_interval<0.01f)
                m_interval = 0.1f;
        }
        else
        {
            // Reset the values in case that the ball was already trying
            // to get closer to the target, and then the target disappears
            // (e.g. is eliminated or finishes the race).
            m_interval           = m_st_interval;
            m_current_max_height = m_max_height;
        }
    }   // if m_height_timer > m_interval


    // Determine the height of the ball
    // ================================
    // Consider f(x) = s * x*(x-m_intervall), which is a parabolic function
    // with f(0) = 0, f(m_intervall)=0. We then scale this function to
    // fulfill: f(m_intervall/2) = max_height, or:
    // f(m_interval/2) = s*(-m_interval^2)/4 = max_height
    // --> s =  4*max_height / -m_interval^2
    float s = 4.0f * m_current_max_height / (-m_interval*m_interval);
    return m_height_timer * (m_height_timer-m_interval) * s;
}   // updateHeight

// ----------------------------------------------------------------------------
/** Returns the maximum height of the terrain at the current point. While
 *  generall the height is arbitrary (a skybox is not part of the physics and
 *  will therefore not be detected), it is important that a rubber ball does
 *  not end up on top of a tunnel.
 *  \param vertical_offset A vertical offset which is added to the current
 *         position of the kart in order to avoid tunneling effects (it could
 *         happen that the raycast down find the track since it uses the
 *         vertical offset, while the raycast up would hit under the track
 *         if the vertical offset is not used).
 *  \returns The height (Y coordinate) of the next terrain element found by
 *           a raycast up. If no terrain is found, it returns 99990
 */
float RubberBall::getMaxTerrainHeight(const Vec3 &vertical_offset) const
{
    const TriangleMesh &tm = World::getWorld()->getTrack()->getTriangleMesh();
    Vec3 to(getXYZ());
    to.setY(10000.0f);
    Vec3 hit_point;
    const Material *material;
    tm.castRay(getXYZ()+vertical_offset, to, &hit_point, &material);

    return (material) ? hit_point.getY() : 99999.f;
}   // getMaxTerrainHeight

// ----------------------------------------------------------------------------
/** Determines the distance to the target kart. If the target is close, the
 *  rubber ball will switch from following the quad graph structure to
 *  directly aim at the target.
 */
void RubberBall::updateDistanceToTarget()
{
    const LinearWorld *world = dynamic_cast<LinearWorld*>(World::getWorld());

    float target_distance =
        world->getDistanceDownTrackForKart(m_target->getWorldKartId());
    float ball_distance = getDistanceFromStart();

    m_distance_to_target = target_distance - ball_distance;
    if(m_distance_to_target < 0)
    {
        m_distance_to_target += world->getTrack()->getTrackLength();
    }
    if(UserConfigParams::logFlyable())
        Log::debug("[RubberBall]", "ball %d: target %f %f %f distance_2_target %f",
        m_id, m_target->getXYZ().getX(),m_target->getXYZ().getY(),
        m_target->getXYZ().getZ(),m_distance_to_target
        );

    float height_diff = fabsf(m_target->getXYZ().getY() - getXYZ().getY());

    if(m_distance_to_target < m_st_fast_ping_distance &&
        height_diff < m_st_max_height_difference)
    {
        m_fast_ping = true;
    }
    if(m_distance_to_target < m_st_target_distance &&
        height_diff < m_st_max_height_difference)
    {
        m_aiming_at_target = true;
        return;
    }
    else if(m_aiming_at_target)
    {
        // It appears that we have lost the target. It was within
        // the target distance, and now it isn't. That means either
        // the original target escaped, or perhaps that there is a
        // new target. If the new distance is nearly the full track
        // length, assume that the rubber ball has overtaken the
        // original target, and start deleting it.
        if(m_distance_to_target > 0.9f * world->getTrack()->getTrackLength())
        {
            m_delete_timer = m_st_delete_time;
#ifdef PRINT_BALL_REMOVE_INFO
            Log::debug("[RubberBall]", "ball %d lost target (overtook?).",
                        m_id);
#endif

        }

        // Otherwise (target disappeared, e.g. has finished the race or
        // was eliminated) we have to reset the control points, since
        // it's likely that the ball is (after some time going directly
        // towards the target) far outside of the old control points.

        // We use the previous XYZ point to define the first control
        // point, which results in a smooth transition from aiming
        // directly at the target back to interpolating again.
        initializeControlPoints(m_previous_xyz);
        m_aiming_at_target = false;
    }

    return;
}   // updateDistanceToTarget

// ----------------------------------------------------------------------------
/** Callback from the physics in case that a kart or object is hit. The rubber
 *  ball will only be removed if it hits it target, all other karts it might
 *  hit earlier will only be flattened.
 *  \params kart The kart hit (NULL if no kart was hit).
 *  \params object The object that was hit (NULL if none).
 *  \returns True if
 */
bool RubberBall::hit(AbstractKart* kart, PhysicalObject* object)
{
#ifdef PRINT_BALL_REMOVE_INFO
    if(kart)
        Log::debug("[RuberBall]", "ball %d hit kart.", m_id);
#endif
    if(kart && kart!=m_target)
    {
        // If the squashed kart has a bomb, explode it.
        if(kart->getAttachment()->getType()==Attachment::ATTACH_BOMB)
        {
            // make bomb explode
            kart->getAttachment()->update(10000);
            return false;
        }
        kart->setSquash(m_st_squash_duration, m_st_squash_slowdown);
        return false;
    }
    bool was_real_hit = Flyable::hit(kart, object);
    if(was_real_hit)
    {
        if(kart && kart->isShielded())
        {
            kart->decreaseShieldTime();
        }
        else
            explode(kart, object);
    }
    return was_real_hit;
}   // hit<|MERGE_RESOLUTION|>--- conflicted
+++ resolved
@@ -406,17 +406,11 @@
     // at it directly, stop interpolating, instead fly straight
     // towards it.
     Vec3 diff = m_target->getXYZ()-getXYZ();
-<<<<<<< HEAD
-    if(diff.length()==0)
-        printf("diff=0\n");
-    *next_xyz = getXYZ() + (dt*m_speed/diff.length())*diff;
-=======
     // Avoid potential division by zero
     if(diff.length2()==0)
         *next_xyz = getXYZ();
     else
         *next_xyz = getXYZ() + (dt*m_speed/diff.length())*diff;
->>>>>>> 1ef082b2
 
     Vec3 old_vec = getXYZ()-m_previous_xyz;
     Vec3 new_vec = *next_xyz - getXYZ();
