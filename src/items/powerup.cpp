//
//  SuperTuxKart - a fun racing game with go-kart
//  Copyright (C) 2006-2015 Joerg Henrichs
//
//  This program is free software; you can redistribute it and/or
//  modify it under the terms of the GNU General Public License
//  as published by the Free Software Foundation; either version 3
//  of the License, or (at your option) any later version.
//
//  This program is distributed in the hope that it will be useful,
//  but WITHOUT ANY WARRANTY; without even the implied warranty of
//  MERCHANTABILITY or FITNESS FOR A PARTICULAR PURPOSE.  See the
//  GNU General Public License for more details.
//
//  You should have received a copy of the GNU General Public License
//  along with this program; if not, write to the Free Software
//  Foundation, Inc., 59 Temple Place - Suite 330, Boston, MA  02111-1307, USA.

#include "items/powerup.hpp"

#include "achievements/achievement_info.hpp"
#include "config/player_manager.hpp"

#include "audio/sfx_base.hpp"
#include "audio/sfx_manager.hpp"
#include "config/stk_config.hpp"
#include "items/attachment.hpp"
#include "items/item_manager.hpp"
#include "items/projectile_manager.hpp"
#include "items/rubber_ball.hpp"
#include "karts/abstract_kart.hpp"
#include "karts/controller/controller.hpp"
#include "karts/kart_properties.hpp"
#include "modes/world.hpp"
#include "physics/triangle_mesh.hpp"
#include "tracks/track.hpp"
#include "utils/string_utils.hpp"
#include "utils/log.hpp" //TODO: remove after debugging is done

//-----------------------------------------------------------------------------
/** Constructor, stores the kart to which this powerup belongs.
 *  \param kart The kart to which this powerup belongs.
 */
Powerup::Powerup(AbstractKart* kart)
{
    m_kart      = kart;
    m_sound_use = NULL;
    reset();
}   // Powerup

//-----------------------------------------------------------------------------
/** Frees the memory for the sound effects.
 */
Powerup::~Powerup()
{
    if(m_sound_use) m_sound_use->deleteSFX();
}   // ~Powerup

//-----------------------------------------------------------------------------
/** Resets the powerup, called at begin of a race.
 */
void Powerup::reset()
{
    m_type = PowerupManager::POWERUP_NOTHING;
    m_number = 0;

    int type, number;
    World::getWorld()->getDefaultCollectibles( &type, &number );
    set( (PowerupManager::PowerupType)type, number );
}   // reset

//-----------------------------------------------------------------------------
/** Save the powerup state. Called from the kart rewinder when saving the kart
 *  state or when a new powerup even is saved.
 *  \param buffer The buffer into which to save the state.
 */
void Powerup::saveState(BareNetworkString *buffer) const
{
    buffer->addUInt8(uint8_t(m_type));
    if(m_type!=PowerupManager::POWERUP_NOTHING)
    {
        buffer->addUInt8(m_number);   // number is <=255
    }
}   // saveState

//-----------------------------------------------------------------------------
/** Restore a powerup state. Called from the kart rewinder when restoring a
 *  state.
 *  \param buffer Buffer with the state of this powerup object.
 */
void Powerup::rewindTo(BareNetworkString *buffer)
{
    PowerupManager::PowerupType new_type = 
        PowerupManager::PowerupType(buffer->getUInt8());
    int n=0;
    if(new_type==PowerupManager::POWERUP_NOTHING)
    {
        set(new_type, 0);
        return;
    }
    n = buffer->getUInt8();
    if(m_type == new_type)
        m_number = n;
    else
    {
        m_number = 0;
        set(new_type, n);
    }
}   // rewindTo

//-----------------------------------------------------------------------------
/** Sets the collected items. The number of items is increased if the same
 *  item is currently collected, otherwise replaces the existing item. It also
 *  sets item specific sounds.
 *  \param type Thew new type.
 *  \param n Number of items of the given type.
 */
void Powerup::set(PowerupManager::PowerupType type, int n)
{
    if (m_type==type)
    {
        m_number+=n;
        // Limit to 255 (save space in network state saving)
        if(m_number>255) m_number = 255;
        return;
    }
    m_type=type;

    // Limit to 255 (save space in network state saving)
    if(n>255) n = 255;

    m_number=n;

    if(m_sound_use != NULL)
    {
        m_sound_use->deleteSFX();
        m_sound_use = NULL;
    }

    switch (m_type)
    {
        // No sound effect when arming the glove
        case PowerupManager::POWERUP_SWATTER:
            break;

        case PowerupManager::POWERUP_ZIPPER:
            break ;

        case PowerupManager::POWERUP_BOWLING:
            m_sound_use = SFXManager::get()->createSoundSource("bowling_shoot");
            break ;

        case PowerupManager::POWERUP_ANVIL:
            m_sound_use = SFXManager::get()->createSoundSource("anvil");
            break;

        case PowerupManager::POWERUP_PARACHUTE:
            m_sound_use = SFXManager::get()->createSoundSource("parachute");
            break;

        case PowerupManager::POWERUP_BUBBLEGUM:
                m_sound_use = SFXManager::get()->createSoundSource("goo");
            break ;

        case PowerupManager::POWERUP_SWITCH:
            m_sound_use = SFXManager::get()->createSoundSource("swap");
            break;

        case PowerupManager::POWERUP_NOTHING:
        case PowerupManager::POWERUP_CAKE:
        case PowerupManager::POWERUP_PLUNGER:
        default :
            m_sound_use = SFXManager::get()->createSoundSource("shoot");
            break ;
    }

}  // set

//-----------------------------------------------------------------------------
/** Returns the icon for the currently collected powerup. Used in the
 *  race_gui to display the collected item.
 */
Material *Powerup::getIcon() const
{
    // Check if it's one of the types which have a separate
    // data file which includes the icon:
    return powerup_manager->getIcon(m_type);
}   // getIcon

//-----------------------------------------------------------------------------
/** Does the sound configuration.
 */
void  Powerup::adjustSound()
{
    m_sound_use->setPosition(m_kart->getXYZ());
    // in multiplayer mode, sounds are NOT positional (because we have multiple listeners)
    // so the sounds of all AIs are constantly heard. So reduce volume of sounds.
    if (race_manager->getNumLocalPlayers() > 1)
    {
        // player karts played at full volume; AI karts much dimmer

        if (m_kart->getController()->isLocalPlayerController())
        {
            m_sound_use->setVolume( 1.0f );
        }
        else
        {
            m_sound_use->setVolume( 
                     std::min(0.5f, 1.0f / race_manager->getNumberOfKarts()) );
        }
    }
}   // adjustSound

//-----------------------------------------------------------------------------
/** Use (fire) this powerup.
 */
void Powerup::use()
{
    const KartProperties *kp = m_kart->getKartProperties();

    // The player gets an achievement point for using a powerup
    if (m_type != PowerupManager::POWERUP_NOTHING      &&
        m_kart->getController()->canGetAchievements()    )
    {
        PlayerManager::increaseAchievement(AchievementInfo::ACHIEVE_POWERUP_LOVER, "poweruplover");
    }

    // Play custom kart sound when collectible is used //TODO: what about the bubble gum?
    if (m_type != PowerupManager::POWERUP_NOTHING &&
        m_type != PowerupManager::POWERUP_SWATTER &&
        m_type != PowerupManager::POWERUP_ZIPPER)
        m_kart->playCustomSFX(SFXManager::CUSTOM_SHOOT);

    // FIXME - for some collectibles, set() is never called
    if(m_sound_use == NULL)
    {
        //if (m_type == POWERUP_SWITCH) m_sound_use = SFXManager::get()->newSFX(SFXManager::SOUND_SWAP);
        //else
        m_sound_use = SFXManager::get()->createSoundSource("shoot");
    }

    m_number--;
    World *world = World::getWorld();
    switch (m_type)
    {
    case PowerupManager::POWERUP_ZIPPER:
        m_kart->handleZipper(NULL, true);
        break ;
    case PowerupManager::POWERUP_SWITCH:
        {
            ItemManager::get()->switchItems();
            m_sound_use->setPosition(m_kart->getXYZ());
            m_sound_use->play();
            break;
        }
    case PowerupManager::POWERUP_CAKE:
    case PowerupManager::POWERUP_RUBBERBALL:
    case PowerupManager::POWERUP_BOWLING:
    case PowerupManager::POWERUP_PLUNGER:
        if(stk_config->m_shield_restrict_weapos)
            m_kart->setShieldTime(0.0f); // make weapon usage destroy the shield
        Powerup::adjustSound();
        m_sound_use->play();

        projectile_manager->newProjectile(m_kart, m_type);
        break ;

    case PowerupManager::POWERUP_SWATTER:
        m_kart->getAttachment()
                ->set(Attachment::ATTACH_SWATTER, kp->getSwatterDuration());
        break;

    case PowerupManager::POWERUP_BUBBLEGUM:
        // use the bubble gum the traditional way, if the kart is looking back
        if (m_kart->getControls().getLookBack())
        {
            Vec3 hit_point;
            Vec3 normal;
            const Material* material_hit;
<<<<<<< HEAD
            Vec3 pos = m_kart->getXYZ();
            Vec3 to=pos+Vec3(0, -10000, 0);
            world->getTrack()->getTriangleMesh().castRay(pos, to, &hit_point,
                                                     &material_hit, &normal);
=======
            world->getTrack()->getTriangleMesh().castRay(m_owner->getXYZ(),
                m_owner->getTrans().getBasis() * Vec3(0, -10000, 0), &hit_point,
                &material_hit, &normal);
>>>>>>> 5e05f117
            // This can happen if the kart is 'over nothing' when dropping
            // the bubble gum
            if(!material_hit)
                return;
            normal.normalize();

            Powerup::adjustSound();
            m_sound_use->play();

<<<<<<< HEAD
            pos.setY(hit_point.getY()-0.05f);

            ItemManager::get()->newItem(Item::ITEM_BUBBLEGUM, pos, normal, m_kart);
=======
            Vec3 pos = hit_point + m_owner->getTrans().getBasis() * Vec3(0, -0.05f, 0);
            ItemManager::get()->newItem(Item::ITEM_BUBBLEGUM, pos, normal, m_owner);
>>>>>>> 5e05f117
        }
        else // if the kart is looking forward, use the bubblegum as a shield
        {

            if(!m_kart->isShielded()) //if the previous shield had been used up.
            {
                if (m_kart->getIdent() == "nolok")
                {
                    m_kart->getAttachment()->set(Attachment::ATTACH_NOLOK_BUBBLEGUM_SHIELD,
                                                  kp->getBubblegumShieldDuration());
                }
                else
                {
                    m_kart->getAttachment()->set(Attachment::ATTACH_BUBBLEGUM_SHIELD,
                                                  kp->getBubblegumShieldDuration());
                }
            }
            else // using a bubble gum while still having a shield
            {
                if (m_kart->getIdent() == "nolok")
                {
                    m_kart->getAttachment()->set(Attachment::ATTACH_NOLOK_BUBBLEGUM_SHIELD,
                                                  kp->getBubblegumShieldDuration() + m_kart->getShieldTime());
                }
                else
                {
                    m_kart->getAttachment()->set(Attachment::ATTACH_BUBBLEGUM_SHIELD,
                                                  kp->getBubblegumShieldDuration() + m_kart->getShieldTime());
                }
            }

            m_sound_use = SFXManager::get()->createSoundSource("inflate");//Extraordinary. Usually sounds are set in Powerup::set()
            //In this case this is a workaround, since the bubblegum item has two different sounds.

            Powerup::adjustSound();
            m_sound_use->play();

        }   // end of PowerupManager::POWERUP_BUBBLEGUM
        break;

    case PowerupManager::POWERUP_ANVIL:
        //Attach an anvil(twice as good as the one given
        //by the bananas) to the kart in the 1st position.
        for(unsigned int i = 0 ; i < world->getNumKarts(); ++i)
        {
            AbstractKart *kart=world->getKart(i);
            if(kart->isEliminated() || kart->isInvulnerable()) continue;
            if(kart == m_kart) continue;
            if(kart->getPosition() == 1)
            {
                kart->getAttachment()->set(Attachment::ATTACH_ANVIL,
                                           kp->getAnvilDuration());
                kart->updateWeight();
                kart->adjustSpeed(kp->getAnvilSpeedFactor() * 0.5f);

                // should we position the sound at the kart that is hit,
                // or the kart "throwing" the anvil? Ideally it should be both.
                // Meanwhile, don't play it near AI karts since they obviously
                // don't hear anything
                if(kart->getController()->isLocalPlayerController())
                    m_sound_use->setPosition(kart->getXYZ());
                else
                    m_sound_use->setPosition(m_kart->getXYZ());

                m_sound_use->play();
                break;
            }
        }

        break;

    case PowerupManager::POWERUP_PARACHUTE:
        {
            AbstractKart* player_kart = NULL;
            //Attach a parachutte(that last twice as long as the
            //one from the bananas) to all the karts that
            //are in front of this one.
            for(unsigned int i = 0 ; i < world->getNumKarts(); ++i)
            {
                AbstractKart *kart=world->getKart(i);
                if(kart->isEliminated() || kart== m_kart || kart->isInvulnerable()) continue;
                if(kart->isShielded())
                {
                    kart->decreaseShieldTime();
                    continue;
                }
                if(m_kart->getPosition() > kart->getPosition())
                {
                    kart->getAttachment()->set(Attachment::ATTACH_PARACHUTE,
                                               kp->getParachuteDurationOther());

                    if(kart->getController()->isLocalPlayerController())
                        player_kart = kart;
                }
            }

            // should we position the sound at the kart that is hit,
            // or the kart "throwing" the anvil? Ideally it should be both.
            // Meanwhile, don't play it near AI karts since they obviously
            // don't hear anything
            if(m_kart->getController()->isLocalPlayerController())
                m_sound_use->setPosition(m_kart->getXYZ());
            else if(player_kart)
                m_sound_use->setPosition(player_kart->getXYZ());
            m_sound_use->play();
        }
        break;

    case PowerupManager::POWERUP_NOTHING:
        {
            if(!m_kart->getKartAnimation())
                m_kart->beep();
        }
        break;
    default : break;
    }

    if ( m_number <= 0 )
    {
        m_number = 0;
        m_type   = PowerupManager::POWERUP_NOTHING;
    }
}   // use

//-----------------------------------------------------------------------------
/** This function is called when a bnous box is it. This function can be
 *  called on a server (in which case item and add_info are not used),
 *  or on a client, in which case the item and additional info is used
 *  to make sure server and clients are synched correctly.
 *  \param n
 *  \param item The item (bonux box) that was hit. This is necessary
 *         for servers so that the clients can be informed which item
 *         was collected.
 *  \param add_info Additional information. This is used for network games
 *         so that the server can overwrite which item is collectted
 *         (otherwise a random choice is done).
 */
void Powerup::hitBonusBox(const Item &item, int add_info)
{
    // Position can be -1 in case of a battle mode (which doesn't have
    // positions), but this case is properly handled in getRandomPowerup.
    int position = m_kart->getPosition();

    unsigned int n=1;
    PowerupManager::PowerupType new_powerup;

    // Check if rubber ball is the current power up held by the kart. If so,
    // reset the bBallCollectTime to 0 before giving new powerup.
    if(m_type == PowerupManager::POWERUP_RUBBERBALL)
        powerup_manager->setBallCollectTime(0);

    // Check if two bouncing balls are collected less than getRubberBallTimer()
    //seconds apart. If yes, then call getRandomPowerup again. If no, then break.
    if (add_info<0)
    {
        for(int i=0; i<20; i++)
        {
            new_powerup = powerup_manager->getRandomPowerup(position, &n);
            if(new_powerup != PowerupManager::POWERUP_RUBBERBALL ||
                ( World::getWorld()->getTimeSinceStart() - powerup_manager->getBallCollectTime()) >
                  RubberBall::getTimeBetweenRubberBalls() )
                break;
        }
    }
    else // set powerup manually
    {
        new_powerup = (PowerupManager::PowerupType)((add_info>>4)&0x0f); // highest 4 bits for the type
        n = (add_info&0x0f); // last 4 bits for the amount
    }

    if(new_powerup == PowerupManager::POWERUP_RUBBERBALL)
        powerup_manager->setBallCollectTime(World::getWorld()->getTime());

    // Always add a new powerup in ITEM_MODE_NEW (or if the kart
    // doesn't have a powerup atm).
    if(m_type == PowerupManager::POWERUP_NOTHING ||
       stk_config->m_same_powerup_mode == STKConfig::POWERUP_MODE_NEW )
    {
        set( new_powerup, n );
    }
    else
    {
        // If powerup mode is 'SAME', or it's ONLY_IF_SAME and it is the
        // same powerup, increase the number of items.
        if(stk_config->m_same_powerup_mode == STKConfig::POWERUP_MODE_SAME ||
            new_powerup==m_type)
        {
            m_number+=n;
            if(m_number > MAX_POWERUPS)
                m_number = MAX_POWERUPS;
        }
    }
    // Ignore new powerup if it is different from the current one and not
    // POWERUP_MODE_SAME

}   // hitBonusBox<|MERGE_RESOLUTION|>--- conflicted
+++ resolved
@@ -277,16 +277,10 @@
             Vec3 hit_point;
             Vec3 normal;
             const Material* material_hit;
-<<<<<<< HEAD
             Vec3 pos = m_kart->getXYZ();
-            Vec3 to=pos+Vec3(0, -10000, 0);
+            Vec3 to  = pos+ m_kart->getTrans().getBasis() * Vec3(0, -10000, 0);
             world->getTrack()->getTriangleMesh().castRay(pos, to, &hit_point,
-                                                     &material_hit, &normal);
-=======
-            world->getTrack()->getTriangleMesh().castRay(m_owner->getXYZ(),
-                m_owner->getTrans().getBasis() * Vec3(0, -10000, 0), &hit_point,
-                &material_hit, &normal);
->>>>>>> 5e05f117
+                                                       &material_hit, &normal);
             // This can happen if the kart is 'over nothing' when dropping
             // the bubble gum
             if(!material_hit)
@@ -296,14 +290,8 @@
             Powerup::adjustSound();
             m_sound_use->play();
 
-<<<<<<< HEAD
-            pos.setY(hit_point.getY()-0.05f);
-
+            pos = hit_point + m_kart->getTrans().getBasis() * Vec3(0, -0.05f, 0);
             ItemManager::get()->newItem(Item::ITEM_BUBBLEGUM, pos, normal, m_kart);
-=======
-            Vec3 pos = hit_point + m_owner->getTrans().getBasis() * Vec3(0, -0.05f, 0);
-            ItemManager::get()->newItem(Item::ITEM_BUBBLEGUM, pos, normal, m_owner);
->>>>>>> 5e05f117
         }
         else // if the kart is looking forward, use the bubblegum as a shield
         {
