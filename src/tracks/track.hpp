//  SuperTuxKart - a fun racing game with go-kart
//  Copyright (C) 2004 Steve Baker <sjbaker1@airmail.net>
//
//  This program is free software; you can redistribute it and/or
//  modify it under the terms of the GNU General Public License
//  as published by the Free Software Foundation; either version 3
//  of the License, or (at your option) any later version.
//
//  This program is distributed in the hope that it will be useful,
//  but WITHOUT ANY WARRANTY; without even the implied warranty of
//  MERCHANTABILITY or FITNESS FOR A PARTICULAR PURPOSE.  See the
//  GNU General Public License for more details.
//
//  You should have received a copy of the GNU General Public License
//  along with this program; if not, write to the Free Software
//  Foundation, Inc., 59 Temple Place - Suite 330, Boston, MA  02111-1307, USA.

#ifndef HEADER_TRACK_HPP
#define HEADER_TRACK_HPP

/**
  * \defgroup tracks
  * Contains information about tracks, namely drivelines, checklines and track
  * objects.
  */

#include <string>
#include <vector>

namespace irr
{
    namespace video { class ITexture; class SColor;       }
    namespace scene { class IMesh; class ILightSceneNode; }
}
using namespace irr;

#include "LinearMath/btTransform.h"

#include "graphics/material.hpp"
#include "items/item.hpp"
#include "tracks/quad_graph.hpp"
#include "utils/aligned_array.hpp"
#include "utils/translation.hpp"
#include "utils/vec3.hpp"
#include "utils/ptr_vector.hpp"

class AnimationManager;
class BezierCurve;
class CheckManager;
class MovingTexture;
class MusicInformation;
class ParticleEmitter;
class ParticleKind;
class PhysicalObject;
class TrackObjectManager;
class TriangleMesh;
class World;
class XMLNode;

const int HEIGHT_MAP_RESOLUTION = 256;

enum WeatherType
{
    WEATHER_NONE,
    WEATHER_RAIN
};

struct OverworldForceField
{
    core::vector3df m_position;
    bool m_is_locked;
    int m_required_points;
    
    OverworldForceField()
    {
    }
    
    OverworldForceField(core::vector3df position, bool is_locked, int required_points)
    {
        m_position = position;
        m_is_locked = is_locked;
        m_required_points = required_points;
    }
};
struct OverworldChallenge
{
private:
    OverworldForceField m_force_field;
    bool m_force_field_set;
public:
    
    core::vector3df m_position;
    std::string m_challenge_id;
    
    OverworldChallenge(core::vector3df position, std::string challenge_id)
    {
        m_position = position;
        m_challenge_id = challenge_id;
        m_force_field_set = false;
    }
    
    void setForceField(OverworldForceField f)
    {
        m_force_field = f;
        m_force_field_set = true;
    }
    
    OverworldForceField& getForceField()
    {
        assert(m_force_field_set);
        return m_force_field;
    }
    
    
    const OverworldForceField& getForceField() const
    {
        assert(m_force_field_set);
        return m_force_field;
    }
};


struct Subtitle
{
    int m_from, m_to;
    core::stringw m_text;
    
    Subtitle(int from, int to, core::stringw text)
    {
        m_from = from;
        m_to = to;
        m_text = text;
    }
    int getFrom() const { return m_from; }
    int getTo()   const { return m_to;   }
    const core::stringw& getText() const { return m_text; }
};

/**
  * \ingroup tracks
  */
class Track
{
private:
    
#ifdef DEBUG
    unsigned int             m_magic_number;
#endif
    
    float                    m_gravity;
    std::string              m_ident;
    std::string              m_screenshot;
    std::vector<MusicInformation*> m_music;

    /** Will only be used on overworld */
    std::vector<OverworldChallenge> m_challenges;
    
    std::vector<OverworldForceField> m_force_fields;
    
    std::vector<Subtitle> m_subtitles;
    
    /** Start transforms of karts (either the default, or the ones taken
     *  from the scene file). */
    AlignedArray<btTransform> m_start_transforms;

    std::string              m_item_style;
    std::string              m_description;
    core::stringw            m_designer;
    
    /** The full filename of the config (xml) file. */
    std::string              m_filename;

    /** The base dir of all files of this track. */
    std::string              m_root;
    std::vector<std::string> m_groups;
    std::vector<scene::ISceneNode*> m_all_nodes;

    /** The list of all meshes that are loaded from disk, which means
     *  that those meshes are being cached by irrlicht, and need to be freed. */
    std::vector<scene::IMesh*>      m_all_cached_meshes;

    /**
      * m_all_cached_meshes assumes meshes are attached to a scene node.
      * This one assumes the mesh is NOT connected to any node.
      */
    std::vector<scene::IMesh*>      m_detached_cached_meshes;
    
    /** A list of all textures loaded by the track, so that they can
     *  be removed from the cache at cleanup time. */
    std::vector<video::ITexture*>   m_all_cached_textures;

    /** True if the materials.xml file is already loaded. This is used
     * for the overworld to keep its textures loaded. */
    bool m_materials_loaded;

    /** True if this track (textures and track data) should be cached. Used
     *  for the overworld. */
    bool m_cache_track;

#ifdef DEBUG
    /** A list of textures that were cached before the track is loaded. 
     *  After cleanup of ta track it can be tested which new textures
     *  are still in the cache, and print a report of leaked textures
     *  (in debug mode only). */
    std::vector<video::ITexture*>   m_old_textures;

    /** Used to store all buffers in irrlicht's memory cache before a track
     *  is loaded. After cleanup of a track we can test which meshes are
     *  still in the cache, and print a report of leaked meshes (of course in
     *  debug mode only). */
    std::vector<std::string> m_old_mesh_buffers;
#endif

    PtrVector<ParticleEmitter>      m_all_emitters;
    scene::ILightSceneNode  *m_sun;
    /** Used to collect the triangles for the bullet mesh. */
    TriangleMesh*            m_track_mesh;
    /** Used to collect the triangles which do not have a physical
     *  representation, but are needed for some raycast effects. An
     *  example is a water surface: the karts ignore this (i.e. 
     *  allowing the kart to drive in/partly under water), but the
     *  actual surface position is needed for the water splash effect. */
    TriangleMesh*            m_gfx_effect_mesh;
    /** Minimum coordinates of this track. */
    Vec3                     m_aabb_min;
    /** Maximum coordinates of this track. */
    Vec3                     m_aabb_max;
    /** True if this track is an arena. */
    bool                     m_is_arena;
<<<<<<< HEAD

    /** True if this track has easter eggs. */
    bool                     m_has_easter_eggs;
=======
    /** True if this track is a soccer arena. */
    bool                     m_is_soccer;
>>>>>>> 293e9289
    
    bool                     m_is_cutscene;
    
    /** The version of this track. A certain STK version will only support
     *  certain track versions. */
    int                      m_version;

    /** Far value for cameras for this track. */
    float                    m_camera_far;

    /** Whether this is an "internal" track. If so it won't be offered
      * in the track seelction screen
      */
    bool                     m_internal;
    
    /** Whether this track should be available in reverse version */
    bool                     m_reverse_available;

    /** If true a player kart will automatically be rescued if it is
     *  e.g. on a side, .... */
    bool                     m_enable_auto_rescue;

    /** If true any collision of a kart with the track will push the kart
     *  towards the nearest driveline. While this is (mostly) nice in tracks
     *  where a kart is pushed back towards the road, it doesn't work well
     *  on overworld, where karts have been pushed out of 'bubbles' . */
    bool                     m_enable_push_back;

    /** The type of sky to be used for the track. */
    enum {SKY_NONE, SKY_BOX, 
          SKY_DOME, SKY_COLOR}          m_sky_type;

    /** sky rotation speed */
    float m_sky_dx, m_sky_dy;
    
    /** A list of the textures for the sky to use. It contains one texture
     *  in case of a dome, and 6 textures for a box. */
    std::vector<video::ITexture*> m_sky_textures;

    /** Used if m_sky_type is SKY_COLOR only */
    irr::video::SColor m_sky_color;
    
    /** The list of all animated textures. */
    std::vector<MovingTexture*> m_animated_textures;

    /** Manager for all track objects. */
    TrackObjectManager *m_track_object_manager;

    /** If a sky dome is used, the number of horizontal segments 
     *  the sphere should be divided in. */
    int                      m_sky_hori_segments;

    /** If a sky dome is used, the number of vertical segments 
     *  the sphere should be divided in. */
    int                      m_sky_vert_segments;

    /** If a sky dome is used, percentage of the sphere to be used. */
    float                    m_sky_sphere_percent;

    /** If a sky dome is used, percentage of the texture to be used. */
    float                    m_sky_texture_percent;

    /** Particles emitted from the sky (wheather) */
    ParticleKind*            m_sky_particles;
    
    /** Use a special built-in wheather */
    WeatherType              m_weather_type;
        
    /** A simple class to keep information about a track mode. */
    class TrackMode
    {
    public:
        std::string m_name;        /**< Name / description of this mode. */
        std::string m_quad_name;   /**< Name of the quad file to use.    */
        std::string m_graph_name;  /**< Name of the graph file to use.   */
        std::string m_scene;       /**< Name of the scene file to use.   */
        
#ifdef DEBUG
        unsigned int m_magic_number;
#endif
        
        /** Default constructor, sets default names for all fields. */
        TrackMode() : m_name("default"),         m_quad_name("quads.xml"),
                      m_graph_name("graph.xml"), m_scene("scene.xml") 
        {
#ifdef DEBUG
            m_magic_number = 0x46825179;
#endif
        }
        
        ~TrackMode()
        {
#ifdef DEBUG
            assert(m_magic_number == 0x46825179);
            m_magic_number = 0xDEADBEEF;
#endif
        }
        
    };   // TrackMode

    /** List of all modes for a track. */
    std::vector<TrackMode> m_all_modes;

    /** Name of the track to display. */
    std::string         m_name;
    
    bool                m_use_fog;
    /** True if this track supports using smoothed normals. */
    bool                m_smooth_normals;

    float               m_fog_density;
    float               m_fog_start;
    float               m_fog_end;
    core::vector3df     m_sun_position;
    /** The current ambient color for each kart. */
    video::SColor       m_ambient_color;
    video::SColor       m_default_ambient_color;
    video::SColor       m_sun_specular_color;
    video::SColor       m_sun_diffuse_color;
    video::SColor       m_fog_color;

    /** The texture for the mini map, which is displayed in the race gui. */
    video::ITexture         *m_mini_map;
    core::dimension2du      m_mini_map_size;
    float                   m_minimap_x_scale;
    float                   m_minimap_y_scale;
    
    /** List of all bezier curves in the track - for e.g. camera, ... */
    std::vector<BezierCurve*> m_all_curves;

    void loadTrackInfo();
    void loadQuadGraph(unsigned int mode_id, const bool reverse);
    void convertTrackToBullet(scene::ISceneNode *node);
    bool loadMainTrack(const XMLNode &node);
    void createWater(const XMLNode &node);
    void getMusicInformation(std::vector<std::string>&  filenames, 
                             std::vector<MusicInformation*>& m_music   );
    void loadCurves(const XMLNode &node);
    void handleSky(const XMLNode &root, const std::string &filename);

public:

    bool reverseAvailable() { return m_reverse_available; }
    void handleAnimatedTextures(scene::ISceneNode *node, const XMLNode &xml);
    
    static const float NOHIT;

                       Track             (const std::string &filename);
                      ~Track             ();
    void               cleanup           ();
    void               removeCachedData  ();
    void               startMusic        () const;
    
    bool               setTerrainHeight(Vec3 *pos) const;
    void               createPhysicsModel(unsigned int main_track_count);
    void               update(float dt);
    void               reset();
    void               adjustForFog(scene::ISceneNode *node);
    void               adjustForFog(scene::IMesh* mesh, 
                                    scene::ISceneNode* parent_scene_node);
    void               itemCommand(const XMLNode *node);
    const core::vector3df& getSunRotation();
    /** Sets the current ambient color for a kart with index k. */
    void               setAmbientColor(const video::SColor &color,
                                       unsigned int k);
    void               handleExplosion(const Vec3 &pos, 
                                       const PhysicalObject *mp,
                                       bool secondary_hits=true) const;
    void               loadTrackModel  (bool reverse_track = false,
                                        unsigned int mode_id=0);
    std::vector< std::vector<float> >     
                       buildHeightMap();
    // ------------------------------------------------------------------------
    /** Returns the texture with the mini map for this track. */
    const video::ITexture*    getMiniMap    () const { return m_mini_map; }
    // ------------------------------------------------------------------------
    const core::dimension2du& getMiniMapSize() const { return m_mini_map_size; }
    // ------------------------------------------------------------------------
    /** Returns true if this track has an arena mode. */
    bool isArena() const { return m_is_arena; }
    // ------------------------------------------------------------------------
<<<<<<< HEAD
    /** Returns true if this track has easter eggs. */
    bool hasEasterEggs() const { return m_has_easter_eggs; }
=======
    bool               isSoccer             () const { return m_is_soccer; }
    // ------------------------------------------------------------------------
    void               loadTrackModel  (World* parent, 
                                        bool reverse_track = false,
                                        unsigned int mode_id=0);
>>>>>>> 293e9289
    // ------------------------------------------------------------------------
    void               addMusic          (MusicInformation* mi)
                                                  {m_music.push_back(mi);     }
    // ------------------------------------------------------------------------
    float              getGravity        () const {return m_gravity;          }
    // ------------------------------------------------------------------------
    /** Returns the version of the .track file. */
    int                getVersion        () const {return m_version;          }
    // ------------------------------------------------------------------------
    /** Returns the length of the main driveline. */
    float              getTrackLength    () const 
                                     {return QuadGraph::get()->getLapLength();}
    // ------------------------------------------------------------------------
    /** Returns a unique identifier for this track (the directory name). */
    const std::string& getIdent          () const {return m_ident;            }
    // ------------------------------------------------------------------------
    /** Returns the name of the track, which is e.g. displayed on the screen.
        \note this is the LTR name, invoke fribidi as needed. */
    const wchar_t* getName               () const 
                             {return translations->w_gettext(m_name.c_str()); }
    // ------------------------------------------------------------------------
    /** Returns all groups this track belongs to. */
    const std::vector<std::string>&
                       getGroups         () const {return m_groups;           }
    // ------------------------------------------------------------------------
    /** Returns the filename of this track. */
    const std::string& getFilename       () const {return m_filename;         }
    // ------------------------------------------------------------------------
    /** Returns the name of the designer. */
    const core::stringw& getDesigner     () const {return m_designer;         }
    // ------------------------------------------------------------------------
    /** Returns an absolute path to the screenshot file of this track */
    const std::string& getScreenshotFile () const {return m_screenshot;       }
    // ------------------------------------------------------------------------
    /** Returns the start coordinates for a kart with a given index.
     *  \param index Index of kart ranging from 0 to kart_num-1. */
    btTransform        getStartTransform (unsigned int index) const     
    {
        if (index >= m_start_transforms.size())
        {
            fprintf(stderr, "No start position for kart %i\n", index);
            abort();
        }
        return m_start_transforms[index];
    }
    // ------------------------------------------------------------------------
    /** Sets pointer to the aabb of this track. */
    void               getAABB(const Vec3 **min, const Vec3 **max) const
                       { *min = &m_aabb_min; *max = &m_aabb_max; }
    // ------------------------------------------------------------------------
    /** Returns 'a' angle for quad n. This angle is used to position a kart
     *  after a rescue, and to detect wrong directions. This function will
     *  always return the angle towards the first successor, i.e. the angle
     *  in the direction of the default way on the track.
     *  \param n Number of the quad for which the angle is asked. 
     */
    float              getAngle(int n) const 
                            { return QuadGraph::get()->getAngleToNext(n, 0);  }
    // ------------------------------------------------------------------------
    /** Returns the 2d coordinates of a point when drawn on the mini map 
     *  texture.
     *  \param xyz Coordinates of the point to map.
     *  \param draw_at The coordinates in pixel on the mini map of the point,
     *         only the first two coordinates will be used.
     */
    void               mapPoint2MiniMap(const Vec3 &xyz, Vec3 *draw_at) const;
    // ------------------------------------------------------------------------
    /** Returns the full path of a given file inside this track directory. */
    std::string        getTrackFile(const std::string &s) const 
                                { return m_root+"/"+s; }
    // ------------------------------------------------------------------------
    /** Returns the number of modes available for this track. */
    unsigned int       getNumberOfModes() const { return m_all_modes.size();  }
    // ------------------------------------------------------------------------
    /** Returns the name of the i-th. mode. */
    const std::string &getModeName(unsigned int i) const 
                                              { return m_all_modes[i].m_name; }
    // ------------------------------------------------------------------------
    /** Returns the default ambient color. */
    const video::SColor &getDefaultAmbientColor() const
                                            { return m_default_ambient_color; }
    // ------------------------------------------------------------------------
    /** Returns the far value for cameras. */
    float  getCameraFar() const { return m_camera_far; }
    // ------------------------------------------------------------------------
    /** Returns the triangle mesh for this track. */
    const TriangleMesh& getTriangleMesh() const {return *m_track_mesh; }
    // ------------------------------------------------------------------------
    /** Returns the graphical effect mesh for this track. */
    const TriangleMesh& getGFXEffectMesh() const {return *m_gfx_effect_mesh;}
    // ------------------------------------------------------------------------
    /** Get the number of start positions defined in the scene file. */
    unsigned int getNumberOfStartPositions() const 
                                          { return m_start_transforms.size(); }    
    // ------------------------------------------------------------------------
    WeatherType   getWeatherType          () const { return m_weather_type; }
    // ------------------------------------------------------------------------
    ParticleKind* getSkyParticles         () { return m_sky_particles; }
    // ------------------------------------------------------------------------
    bool  isFogEnabled() const { return m_use_fog;   }
    // ------------------------------------------------------------------------
    float getFogStart()  const { return m_fog_start; }
    // ------------------------------------------------------------------------
    float getFogEnd()    const { return m_fog_end; }
    // ------------------------------------------------------------------------
    video::SColor getFogColor() const { return m_fog_color; }
    // ------------------------------------------------------------------------
    /** Whether this is an "internal" track. If so it won't be offered
     * in the track selection screen. */
    bool isInternal() const { return m_internal; }
    // ------------------------------------------------------------------------
    /** Returns true if auto rescue is enabled. */
    bool isAutoRescueEnabled() const { return m_enable_auto_rescue; }
    // ------------------------------------------------------------------------
    /** True if push back of karts towards the track should be enabled. */
    bool isPushBackEnabled() const { return m_enable_push_back; }
    // ------------------------------------------------------------------------
    /** Returns true if the normals of this track can be smoothed. */
    bool smoothNormals() const { return m_smooth_normals; }        
    // ------------------------------------------------------------------------
    TrackObjectManager* getTrackObjectManager() const {return m_track_object_manager;}
    
    /** Get list of challenges placed on that world. Works only for overworld. */
    const std::vector<OverworldChallenge>& getChallengeList() const
        { return m_challenges; }

    const std::vector<Subtitle>& getSubtitles() const { return m_subtitles; }
    
};   // class Track

#endif<|MERGE_RESOLUTION|>--- conflicted
+++ resolved
@@ -227,14 +227,10 @@
     Vec3                     m_aabb_max;
     /** True if this track is an arena. */
     bool                     m_is_arena;
-<<<<<<< HEAD
-
     /** True if this track has easter eggs. */
     bool                     m_has_easter_eggs;
-=======
     /** True if this track is a soccer arena. */
     bool                     m_is_soccer;
->>>>>>> 293e9289
     
     bool                     m_is_cutscene;
     
@@ -416,16 +412,13 @@
     /** Returns true if this track has an arena mode. */
     bool isArena() const { return m_is_arena; }
     // ------------------------------------------------------------------------
-<<<<<<< HEAD
     /** Returns true if this track has easter eggs. */
     bool hasEasterEggs() const { return m_has_easter_eggs; }
-=======
     bool               isSoccer             () const { return m_is_soccer; }
     // ------------------------------------------------------------------------
     void               loadTrackModel  (World* parent, 
                                         bool reverse_track = false,
                                         unsigned int mode_id=0);
->>>>>>> 293e9289
     // ------------------------------------------------------------------------
     void               addMusic          (MusicInformation* mi)
                                                   {m_music.push_back(mi);     }
