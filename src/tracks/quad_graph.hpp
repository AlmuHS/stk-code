--- conflicted
+++ resolved
@@ -28,9 +28,6 @@
 #include "tracks/graph_structure.hpp"
 #include "tracks/quad_set.hpp"
 #include "utils/aligned_array.hpp"
-<<<<<<< HEAD
-#include "utils/no_copy.hpp"
-
 #include <dimension2d.h>
 #include <rect.h>
 
@@ -42,12 +39,7 @@
 using namespace irr;
 
 class CheckLine;
-class RenderTarget;
-=======
-
-class CheckLine;
 class GraphStructure;
->>>>>>> 347c6088
 
 /**
  *  \brief This class stores a graph of quads. It uses a 'simplified singleton'
@@ -65,12 +57,6 @@
 private:
     static QuadGraph        *m_quad_graph;
 
-<<<<<<< HEAD
-    //RTT* m_new_rtt;
-    std::unique_ptr<RenderTarget> m_render_target;
-
-=======
->>>>>>> 347c6088
     /** The actual graph data structure. */
     std::vector<GraphNode*>  m_all_nodes;
 
@@ -135,15 +121,6 @@
                                          float forwards_distance=1.5f,
                                          float sidewards_distance=1.5f,
                                          float upwards_distance=0.0f) const;
-<<<<<<< HEAD
-    void        makeMiniMap(const core::dimension2du &where,
-                            const std::string &name,
-                            const video::SColor &fill_color);
-    core::dimension2du getMiniMapTextureSize() const;
-    void         drawMiniMap(const irr::core::rect<s32>& dest_rect) const;
-    void         mapPoint2MiniMap(const Vec3 &xyz, Vec3 *out) const;
-=======
->>>>>>> 347c6088
     void         updateDistancesForAllSuccessors(unsigned int indx,
                                                  float delta,
                                                  unsigned int count);
