--- conflicted
+++ resolved
@@ -58,7 +58,7 @@
 
     /** Wether the graph should be reverted or not */
     bool                     m_reverse;
-    
+
     /** Number of unrolled quads to compute per quad */
     unsigned int             m_unroll_quad_count;
 
@@ -71,20 +71,11 @@
     void addSuccessor(unsigned int from, unsigned int to);
     void load         (const std::string &filename);
     void computeDistanceFromStart(unsigned int start_node, float distance);
-<<<<<<< HEAD
-    void createMesh(bool show_invisible=true,
-                    bool enable_transparency=false,
-                    const video::SColor *track_color=NULL,
-                    const video::SColor *lap_color=NULL);
-    // Temporary function for debugging unrolled quads
-    void createMesh2();
-=======
->>>>>>> 8c29fb01
     unsigned int getStartNode() const;
-         QuadGraph     (const std::string &quad_file_name,
-                        const std::string &graph_file_name,
-                        const bool reverse);
-        ~QuadGraph     ();
+                 QuadGraph(const std::string &quad_file_name,
+                           const std::string &graph_file_name,
+                           const bool reverse);
+                ~QuadGraph();
 
     // ------------------------------------------------------------------------
     virtual void set3DVerticesOfGraph(int i, video::S3DVertex *v,
@@ -196,7 +187,6 @@
     float        getLapLength() const {return m_lap_length; }
     // ------------------------------------------------------------------------
     bool         isReverse() const {return m_reverse; }
-<<<<<<< HEAD
     // ----------------------------------------------------------------------
     /** Returns a unrolled quad of a node. */
     const Quad&  getUnrolledQuadOfNode(unsigned int node, 
@@ -207,9 +197,6 @@
     /** Returns the number of forward quads that are unrolled for each quad **/
     int          getNumberOfUnrolledQuads() const { return m_unroll_quad_count; }
 
-
-=======
->>>>>>> 8c29fb01
 };   // QuadGraph
 
 #endif