--- conflicted
+++ resolved
@@ -397,281 +397,6 @@
 }   // setStartPositions
 
 // -----------------------------------------------------------------------------
-<<<<<<< HEAD
-/** Creates a mesh for this graph. The mesh is not added to a scene node and
- *  is stored in m_mesh.
- *  \param show_invisble  If true, also create a mesh for parts of the
- *         driveline that are invisible.
- *  \param enable_transparency Enable alpha blending to make the mesh
- *         semi transparent.
- *  \param track_color Colour of the actual quads.
- *  \param lap_color If defined, show the lap counting line in that colour.
- */
-void QuadGraph::createMesh(bool show_invisible,
-                           bool enable_transparency,
-                           const video::SColor *track_color,
-                           const video::SColor *lap_color)
-{
-    // The debug track will not be lighted or culled.
-    video::SMaterial m;
-    m.BackfaceCulling  = false;
-    m.Lighting         = false;
-    if(enable_transparency)
-        m.MaterialType = video::EMT_TRANSPARENT_ALPHA_CHANNEL;
-    m_mesh             = irr_driver->createQuadMesh(&m);
-    m_mesh_buffer      = m_mesh->getMeshBuffer(0);
-    assert(m_mesh_buffer->getVertexType()==video::EVT_STANDARD);
-
-    // Count the number of quads to display (some quads might be invisible
-    unsigned int  n = 0;
-    for(unsigned int i=0; i<m_all_nodes.size(); i++)
-    {
-        if(show_invisible || !m_all_nodes[i]->getQuad().isInvisible())
-            n++;
-    }
-    
-    // Four vertices for each of the n-1 remaining quads
-    video::S3DVertex *new_v = new video::S3DVertex[4*n];
-    // Each quad consists of 2 triangles with 3 elements, so
-    // we need 2*3 indices for each quad.
-    irr::u16         *ind   = new irr::u16[6*n];
-    video::SColor     c(255, 255, 0, 0);
-
-    if(track_color)
-        c = *track_color;
-
-    // Now add all quads
-    int i=0;
-    for(unsigned int count=0; count<m_all_nodes.size(); count++)
-    {
-        // Ignore invisible quads
-        
-        if(!show_invisible && m_all_nodes[count]->getQuad().isInvisible())
-            continue;
-        // Swap the colours from red to blue and back
-        if(!track_color)
-        {
-            c.setRed ((i%2) ? 255 : 0);
-            c.setBlue((i%2) ? 0 : 255);
-        }
-        // Transfer the 4 points of the current quad to the list of vertices
-        m_all_nodes[count]->getQuad().getVertices(new_v+4*i, c);
-
-        // Set up the indices for the triangles
-        // (note, afaik with opengl we could use quads directly, but the code
-        // would not be portable to directx anymore).
-        ind[6*i  ] = 4*i+2;  // First triangle: vertex 0, 1, 2
-        ind[6*i+1] = 4*i+1;
-        ind[6*i+2] = 4*i;
-        ind[6*i+3] = 4*i+3;  // second triangle: vertex 0, 1, 3
-        ind[6*i+4] = 4*i+2;
-        ind[6*i+5] = 4*i;
-        i++;
-    }   // for i=1; i<QuadSet::get()
-
-    m_mesh_buffer->append(new_v, n*4, ind, n*6);
-
-    if(lap_color)
-    {
-        video::S3DVertex lap_v[4];
-        irr::u16         lap_ind[6];
-        video::SColor     c(128, 255, 0, 0);
-        m_all_nodes[0]->getQuad().getVertices(lap_v, *lap_color);
-
-        // Now scale the length (distance between vertix 0 and 3
-        // and between 1 and 2) to be 'length':
-        Vec3 bb_min, bb_max;
-        QuadSet::get()->getBoundingBox(&bb_min, &bb_max);
-        // Length of the lap line about 3% of the 'height'
-        // of the track.
-        const float length=(bb_max.getZ()-bb_min.getZ())*0.03f;
-
-        core::vector3df dl = lap_v[3].Pos-lap_v[0].Pos;
-        float ll2 = dl.getLengthSQ();
-        if(ll2<0.001)
-            lap_v[3].Pos = lap_v[0].Pos+core::vector3df(0, 0, 1);
-        else
-            lap_v[3].Pos = lap_v[0].Pos+dl*length/sqrt(ll2);
-
-        core::vector3df dr = lap_v[2].Pos-lap_v[1].Pos;
-        float lr2 = dr.getLengthSQ();
-        if(lr2<0.001)
-            lap_v[2].Pos = lap_v[1].Pos+core::vector3df(0, 0, 1);
-        else
-            lap_v[2].Pos = lap_v[1].Pos+dr*length/sqrt(lr2);
-        lap_ind[0] = 2;
-        lap_ind[1] = 1;
-        lap_ind[2] = 0;
-        lap_ind[3] = 3;
-        lap_ind[4] = 2;
-        lap_ind[5] = 0;
-        // Set it a bit higher to avoid issued with z fighting,
-        // i.e. part of the lap line might not be visible.
-        for(unsigned int i=0; i<4; i++)
-            lap_v[i].Pos.Y += 0.1f;
-#ifndef USE_TEXTURED_LINE
-        m_mesh_buffer->append(lap_v, 4, lap_ind, 6);
-#else
-        lap_v[0].TCoords = core::vector2df(0,0);
-        lap_v[1].TCoords = core::vector2df(3,0);
-        lap_v[2].TCoords = core::vector2df(3,1);
-        lap_v[3].TCoords = core::vector2df(0,1);
-        m_mesh_buffer->append(lap_v, 4, lap_ind, 6);
-        video::SMaterial &m = m_mesh_buffer->getMaterial();
-        video::ITexture *t = irr_driver->getTexture("chess.png");
-        m.setTexture(0, t);
-#endif
-    }
-
-    // Instead of setting the bounding boxes, we could just disable culling,
-    // since the debug track should always be drawn.
-    //m_node->setAutomaticCulling(scene::EAC_OFF);
-    m_mesh_buffer->recalculateBoundingBox();
-    m_mesh->setBoundingBox(m_mesh_buffer->getBoundingBox());
-
-    delete[] ind;
-    delete[] new_v;
-}   // createMesh
-
-// -----------------------------------------------------------------------------
-/** This is used to draw one set of unrolled quads. This function is mostly a 
-    a copy of createMesh used to draw the entire driveline.
-    FIXME: Either remove this function or name it appropirately*/
-void QuadGraph::createMesh2()
-{
-    // The debug track will not be lighted or culled.
-    video::SMaterial m;
-    m.BackfaceCulling = false;
-    m.Lighting = false;
-   
-        m.MaterialType = video::EMT_TRANSPARENT_ALPHA_CHANNEL;
-    m_mesh = irr_driver->createQuadMesh(&m);
-    m_mesh_buffer = m_mesh->getMeshBuffer(0);
-    assert(m_mesh_buffer->getVertexType() == video::EVT_STANDARD);
-
-
-    // Eps is used to raise the track debug quads a little bit higher than
-    // the ground, so that they are actually visible. 
-    core::vector3df eps(0, 0.4f, 0);
-    video::SColor     defaultColor(255, 255, 0, 0), c;
-
-    // Declare vector to hold new converted vertices, vertices are copied over 
-    // for each polygon, although it results in redundant vertex copies in the 
-    // final vector, this is the only way I know to make each poly have different color.
-    
-
-    int n_unrolled_quads = getNumberOfUnrolledQuads();
-    // Declare vector to hold indices
-    irr::u16  *ind = new irr::u16[6 * n_unrolled_quads];
-    video::S3DVertex *new_v = new video::S3DVertex[4 * n_unrolled_quads];
-    int i = 0;
-    for (unsigned int count = 0; count< n_unrolled_quads; count++)
-    {
-        ///compute colors
-        
-        {
-            c.setAlpha(178);
-            //c.setRed ((i%2) ? 255 : 0);
-            //c.setBlue((i%3) ? 0 : 255);
-            c.setRed(7 * i % 256);
-            c.setBlue((2 * i) % 256);
-            c.setGreen((3 * i) % 256);
-        }
-
-        Quad flatquad = QuadGraph::get()->getNode(55).getUnrolledQuad(0,count);
-
-        //std::vector<int> vInd = poly.getVerticesIndex();
-        // Four vertices for each of the n-1 remaining quads
-       
-        flatquad.getVertices(new_v + 4*count,c);
-
-        // Number of triangles in the triangle fan
-        unsigned int numberOfTriangles = 2;
-
-        // Set up the indices for the triangles
-
-           
-            
-
-            ind[6 * i] = 4 * i;  // First triangle: vertex 0, 1, 2
-            ind[6 * i + 1] = 4 * i + 1;
-            ind[6 * i + 2] = 4 * i + 2;
-            ind[6 * i + 3] = 4 * i;  // second triangle: vertex 0, 1, 3
-            ind[6 * i + 4] = 4 * i + 2;
-            ind[6 * i + 5] = 4 * i + 3;
-            i++;
-
-
-    }
-
-    m_mesh_buffer->append(new_v, n_unrolled_quads*4, ind, n_unrolled_quads*6);
-
-    // Instead of setting the bounding boxes, we could just disable culling,
-    // since the debug track should always be drawn.
-    //m_node->setAutomaticCulling(scene::EAC_OFF);
-    m_mesh_buffer->recalculateBoundingBox();
-    m_mesh->setBoundingBox(m_mesh_buffer->getBoundingBox());
-
-}   // createMesh2
-
-
-
-// -----------------------------------------------------------------------------
-
-/** Creates the debug mesh to display the quad graph on top of the track
- *  model. */
-void QuadGraph::createDebugMesh()
-{
-    if(m_all_nodes.size()<=0) return;  // no debug output if not graph
-
-    createMesh(/*show_invisible*/true,
-              /*enable_transparency*/true);
-    
-    
-    // Now colour the quads red/blue/red ...
-    video::SColor     c( 128, 255, 0, 0);
-    video::S3DVertex *v = (video::S3DVertex*)m_mesh_buffer->getVertices();
-    for(unsigned int i=0; i<m_mesh_buffer->getVertexCount(); i++)
-    {
-        // Swap the colours from red to blue and back
-        c.setRed ((i%2) ? 255 : 0);
-        c.setBlue((i%2) ? 0 : 255);
-        v[i].Color = c;
-    }
-    m_node = irr_driver->addMesh(m_mesh);
-#ifdef DEBUG
-    m_node->setName("track-debug-mesh");
-#endif
-    createMesh2();
-    // Now colour the quads red/blue/red ...
-    v = (video::S3DVertex*)m_mesh_buffer->getVertices();
-    for (unsigned int i = 0; i<m_mesh_buffer->getVertexCount(); i++)
-    {
-        // Swap the colours from red to blue and back
-        c.setRed((i % 2) ? 255 : 0);
-        c.setBlue((i % 2) ? 0 : 255);
-        v[i].Color = c;
-    }
-    m_node = irr_driver->addMesh(m_mesh);
-
-}   // createDebugMesh
-
-// -----------------------------------------------------------------------------
-/** Removes the debug mesh from the scene.
- */
-void QuadGraph::cleanupDebugMesh()
-{
-    irr_driver->removeNode(m_node);
-    m_node = NULL;
-    // No need to call irr_driber->removeMeshFromCache, since the mesh
-    // was manually made and so never added to the mesh cache.
-    m_mesh->drop();
-    m_mesh = NULL;
-}   // cleanupDebugMesh
-
-// -----------------------------------------------------------------------------
-=======
->>>>>>> 8c29fb01
 /** Returns the list of successors or a node.
  *  \param node_number The number of the node.
  *  \param succ A vector of ints to which the successors are added.
