//  SuperTuxKart - a fun racing game with go-kart
//
//  Copyright (C) 2004-2015  Steve Baker <sjbaker1@airmail.net>
//  Copyright (C) 2009-2015  Joerg Henrichs, Steve Baker
//
//  This program is free software; you can redistribute it and/or
//  modify it under the terms of the GNU General Public License
//  as published by the Free Software Foundation; either version 3
//  of the License, or (at your option) any later version.
//
//  This program is distributed in the hope that it will be useful,
//  but WITHOUT ANY WARRANTY; without even the implied warranty of
//  MERCHANTABILITY or FITNESS FOR A PARTICULAR PURPOSE.  See the
//  GNU General Public License for more details.
//
//  You should have received a copy of the GNU General Public License
//  along with this program; if not, write to the Free Software
//  Foundation, Inc., 59 Temple Place - Suite 330, Boston, MA  02111-1307, USA.

#include "tracks/track.hpp"

#include "addons/addon.hpp"
#include "audio/music_manager.hpp"
#include "challenges/challenge_status.hpp"
#include "challenges/unlock_manager.hpp"
#include "config/player_manager.hpp"
#include "config/stk_config.hpp"
#include "config/user_config.hpp"
#include "graphics/camera.hpp"
#include "graphics/CBatchingMesh.hpp"
#include "graphics/central_settings.hpp"
#include "graphics/glwrap.hpp"
#include "graphics/irr_driver.hpp"
#include "graphics/lod_node.hpp"
#include "graphics/material_manager.hpp"
#include "graphics/mesh_tools.hpp"
#include "graphics/moving_texture.hpp"
#include "graphics/particle_emitter.hpp"
#include "graphics/particle_kind.hpp"
#include "graphics/particle_kind_manager.hpp"
#include "graphics/stk_text_billboard.hpp"
#include "guiengine/scalable_font.hpp"
#include "io/file_manager.hpp"
#include "io/xml_node.hpp"
#include "items/item.hpp"
#include "items/item_manager.hpp"
#include "karts/abstract_kart.hpp"
#include "karts/kart_properties.hpp"
#include "modes/linear_world.hpp"
#include "modes/easter_egg_hunt.hpp"
#include "modes/world.hpp"
#include "physics/physical_object.hpp"
#include "physics/physics.hpp"
#include "physics/triangle_mesh.hpp"
#include "race/race_manager.hpp"
#include "tracks/bezier_curve.hpp"
#include "tracks/battle_graph.hpp"
#include "tracks/check_manager.hpp"
#include "tracks/model_definition_loader.hpp"
#include "tracks/track_manager.hpp"
#include "tracks/quad_graph.hpp"
#include "tracks/quad_set.hpp"
#include "tracks/track_object_manager.hpp"
#include "utils/constants.hpp"
#include "utils/log.hpp"
#include "utils/string_utils.hpp"
#include "utils/translation.hpp"

#include <IBillboardTextSceneNode.h>
#include <ILightSceneNode.h>
#include <IMeshCache.h>
#include <IMeshManipulator.h>
#include <IMeshSceneNode.h>
#include <ISceneManager.h>
#include <SMeshBuffer.h>

#include <iostream>
#include <stdexcept>
#include <sstream>
#include <wchar.h>

using namespace irr;


const float Track::NOHIT           = -99999.9f;

// ----------------------------------------------------------------------------
Track::Track(const std::string &filename)
{
#ifdef DEBUG
    m_magic_number          = 0x17AC3802;
#endif

    m_materials_loaded      = false;
    m_filename              = filename;
    m_root                  =
        StringUtils::getPath(StringUtils::removeExtension(m_filename));
    m_ident                 = StringUtils::getBasename(m_root);
    // If this is an addon track, add "addon_" to the identifier - just in
    // case that an addon track has the same directory name (and therefore
    // identifier) as an included track.
    if(Addon::isAddon(filename))
        m_ident = Addon::createAddonId(m_ident);

    // The directory should always have a '/' at the end, but getBasename
    // above returns "" if a "/" is at the end, so we add the "/" here.
    m_root                 += "/";
    m_designer              = "";
    m_screenshot            = "";
    m_version               = 0;
    m_track_mesh            = NULL;
    m_gfx_effect_mesh       = NULL;
    m_internal              = false;
    m_enable_auto_rescue    = true;  // Below set to false in arenas
    m_enable_push_back      = true;
    m_reverse_available     = false;
    m_is_arena              = false;
    m_max_arena_players     = 0;
    m_has_easter_eggs       = false;
    m_has_navmesh           = false;
    m_is_soccer             = false;
    m_is_cutscene           = false;
    m_camera_far            = 1000.0f;
    m_bloom                 = true;
    m_bloom_threshold       = 0.75f;
    m_color_inlevel         = core::vector3df(0.0,1.0, 255.0);
    m_color_outlevel        = core::vector2df(0.0, 255.0);
    m_clouds                = false;
    m_godrays               = false;
    m_displacement_speed    = 1.0f;
    m_caustics_speed        = 1.0f;
    m_shadows               = true;
    m_sky_particles         = NULL;
    m_sky_dx                = 0.05f;
    m_sky_dy                = 0.0f;
    m_godrays_opacity       = 1.0f;
    m_godrays_color         = video::SColor(255, 255, 255, 255);
    m_weather_lightning      = false;
    m_weather_sound         = "";
    m_cache_track           = UserConfigParams::m_cache_overworld &&
                              m_ident=="overworld";
    m_render_target         = NULL;
    m_minimap_x_scale       = 1.0f;
    m_minimap_y_scale       = 1.0f;
    m_startup_run = false;
    m_default_number_of_laps= 3;
    m_all_nodes.clear();
    m_static_physics_only_nodes.clear();
    m_all_cached_meshes.clear();
    loadTrackInfo();
}   // Track

//-----------------------------------------------------------------------------
/** Destructor, removes quad data structures etc. */
Track::~Track()
{
    // Note that the music information in m_music is globally managed
    // by the music_manager, and is freed there. So no need to free it
    // here (esp. since various track might share the same music).
#ifdef DEBUG
    assert(m_magic_number == 0x17AC3802);
    m_magic_number = 0xDEADBEEF;
#endif
}   // ~Track

//-----------------------------------------------------------------------------
/** A < comparison of tracks. This is used to sort the tracks when displaying
 *  them in the gui.
 */
bool Track::operator<(const Track &other) const
{
    PlayerProfile *p = PlayerManager::getCurrentPlayer();
    bool this_is_locked = p->isLocked(getIdent());
    bool other_is_locked = p->isLocked(other.getIdent());
    if(this_is_locked == other_is_locked)
    {
        return getSortName() < other.getSortName();
    }
    else
        return other_is_locked;
}   // operator<

//-----------------------------------------------------------------------------
/** Returns the name of the track, which is e.g. displayed on the screen.
    \note this is the LTR name, invoke fribidi as needed. */
core::stringw Track::getName() const
{
    core::stringw translated = _LTR(m_name.c_str());
    int index = translated.find("|");
    if(index>-1)
    {
        translated = translated.subString(0, index);
    }
    return translated;
}   // getName

//-----------------------------------------------------------------------------
/** Returns the name of the track used to sort the tracks alphabetically.
 *  This can be used to e.g. sort 'The Island' as 'Island,The'; or
 *  to replace certain language-specific characters (e.g. German 'ae' with 'a')
 *  The sort name can be specified by setting the name of a track to:
 *  "normal name|sort name"
 */
core::stringw Track::getSortName() const
{
    core::stringw translated = translations->w_gettext(m_name.c_str());
    translated.make_lower();
    int index = translated.find("|");
    if(index>-1)
    {
        translated = translated.subString(index+1, translated.size());
    }
    return translated;
}   // getSortName

//-----------------------------------------------------------------------------
/** Returns true if this track belongs to the specified track group.
 *  \param group_name Group name to test for.
 */
bool Track::isInGroup(const std::string &group_name)
{
    return std::find(m_groups.begin(), m_groups.end(), group_name)
        != m_groups.end();
}   // isInGroup

//-----------------------------------------------------------------------------
/** Returns number of completed challenges */
unsigned int Track::getNumOfCompletedChallenges()
{
    unsigned int unlocked_challenges = 0;
    PlayerProfile *player = PlayerManager::getCurrentPlayer();
    for (unsigned int i=0; i<m_challenges.size(); i++)
    {
        if (m_challenges[i].m_challenge_id == "tutorial")
        {
            unlocked_challenges++;
            continue;
        }
        if (player->getChallengeStatus(m_challenges[i].m_challenge_id)
                ->isSolvedAtAnyDifficulty())
        {
            unlocked_challenges++;
        }
    }

    return unlocked_challenges;
}   // getNumOfCompletedChallenges

//-----------------------------------------------------------------------------
/** Removes all cached data structures. This is called before the resolution
 *  is changed.
 */
void Track::removeCachedData()
{
    m_materials_loaded = false;
}   // cleanCachedData

//-----------------------------------------------------------------------------
/** Prepates the track for a new race. This function must be called after all
 *  karts are created, since the check objects allocate data structures
 *  depending on the number of karts.
 */
void Track::reset()
{
    m_ambient_color = m_default_ambient_color;
    CheckManager::get()->reset(*this);
    ItemManager::get()->reset();
    m_track_object_manager->reset();
    m_startup_run = false;
}   // reset

//-----------------------------------------------------------------------------
/** Removes the physical body from the world.
 *  Called at the end of a race.
 */
void Track::cleanup()
{
    QuadGraph::destroy();
    BattleGraph::destroy();
    ItemManager::destroy();
    VAOManager::kill();

    ParticleKindManager::get()->cleanUpTrackSpecificGfx();
    // Clear reminder of transformed textures
    resetTextureTable();
    // Clear reminder of the link between textures and file names.
    irr_driver->clearTexturesFileName();

    for (unsigned int i = 0; i < m_animated_textures.size(); i++)
    {
        delete m_animated_textures[i];
    }
    m_animated_textures.clear();

    for (unsigned int i = 0; i < m_all_nodes.size(); i++)
    {
        irr_driver->removeNode(m_all_nodes[i]);
    }
    m_all_nodes.clear();

    for (unsigned int i = 0; i < m_static_physics_only_nodes.size(); i++)
    {
        m_static_physics_only_nodes[i]->remove();
    }
    m_static_physics_only_nodes.clear();

    m_all_emitters.clearAndDeleteAll();

    CheckManager::destroy();

    delete m_track_object_manager;
    m_track_object_manager = NULL;

    for (unsigned int i = 0; i < m_object_physics_only_nodes.size(); i++)
    {
        m_object_physics_only_nodes[i]->drop();
    }
    m_object_physics_only_nodes.clear();

    irr_driver->removeNode(m_sun);
    if (CVS->isGLSL())
        m_sun->drop();
    delete m_track_mesh;
    m_track_mesh = NULL;

    delete m_gfx_effect_mesh;
    m_gfx_effect_mesh = NULL;

    if (CVS->isGLSL())
        irr_driver->cleanSunInterposer();


    // The m_all_cached_mesh contains each mesh loaded from a file, which
    // means that the mesh is stored in irrlichts mesh cache. To clean
    // everything loaded by this track, we drop the ref count for each mesh
    // here, till the ref count is 1, which means the mesh is only contained
    // in the mesh cache, and can therefore be removed. Meshes load more
    // than once are in m_all_cached_mesh more than once (which is easier
    // than storing the mesh only once, but then having to test for each
    // mesh if it is already contained in the list or not).
    for (unsigned int i = 0; i < m_all_cached_meshes.size(); i++)
    {
        irr_driver->dropAllTextures(m_all_cached_meshes[i]);
        // If a mesh is not in Irrlicht's texture cache, its refcount is
        // 1 (since its scene node was removed, so the only other reference
        // is in m_all_cached_meshes). In this case we only drop it once
        // and don't try to remove it from the cache.
        if (m_all_cached_meshes[i]->getReferenceCount() == 1)
        {
            m_all_cached_meshes[i]->drop();
            continue;
        }
        m_all_cached_meshes[i]->drop();
        if (m_all_cached_meshes[i]->getReferenceCount() == 1)
            irr_driver->removeMeshFromCache(m_all_cached_meshes[i]);
    }
    m_all_cached_meshes.clear();

    // Now free meshes that are not associated to any scene node.
    for (unsigned int i = 0; i < m_detached_cached_meshes.size(); i++)
    {
        irr_driver->dropAllTextures(m_detached_cached_meshes[i]);
        irr_driver->removeMeshFromCache(m_detached_cached_meshes[i]);
    }
    m_detached_cached_meshes.clear();

    for(unsigned int i=0; i<m_sky_textures.size(); i++)
    {
        m_sky_textures[i]->drop();
        if(m_sky_textures[i]->getReferenceCount()==1)
            irr_driver->removeTexture(m_sky_textures[i]);
    }
    m_sky_textures.clear();

    for (unsigned int i = 0; i<m_spherical_harmonics_textures.size(); i++)
    {
        m_spherical_harmonics_textures[i]->drop();
        if (m_spherical_harmonics_textures[i]->getReferenceCount() == 1)
            irr_driver->removeTexture(m_spherical_harmonics_textures[i]);
    }
    m_spherical_harmonics_textures.clear();

    if(m_cache_track)
        material_manager->makeMaterialsPermanent();
    else
    {
        // remove temporary materials loaded by the material manager
        material_manager->popTempMaterial();
    }

    irr_driver->clearGlowingNodes();
    irr_driver->clearLights();
    irr_driver->clearForcedBloom();
    irr_driver->clearBackgroundNodes();

    if(UserConfigParams::logMemory())
    {
        Log::debug("track",
              "[memory] After cleaning '%s': mesh cache %d texture cache %d\n",
                getIdent().c_str(),
                irr_driver->getSceneManager()->getMeshCache()->getMeshCount(),
                irr_driver->getVideoDriver()->getTextureCount());
#ifdef DEBUG
        scene::IMeshCache *cache = irr_driver->getSceneManager()->getMeshCache();
        for(unsigned int i=0; i<cache->getMeshCount(); i++)
        {
            const io::SNamedPath &name = cache->getMeshName(i);
            std::vector<std::string>::iterator p;
            p = std::find(m_old_mesh_buffers.begin(), m_old_mesh_buffers.end(),
                         name.getInternalName().c_str());
            if(p!=m_old_mesh_buffers.end())
                m_old_mesh_buffers.erase(p);
            else
            {
                Log::debug("track", "[memory] Leaked mesh buffer '%s'.\n",
                       name.getInternalName().c_str());
            }   // if name not found
        }   // for i < cache size

        video::IVideoDriver *vd = irr_driver->getVideoDriver();
        for(unsigned int i=0; i<vd->getTextureCount(); i++)
        {
            video::ITexture *t = vd->getTextureByIndex(i);
            std::vector<video::ITexture*>::iterator p;
            p = std::find(m_old_textures.begin(), m_old_textures.end(),
                          t);
            if(p!=m_old_textures.end())
            {
                m_old_textures.erase(p);
            }
            else
            {
                Log::debug("track", "[memory] Leaked texture '%s'.\n",
                    t->getName().getInternalName().c_str());
            }
        }
#endif
    }   // if verbose

#ifdef __DEBUG_DUMP_MESH_CACHE_AFTER_CLEANUP__
    scene::IMeshCache* meshCache = irr_driver->getSceneManager()->getMeshCache();
    int count = meshCache->getMeshCount();
    for (int i = 0; i < count; i++)
    {
        scene::IAnimatedMesh* mesh = meshCache->getMeshByIndex(i);
        io::SNamedPath path = meshCache->getMeshName(mesh);
        Log::info("CACHE", "[%i] %s", i, path.getPath().c_str());
    }
#endif

    Scripting::ScriptEngine* script_engine =
        World::getWorld()->getScriptEngine();
    script_engine->cleanupCache();
}   // cleanup

//-----------------------------------------------------------------------------
void Track::loadTrackInfo()
{
    // Default values
    m_use_fog               = false;
    m_fog_max               = 1.0f;
    m_fog_start             = 0.0f;
    m_fog_end               = 1000.0f;
    m_fog_height_start      = 0.0f;
    m_fog_height_end        = 100.0f;
    m_gravity               = 9.80665f;
    m_smooth_normals        = false;
    m_godrays               = false;
    m_godrays_opacity       = 1.0f;
    m_godrays_color         = video::SColor(255, 255, 255, 255);
                              /* ARGB */
    m_fog_color             = video::SColor(255, 77, 179, 230);
    m_default_ambient_color = video::SColor(255, 120, 120, 120);
    m_sun_specular_color    = video::SColor(255, 255, 255, 255);
    m_sun_diffuse_color     = video::SColor(255, 255, 255, 255);
    m_sun_position          = core::vector3df(0, 10, 10);
    irr_driver->setSSAORadius(1.);
    irr_driver->setSSAOK(1.5);
    irr_driver->setSSAOSigma(1.);
    XMLNode *root           = file_manager->createXMLTree(m_filename);

    if(!root || root->getName()!="track")
    {
        std::ostringstream o;
        o<<"Can't load track '"<<m_filename<<"', no track element.";
        throw std::runtime_error(o.str());
    }
    root->get("name",                  &m_name);

    std::string designer;
    root->get("designer",              &designer);
    m_designer = StringUtils::xmlDecode(designer);

    root->get("version",               &m_version);
    std::vector<std::string> filenames;
    root->get("music",                 &filenames);
    getMusicInformation(filenames, m_music);
    root->get("screenshot",            &m_screenshot);
    root->get("gravity",               &m_gravity);
    root->get("soccer",                &m_is_soccer);
    root->get("arena",                 &m_is_arena);
    root->get("max-arena-players",     &m_max_arena_players);
    root->get("cutscene",              &m_is_cutscene);
    root->get("groups",                &m_groups);
    root->get("internal",              &m_internal);
    root->get("reverse",               &m_reverse_available);
    root->get("default-number-of-laps",&m_default_number_of_laps);
    root->get("push-back",             &m_enable_push_back);
    root->get("clouds",                &m_clouds);
    root->get("bloom",                 &m_bloom);
    root->get("bloom-threshold",       &m_bloom_threshold);
    root->get("shadows",               &m_shadows);
    root->get("displacement-speed",    &m_displacement_speed);
    root->get("caustics-speed",        &m_caustics_speed);
    root->get("color-level-in",        &m_color_inlevel);
    root->get("color-level-out",       &m_color_outlevel);

    if (m_default_number_of_laps <= 0)
        m_default_number_of_laps = 3;
    m_actual_number_of_laps = m_default_number_of_laps;

    // Make the default for auto-rescue in battle mode and soccer mode to be false
    if(m_is_arena || m_is_soccer)
        m_enable_auto_rescue = false;
    root->get("auto-rescue",           &m_enable_auto_rescue);
    root->get("smooth-normals",        &m_smooth_normals);
    // Reverse is meaningless in arena
    if(m_is_arena || m_is_soccer)
        m_reverse_available = false;


    for(unsigned int i=0; i<root->getNumNodes(); i++)
    {
        const XMLNode *mode=root->getNode(i);
        if(mode->getName()!="mode") continue;
        TrackMode tm;
        mode->get("name",  &tm.m_name      );
        mode->get("quads", &tm.m_quad_name );
        mode->get("graph", &tm.m_graph_name);
        mode->get("scene", &tm.m_scene     );
        m_all_modes.push_back(tm);
    }
    // If no mode is specified, add a default mode.
    if(m_all_modes.size()==0)
    {
        TrackMode tm;
        m_all_modes.push_back(tm);
    }

    if(m_groups.size()==0) m_groups.push_back(DEFAULT_GROUP_NAME);
    const XMLNode *xml_node = root->getNode("curves");

    if(xml_node) loadCurves(*xml_node);

    // Set the correct paths
    m_screenshot = m_root+m_screenshot;
    delete root;

    std::string dir = StringUtils::getPath(m_filename);
    std::string easter_name = dir + "/easter_eggs.xml";

    XMLNode *easter = file_manager->createXMLTree(easter_name);

    if(easter)
    {
        for(unsigned int i=0; i<easter->getNumNodes(); i++)
        {
            const XMLNode *eggs = easter->getNode(i);
            if(eggs->getNumNodes() > 0)
            {
                m_has_easter_eggs = true;
                break;
            }
        }
        delete easter;
    }

    if(file_manager->fileExists(m_root+"navmesh.xml"))
        m_has_navmesh = true;
    else if(m_is_arena || m_is_soccer)
    {
        Log::warn("Track", "NavMesh is not found for arena %s, "
                  "disable AI for it.\n", m_name.c_str());
    }
    if (m_is_soccer)
    {
        // Currently only max eight players in soccer mode
        m_max_arena_players = 8;
    }

}   // loadTrackInfo

//-----------------------------------------------------------------------------
/** Loads all curves from the XML node.
 */
void Track::loadCurves(const XMLNode &node)
{
    for(unsigned int i=0; i<node.getNumNodes(); i++)
    {
        const XMLNode *curve = node.getNode(i);
        m_all_curves.push_back(new BezierCurve(*curve));
    }   // for i<node.getNumNodes
}   // loadCurves

//-----------------------------------------------------------------------------
/** Loads all music information for the specified files (which is taken from
 *  the track.xml file).
 *  \param filenames List of filenames to load.
 *  \param music On return contains the music information object for the
 *         specified files.
 */
void Track::getMusicInformation(std::vector<std::string>&       filenames,
                                std::vector<MusicInformation*>& music    )
{
    for(int i=0; i<(int)filenames.size(); i++)
    {
        std::string full_path = m_root+filenames[i];
        MusicInformation* mi = music_manager->getMusicInformation(full_path);
        if(!mi)
        {
            try
            {
                std::string shared_name = file_manager->searchMusic(filenames[i]);
                if(shared_name!="")
                    mi = music_manager->getMusicInformation(shared_name);
            }
            catch (...)
            {
                mi = NULL;
            }
        }
        if(mi)
            m_music.push_back(mi);
        else
            Log::warn("track",
                      "Music information file '%s' not found for track '%s' - ignored.\n",
                      filenames[i].c_str(), m_name.c_str());

    }   // for i in filenames

}   // getMusicInformation

//-----------------------------------------------------------------------------
/** Select and set the music for this track (doesn't actually start it yet).
 */
void Track::startMusic() const
{
    // In case that the music wasn't found (a warning was already printed)
    if(m_music.size()>0)
        music_manager->startMusic(m_music[rand()% m_music.size()], false);
    else
        music_manager->clearCurrentMusic();
}   // startMusic

//-----------------------------------------------------------------------------
/** Loads the polygon graph for battle, i.e. the definition of all polys, and the way
 *  they are connected to each other. Input file name is hardcoded for now
 */
void Track::loadBattleGraph()
{
    BattleGraph::create(m_root+"navmesh.xml");

    if(BattleGraph::get()->getNumNodes()==0)
    {
        Log::warn("track", "No graph nodes defined for track '%s'\n",
                m_filename.c_str());
    }
    else
    {
        loadMinimap();
    }
}   // loadBattleGraph

//-----------------------------------------------------------------------------
/** Loads the quad graph, i.e. the definition of all quads, and the way
 *  they are connected to each other.
 */
void Track::loadQuadGraph(unsigned int mode_id, const bool reverse)
{
    QuadGraph::create(m_root+m_all_modes[mode_id].m_quad_name,
                      m_root+m_all_modes[mode_id].m_graph_name,
                      reverse);

    QuadGraph::get()->setupPaths();
#ifdef DEBUG
    for(unsigned int i=0; i<QuadGraph::get()->getNumNodes(); i++)
    {
        assert(QuadGraph::get()->getNode(i).getPredecessor(0)!=-1);
    }
#endif

    if(QuadGraph::get()->getNumNodes()==0)
    {
        Log::warn("track", "No graph nodes defined for track '%s'\n",
                m_filename.c_str());
        if (race_manager->getNumberOfKarts() > 1)
        {
            Log::fatal("track", "I can handle the lack of driveline in single"
                "kart mode, but not with AIs\n");
        }
    }
    else
    {
        loadMinimap();
    }
}   // loadQuadGraph

// -----------------------------------------------------------------------------

void Track::mapPoint2MiniMap(const Vec3 &xyz, Vec3 *draw_at) const
{
    if ((m_is_arena || m_is_soccer) && m_has_navmesh)
        BattleGraph::get()->mapPoint2MiniMap(xyz, draw_at);
    else
        QuadGraph::get()->mapPoint2MiniMap(xyz, draw_at);
    draw_at->setX(draw_at->getX() * m_minimap_x_scale);
    draw_at->setY(draw_at->getY() * m_minimap_y_scale);
}
// -----------------------------------------------------------------------------
/** Convert the track tree into its physics equivalents.
 *  \param main_track_count The number of meshes that are already converted
 *         when the main track was converted. Only the additional meshes
 *         added later still need to be converted.
 */
void Track::createPhysicsModel(unsigned int main_track_count)
{
    // Remove the temporary track rigid body, and then convert all objects
    // (i.e. the track and all additional objects) into a new rigid body
    // and convert this again. So this way we have an optimised track
    // rigid body which includes all track objects.
    // Note that removing the rigid body does not remove the already collected
    // triangle information, so there is no need to convert the actual track
    // (first element in m_track_mesh) again!

    if (m_track_mesh == NULL)
    {
        Log::error("track",
                   "m_track_mesh == NULL, cannot createPhysicsModel\n");
        return;
    }


    // Now convert all objects that are only used for the physics
    // (like invisible walls).
    for (unsigned int i = 0; i<m_static_physics_only_nodes.size(); i++)
    {
        convertTrackToBullet(m_static_physics_only_nodes[i]);
        if (UserConfigParams::m_physics_debug &&
            m_static_physics_only_nodes[i]->getType() == scene::ESNT_MESH)
        {
            const video::SColor color(255, 255, 105, 180);

            scene::IMesh *mesh = ((scene::IMeshSceneNode*)m_static_physics_only_nodes[i])->getMesh();
            scene::IMeshBuffer *mb = mesh->getMeshBuffer(0);
            mb->getMaterial().BackfaceCulling = false;
            video::S3DVertex * const verts = (video::S3DVertex *) mb->getVertices();
            const u32 max = mb->getVertexCount();
            for (i = 0; i < max; i++)
            {
                verts[i].Color = color;
            }

            // Color
            mb->getMaterial().setTexture(0, getUnicolorTexture(video::SColor(255, 255, 105, 180)));
            irr_driver->grabAllTextures(mesh);
            // Gloss
            mb->getMaterial().setTexture(1, getUnicolorTexture(video::SColor(0, 0, 0, 0)));
        }
        else
            irr_driver->removeNode(m_static_physics_only_nodes[i]);
    }
    if (!UserConfigParams::m_physics_debug)
        m_static_physics_only_nodes.clear();

    for (unsigned int i = 0; i<m_object_physics_only_nodes.size(); i++)
    {
        convertTrackToBullet(m_object_physics_only_nodes[i]);
        m_object_physics_only_nodes[i]->setVisible(false);
        m_object_physics_only_nodes[i]->grab();
        irr_driver->removeNode(m_object_physics_only_nodes[i]);
    }

    m_track_mesh->removeAll();
    m_gfx_effect_mesh->removeAll();
    for(unsigned int i=main_track_count; i<m_all_nodes.size(); i++)
    {
        convertTrackToBullet(m_all_nodes[i]);
    }
    m_track_mesh->createPhysicalBody();
    m_gfx_effect_mesh->createCollisionShape();
}   // createPhysicsModel

// -----------------------------------------------------------------------------


/** Convert the graohics track into its physics equivalents.
 *  \param mesh The mesh to convert.
 *  \param node The scene node.
 */
void Track::convertTrackToBullet(scene::ISceneNode *node)
{
    if (node->getType() == scene::ESNT_TEXT)
        return;

    if (node->getType() == scene::ESNT_LOD_NODE)
    {
        node = ((LODNode*)node)->getFirstNode();
        if (node == NULL)
        {
            Log::warn("track",
                      "This track contains an empty LOD group.");
            return;
        }
    }
    node->updateAbsolutePosition();

    std::vector<core::matrix4> matrices;
    matrices.push_back(node->getAbsoluteTransformation());

    scene::IMesh *mesh;
    // In case of readonly materials we have to get the material from
    // the mesh, otherwise from the node. This is esp. important for
    // water nodes, which only have the material defined in the node,
    // but not in the mesh at all!
    bool is_readonly_material=false;


    switch(node->getType())
    {
        case scene::ESNT_MESH          :
        case scene::ESNT_WATER_SURFACE :
        case scene::ESNT_OCTREE        :
             mesh = ((scene::IMeshSceneNode*)node)->getMesh();
             is_readonly_material =
                 ((scene::IMeshSceneNode*)node)->isReadOnlyMaterials();
             break;
        case scene::ESNT_ANIMATED_MESH :
             mesh = ((scene::IAnimatedMeshSceneNode*)node)->getMesh();
             is_readonly_material =
                 ((scene::IAnimatedMeshSceneNode*)node)->isReadOnlyMaterials();
             break;
        case scene::ESNT_SKY_BOX :
        case scene::ESNT_SKY_DOME:
        case scene::ESNT_PARTICLE_SYSTEM :
        case scene::ESNT_TEXT:
            // These are non-physical
            return;
            break;
        default:
            int type_as_int = node->getType();
            char* type = (char*)&type_as_int;
            Log::debug("track",
                "[convertTrackToBullet] Unknown scene node type : %c%c%c%c.\n",
                   type[0], type[1], type[2], type[3]);
            return;
    }   // switch node->getType()

    //core::matrix4 mat;
    //mat.setRotationDegrees(hpr);
    //mat.setTranslation(pos);
    //core::matrix4 mat_scale;
    //// Note that we can't simply call mat.setScale, since this would
    //// overwrite the elements on the diagonal, making any rotation incorrect.
    //mat_scale.setScale(scale);
    //mat *= mat_scale;

    for(unsigned int i=0; i<mesh->getMeshBufferCount(); i++)
    {
        scene::IMeshBuffer *mb = mesh->getMeshBuffer(i);    
        // FIXME: take translation/rotation into account
        if (mb->getVertexType() != video::EVT_STANDARD &&
            mb->getVertexType() != video::EVT_2TCOORDS &&
            mb->getVertexType() != video::EVT_TANGENTS)
        {
            Log::warn("track", "convertTrackToBullet: Ignoring type '%d'!\n",
                mb->getVertexType());
            continue;
        }

        // Handle readonly materials correctly: mb->getMaterial can return
        // NULL if the node is not using readonly materials. E.g. in case
        // of a water scene node, the mesh (which is the animated copy of
        // the original mesh) does not contain any material information,
        // the material is only available in the node.
        const video::SMaterial &irrMaterial =
            is_readonly_material ? mb->getMaterial()
                                 : node->getMaterial(i);
        video::ITexture* t=irrMaterial.getTexture(0);

        const Material* material=0;
        TriangleMesh *tmesh = m_track_mesh;
        if(t)
        {
            std::string image = std::string(core::stringc(t->getName()).c_str());

            // the third boolean argument is false because at this point we're
            // dealing physics, so it's useless to warn about missing textures,
            // we'd just get duplicate/useless warnings
            material=material_manager->getMaterial(StringUtils::getBasename(image),
                                                   false, false, false);
            // Special gfx meshes will not be stored as a normal physics body,
            // but converted to a collision body only, so that ray tests
            // against them can be done.
            if(material->isSurface())
                tmesh = m_gfx_effect_mesh;
            // A material which is a surface must be converted,
            // even if it's marked as ignore. So only ignore
            // non-surface materials.
            else if(material->isIgnore())
                continue;
        }

        u16 *mbIndices = mb->getIndices();
        Vec3 vertices[3];
        Vec3 normals[3];

        if (mb->getVertexType() == video::EVT_STANDARD)
        {
            irr::video::S3DVertex* mbVertices=(video::S3DVertex*)mb->getVertices();
            if (race_manager->getReverseTrack() &&
                material->getMirrorAxisInReverse() != ' ')
            {
                for (unsigned int i = 0; i < mb->getVertexCount(); i++)
                {
                    core::vector2df &tc = mb->getTCoords(i);
                    if (material->getMirrorAxisInReverse() == 'V')
                        tc.Y = 1 - tc.Y;
                    else
                        tc.X = 1 - tc.X;
                }
            }   // reverse track and texture needs mirroring
            for (unsigned int matrix_index = 0; matrix_index < matrices.size(); matrix_index++)
            {
                for (unsigned int j = 0; j < mb->getIndexCount(); j += 3)
                {
                    for (unsigned int k = 0; k < 3; k++)
                    {
                        int indx = mbIndices[j + k];
                        core::vector3df v = mbVertices[indx].Pos;
                        matrices[matrix_index].transformVect(v);
                        vertices[k] = v;
                        normals[k] = mbVertices[indx].Normal;
                    }   // for k

                    if (tmesh)
                    {
                        tmesh->addTriangle(vertices[0], vertices[1],
                            vertices[2], normals[0],
                            normals[1], normals[2],
                            material);
                    }
                }   // for j
            } // for matrix_index
        }
        else if (mb->getVertexType() == video::EVT_2TCOORDS)
        {
            irr::video::S3DVertex2TCoords* mbVertices = (video::S3DVertex2TCoords*)mb->getVertices();
            for (unsigned int matrix_index = 0; matrix_index < matrices.size(); matrix_index++)
            {
                for (unsigned int j = 0; j < mb->getIndexCount(); j += 3)
                {
                    for (unsigned int k = 0; k < 3; k++)
                    {
                        int indx = mbIndices[j + k];
                        core::vector3df v = mbVertices[indx].Pos;
                        matrices[matrix_index].transformVect(v);
                        vertices[k] = v;
                        normals[k] = mbVertices[indx].Normal;
                    }   // for k

                    if (tmesh)
                    {
                        tmesh->addTriangle(vertices[0], vertices[1],
                            vertices[2], normals[0],
                            normals[1], normals[2],
                            material);
                    }
                }   // for j
            } // for matrix_index
        }
        else if (mb->getVertexType() == video::EVT_TANGENTS)
        {
            irr::video::S3DVertexTangents* mbVertices = (video::S3DVertexTangents*)mb->getVertices();
            for (unsigned int matrix_index = 0; matrix_index < matrices.size(); matrix_index++)
            {
                for (unsigned int j = 0; j < mb->getIndexCount(); j += 3)
                {
                    for (unsigned int k = 0; k < 3; k++)
                    {
                        int indx = mbIndices[j + k];
                        core::vector3df v = mbVertices[indx].Pos;
                        matrices[matrix_index].transformVect(v);
                        vertices[k] = v;
                        normals[k] = mbVertices[indx].Normal;
                    }   // for k

                    if (tmesh)
                    {
                        tmesh->addTriangle(vertices[0], vertices[1],
                            vertices[2], normals[0],
                            normals[1], normals[2],
                            material);
                    }
                }   // for j
            } // for matrix_index
        }

    }   // for i<getMeshBufferCount

}   // convertTrackToBullet

// ----------------------------------------------------------------------------

void Track::loadMinimap()
{
    //Check whether the hardware can do nonsquare or
    // non power-of-two textures
    video::IVideoDriver* const video_driver = irr_driver->getVideoDriver();
    bool nonpower = false; //video_driver->queryFeature(video::EVDF_TEXTURE_NPOT);
    bool nonsquare =
        video_driver->queryFeature(video::EVDF_TEXTURE_NSQUARE);

    //Create the minimap resizing it as necessary.
    m_mini_map_size = World::getWorld()->getRaceGUI()->getMiniMapSize();
    core::dimension2du size = m_mini_map_size
                             .getOptimalSize(!nonpower,!nonsquare);

<<<<<<< HEAD
    if (m_is_arena && m_has_navmesh)
        m_render_target = BattleGraph::get()->makeMiniMap(size, "minimap::" + m_ident, video::SColor(127, 255, 255, 255));
=======
    if ((m_is_arena || m_is_soccer) && m_has_navmesh)
    {
        BattleGraph::get()->makeMiniMap(size, "minimap::" + m_ident, video::SColor(127, 255, 255, 255),
            &m_old_rtt_mini_map, &m_new_rtt_mini_map);
    }
>>>>>>> 40e193e4
    else
        m_render_target = QuadGraph::get()->makeMiniMap(size, "minimap::" + m_ident, video::SColor(127, 255, 255, 255));
        
    core::dimension2du mini_map_texture_size = m_render_target->getTextureSize();
        
    if(mini_map_texture_size.Width) 
        m_minimap_x_scale = float(m_mini_map_size.Width) / float(mini_map_texture_size.Width);
    else
        m_minimap_x_scale = 0;
        
    if(mini_map_texture_size.Height) 
        m_minimap_y_scale = float(m_mini_map_size.Height) / float(mini_map_texture_size.Height);
    else
        m_minimap_y_scale = 0;
}   // loadMinimap

// ----------------------------------------------------------------------------
/** Loads the main track model (i.e. all other objects contained in the
 *  scene might use raycast on this track model to determine the actual
 *  height of the terrain.
 */
bool Track::loadMainTrack(const XMLNode &root)
{
    assert(m_track_mesh==NULL);
    assert(m_gfx_effect_mesh==NULL);

    m_challenges.clear();

    m_track_mesh      = new TriangleMesh();
    m_gfx_effect_mesh = new TriangleMesh();

    const XMLNode *track_node = root.getNode("track");
    std::string model_name;
    track_node->get("model", &model_name);
    std::string full_path = m_root+model_name;

    scene::IMesh *mesh;
    // If the hd texture option is disabled, we generate smaller textures
    // and configure the path to them before loading the mesh.
    if ( (UserConfigParams::m_high_definition_textures & 0x01) == 0x00)
    {
#undef USE_RESIZE_CACHE
#ifdef USE_RESIZE_CACHE
        std::string cached_textures_dir =
            irr_driver->generateSmallerTextures(m_root);

        irr::io::IAttributes* scene_params =
            irr_driver->getSceneManager()->getParameters();
        // Before changing the texture path, we retrieve the older one to restore it later
        std::string texture_default_path =
            scene_params->getAttributeAsString(scene::B3D_TEXTURE_PATH).c_str();
        scene_params->setAttribute(scene::B3D_TEXTURE_PATH, cached_textures_dir.c_str());
#endif
        mesh = irr_driver->getMesh(full_path);
#ifdef USE_RESIZE_CACHE
        scene_params->setAttribute(scene::B3D_TEXTURE_PATH, texture_default_path.c_str());
#endif
    }
    else // Load mesh with default (hd) textures
    {
        mesh = irr_driver->getMesh(full_path);
    }

    if(!mesh)
    {
        Log::fatal("track",
                   "Main track model '%s' in '%s' not found, aborting.\n",
                   track_node->getName().c_str(), model_name.c_str());
    }

    // The mesh as returned does not have all mesh buffers with the same
    // texture combined. This can result in a _HUGE_ overhead. E.g. instead
    // of 46 different mesh buffers over 500 (for some tracks even >1000)
    // were created. This means less effect from hardware support, less
    // vertices per opengl operation, more overhead on CPU, ...
    // So till we have a better b3d exporter which can combine the different
    // meshes which use the same texture when exporting, the meshes are
    // combined using CBatchingMesh.
    scene::CBatchingMesh *merged_mesh = new scene::CBatchingMesh();
    merged_mesh->addMesh(mesh);
    merged_mesh->finalize();

    scene::IMesh* tangent_mesh = MeshTools::createMeshWithTangents(merged_mesh, &MeshTools::isNormalMap);

    adjustForFog(tangent_mesh, NULL);

    // The merged mesh is grabbed by the octtree, so we don't need
    // to keep a reference to it.
    scene::ISceneNode *scene_node = irr_driver->addMesh(tangent_mesh, "track_main");
    //scene::IMeshSceneNode *scene_node = irr_driver->addOctTree(merged_mesh);
    // We should drop the merged mesh (since it's now referred to in the
    // scene node), but then we need to grab it since it's in the
    // m_all_cached_meshes.
    m_all_cached_meshes.push_back(tangent_mesh);
    irr_driver->grabAllTextures(tangent_mesh);

    // The reference count of the mesh is 1, since it is in irrlicht's
    // cache. So we only have to remove it from the cache.
    irr_driver->removeMeshFromCache(mesh);

#ifdef DEBUG
    std::string debug_name=model_name+" (main track, octtree)";
    scene_node->setName(debug_name.c_str());
#endif
    //merged_mesh->setHardwareMappingHint(scene::EHM_STATIC);

    core::vector3df xyz(0,0,0);
    track_node->getXYZ(&xyz);
    core::vector3df hpr(0,0,0);
    track_node->getHPR(&hpr);
    scene_node->setPosition(xyz);
    scene_node->setRotation(hpr);
    handleAnimatedTextures(scene_node, *track_node);
    m_all_nodes.push_back(scene_node);

    MeshTools::minMax3D(merged_mesh, &m_aabb_min, &m_aabb_max);
    // Increase the maximum height of the track: since items that fly
    // too high explode, e.g. cakes can not be show when being at the
    // top of the track (since they will explode when leaving the AABB
    // of the track). While the test for this in Flyable::updateAndDelete
    // could be relaxed to fix this, it is not certain how the physics
    // will handle items that are out of the AABB
    m_aabb_max.setY(m_aabb_max.getY()+30.0f);
    World::getWorld()->getPhysics()->init(m_aabb_min, m_aabb_max);

    ModelDefinitionLoader lodLoader(this);

    // Load LOD groups
    const XMLNode *lod_xml_node = root.getNode("lod");
    if (lod_xml_node != NULL)
    {
        for (unsigned int i = 0; i < lod_xml_node->getNumNodes(); i++)
        {
            const XMLNode* lod_group_xml = lod_xml_node->getNode(i);
            for (unsigned int j = 0; j < lod_group_xml->getNumNodes(); j++)
            {
                lodLoader.addModelDefinition(lod_group_xml->getNode(j));
            }
        }
    }

    for (unsigned int i=0; i<track_node->getNumNodes(); i++)
    {
        const XMLNode *n=track_node->getNode(i);
        // Animated textures have already been handled
        if(n->getName()=="animated-texture") continue;
        // Only "object" entries are allowed now inside of the model tag
        if(n->getName()!="static-object")
        {
            Log::error("track",
                "Incorrect tag '%s' inside <model> of scene file - ignored\n",
                    n->getName().c_str());
            continue;
        }

        core::vector3df xyz(0,0,0);
        n->get("xyz", &xyz);
        core::vector3df hpr(0,0,0);
        n->get("hpr", &hpr);
        core::vector3df scale(1.0f, 1.0f, 1.0f);
        n->get("scale", &scale);

        bool tangent = false;
        n->get("tangents", &tangent);

        scene::ISceneNode* scene_node;
        model_name="";
        n->get("model", &model_name);
        full_path = m_root+model_name;
        std::string interaction;
        n->get("interaction", &interaction);

        // a special challenge orb object for overworld
        std::string challenge;
        n->get("challenge", &challenge);

        bool lod_instance = false;
        n->get("lod_instance", &lod_instance);

        if (lod_instance)
        {
            LODNode* node = lodLoader.instanciateAsLOD(n, NULL);
            if (node != NULL)
            {
                node->setPosition(xyz);
                node->setRotation(hpr);
                node->setScale(scale);
                node->updateAbsolutePosition();

                m_all_nodes.push_back( node );
            }
        }
        else
        {
            // TODO: check if mesh is animated or not
            scene::IMesh *a_mesh = irr_driver->getMesh(full_path);
            if(!a_mesh)
            {
                Log::error("track", "Object model '%s' not found, ignored.\n",
                           full_path.c_str());
                continue;
            }

            a_mesh = MeshTools::createMeshWithTangents(a_mesh, &MeshTools::isNormalMap);

            // The meshes loaded here are in irrlicht's mesh cache. So we
            // have to keep track of them in order to properly remove them
            // from memory. We could add each track only once in a list, but
            // it's actually faster to add meshes multipl times (if they are
            // used more than once), and increase the ref count each time.
            // When removing the meshes, we drop them till the ref count is
            // 1 - which means that the only reference is now in the cache,
            // and can therefore be removed.
            m_all_cached_meshes.push_back(a_mesh);
            irr_driver->grabAllTextures(a_mesh);
            a_mesh->grab();
            scene_node = irr_driver->addMesh(a_mesh, model_name);
            scene_node->setPosition(xyz);
            scene_node->setRotation(hpr);
            scene_node->setScale(scale);
#ifdef DEBUG
            std::string debug_name = model_name+" (static track-object)";
            scene_node->setName(debug_name.c_str());
#endif

            handleAnimatedTextures(scene_node, *n);

            // for challenge orbs, a bit more work to do
            // TODO: this is hardcoded for the overworld, convert to scripting
            if (challenge.size() > 0)
            {
                const ChallengeData* c = NULL;

                if (challenge != "tutorial")
                {
                    c = unlock_manager->getChallengeData(challenge);
                    if (c == NULL)
                    {
                        Log::error("track", "Cannot find challenge named <%s>\n",
                                   challenge.c_str());
                        scene_node->remove();
                        continue;
                    }
                }

                m_challenges.push_back( OverworldChallenge(xyz, challenge) );

                if (c && c->isGrandPrix())
                {

                }
                else
                {
                    if (challenge != "tutorial")
                    {
                        Track* t = track_manager->getTrack(c->getTrackId());
                        if (t == NULL)
                        {
                            Log::error("track", "Cannot find track named <%s>\n",
                                       c->getTrackId().c_str());
                            continue;
                        }

                        std::string sshot = t->getScreenshotFile();
                        video::ITexture* screenshot = irr_driver->getTexture(sshot);

                        if (screenshot == NULL)
                        {
                            Log::error("track",
                                       "Cannot find track screenshot <%s>",
                                       sshot.c_str());
                            continue;
                        }
                        scene_node->getMaterial(0).setTexture(0, screenshot);
                    }
                }

                // make transparent
                for (unsigned int m=0; m<a_mesh->getMeshBufferCount(); m++)
                {
                    scene::IMeshBuffer* mb = a_mesh->getMeshBuffer(m);
                    if (mb->getVertexType() == video::EVT_STANDARD)
                    {
                        video::S3DVertex* v = (video::S3DVertex*)mb->getVertices();
                        for (unsigned int n=0; n<mb->getVertexCount(); n++)
                        {
                            v[n].Color.setAlpha(125);
                        }
                    }
                }


                LODNode* lod_node = new LODNode("challenge_orb",
                                                irr_driver->getSceneManager()->getRootSceneNode(),
                                                irr_driver->getSceneManager());
                lod_node->setPosition(xyz);
                lod_node->add(50, scene_node, true /* reparent */);

                m_all_nodes.push_back( lod_node );
            }
            else
            {
                if(interaction=="physics-only")
                    m_static_physics_only_nodes.push_back(scene_node);
                else
                    m_all_nodes.push_back( scene_node );
            }
        }

    }   // for i

    // This will (at this stage) only convert the main track model.
    for(unsigned int i=0; i<m_all_nodes.size(); i++)
    {
        convertTrackToBullet(m_all_nodes[i]);
    }

    if (m_track_mesh == NULL)
    {
        Log::fatal("track", "m_track_mesh == NULL, cannot loadMainTrack\n");
    }

    m_gfx_effect_mesh->createCollisionShape();
    scene_node->setMaterialFlag(video::EMF_LIGHTING, true);
    scene_node->setMaterialFlag(video::EMF_GOURAUD_SHADING, true);

    return true;
}   // loadMainTrack

// ----------------------------------------------------------------------------
/** Handles animated textures.
 *  \param node The scene node for which animated textures are handled.
 *  \param xml The node containing the data for the animated notion.
 */
void Track::handleAnimatedTextures(scene::ISceneNode *node, const XMLNode &xml)
{
    for(unsigned int node_number = 0; node_number<xml.getNumNodes();
        node_number++)
    {
        const XMLNode *texture_node = xml.getNode(node_number);
        if(texture_node->getName()!="animated-texture") continue;
        std::string name;
        texture_node->get("name", &name);
        if(name=="")
        {
            Log::error("track",
                "Animated texture: no texture name specified for track '%s'\n",
                 m_ident.c_str());
            continue;
        }

        // to lower case, for case-insensitive comparison
        name = StringUtils::toLowerCase(name);

        int moving_textures_found = 0;
        for(unsigned int i=0; i<node->getMaterialCount(); i++)
        {
            video::SMaterial &irrMaterial=node->getMaterial(i);
            for(unsigned int j=0; j<video::MATERIAL_MAX_TEXTURES; j++)
            {
                video::ITexture* t=irrMaterial.getTexture(j);
                if(!t) continue;
                std::string texture_name =
                    StringUtils::getBasename(core::stringc(t->getName()).c_str());

                // to lower case, for case-insensitive comparison
                texture_name = StringUtils::toLowerCase(texture_name);

                if (texture_name != name) continue;
                core::matrix4 *m = &irrMaterial.getTextureMatrix(j);
                m_animated_textures.push_back(new MovingTexture(m, *texture_node));
                moving_textures_found++;
            }   // for j<MATERIAL_MAX_TEXTURES
        }   // for i<getMaterialCount

        if (moving_textures_found == 0)
            Log::warn("AnimTexture", "Did not find animate texture '%s'", name.c_str());
    }   // for node_number < xml->getNumNodes
}   // handleAnimatedTextures

// ----------------------------------------------------------------------------
/** Update, called once per frame.
 *  \param dt Timestep.
 */
void Track::update(float dt)
{
    if (!m_startup_run) // first time running update = good point to run startup script
    {
        Scripting::ScriptEngine* script_engine = World::getWorld()->getScriptEngine();
        script_engine->runFunction(false, "void onStart()");
        m_startup_run = true;
    }
    m_track_object_manager->update(dt);

    for(unsigned int i=0; i<m_animated_textures.size(); i++)
    {
        m_animated_textures[i]->update(dt);
    }
    CheckManager::get()->update(dt);
    ItemManager::get()->update(dt);

    // TODO: enable onUpdate scripts if we ever find a compelling use for them
    //Scripting::ScriptEngine* script_engine = World::getWorld()->getScriptEngine();
    //script_engine->runScript("void onUpdate()");
}   // update

// ----------------------------------------------------------------------------
/** Handles an explosion, i.e. it makes sure that all physical objects are
 *  affected accordingly.
 *  \param pos  Position of the explosion.
 *  \param obj  If the hit was a physical object, this object will be affected
 *              more. Otherwise this is NULL.
 *  \param secondary_hits True if items that are not directly hit should
 *         also be affected. */
void Track::handleExplosion(const Vec3 &pos, const PhysicalObject *obj,
                            bool secondary_hits) const
{
    m_track_object_manager->handleExplosion(pos, obj, secondary_hits);
}   // handleExplosion

// ----------------------------------------------------------------------------
/** Creates a water node. OBSOLETE, kept for backwards compat only
 *  \param node The XML node containing the specifications for the water node.
 */
void Track::createWater(const XMLNode &node)
{
    std::string model_name;
    node.get("model", &model_name);
    std::string full_path = m_root+model_name;

    scene::IMesh *mesh = irr_driver->getMesh(full_path);
    if (mesh == NULL)
    {
        Log::warn("Track", "Water not found : '%s'", full_path.c_str());
        return;
    }

    /*
    float wave_height  = 2.0f;
    float wave_speed   = 300.0f;
    float wave_length  = 10.0f;
    node.get("height", &wave_height);
    float time;
    if(node.get("time", &time))
    {
        wave_speed = time * 1000.0f/(2.0f*M_PI);
    }
    else
        node.get("speed",  &wave_speed);
    if(wave_speed==0)
    {
        // A speed of 0 results in a division by zero, so avoid this.
        // The actual time for a wave from one maximum to the next is
        // given by 2*M_PI*speed/1000.
        Log::warn("Track",
                  "Wave-speed or time is 0, resetting it to the default.");
        wave_speed =300.0f;
    }
    node.get("length", &wave_length);
    */
    scene::ISceneNode* scene_node = NULL;
    /*
    if (UserConfigParams::m_graphical_effects)
    {
        scene::IMesh *welded;
        scene_node = irr_driver->addWaterNode(mesh, &welded,
                                              wave_height,
                                              wave_speed,
                                              wave_length);

        mesh->grab();
        irr_driver->grabAllTextures(mesh);
        m_all_cached_meshes.push_back(mesh);

        mesh = welded;
    }
    else
    {*/
        scene_node = irr_driver->addMesh(mesh, "water");
    //}

    if(!mesh || !scene_node)
    {
        Log::error("track", "Water model '%s' in '%s' not found, ignored.\n",
                    node.getName().c_str(), model_name.c_str());
        return;
    }

#ifdef DEBUG
    std::string debug_name = model_name+"(water node)";
    scene_node->setName(debug_name.c_str());
#endif
    mesh->grab();
    m_all_cached_meshes.push_back(mesh);
    irr_driver->grabAllTextures(mesh);

    core::vector3df xyz(0,0,0);
    node.get("xyz", &xyz);
    core::vector3df hpr(0,0,0);
    node.get("hpr", &hpr);
    scene_node->setPosition(xyz);
    scene_node->setRotation(hpr);
    m_all_nodes.push_back(scene_node);
    handleAnimatedTextures(scene_node, node);

    scene_node->getMaterial(0).setFlag(video::EMF_GOURAUD_SHADING, true);
}   // createWater

// ----------------------------------------------------------------------------
/** This function load the actual scene, i.e. all parts of the track,
 *  animations, items, ... It  is called from world during initialisation.
 *  Track is the first model to be loaded, so at this stage the root scene node
 *  is empty.
 *  \param parent The actual world.
 *  \param reverse_track True if the track should be run in reverse.
 *  \param mode_id Which of the modes of a track to use. This determines which
 *         scene, quad, and graph file to load.
 */
void Track::loadTrackModel(bool reverse_track, unsigned int mode_id)
{
    // Use m_filename to also get the path, not only the identifier
    irr_driver->setTextureErrorMessage("While loading track '%s'",
                                       m_filename                  );
    if(!m_reverse_available)
    {
        reverse_track = false;
    }
    CheckManager::create();
    assert(m_all_cached_meshes.size()==0);
    if(UserConfigParams::logMemory())
    {
        Log::debug("[memory] Before loading '%s': mesh cache %d "
                   "texture cache %d\n",
            getIdent().c_str(),
            irr_driver->getSceneManager()->getMeshCache()->getMeshCount(),
            irr_driver->getVideoDriver()->getTextureCount());
#ifdef DEBUG
        scene::IMeshCache *cache =
            irr_driver->getSceneManager()->getMeshCache();
        m_old_mesh_buffers.clear();
        for(unsigned int i=0; i<cache->getMeshCount(); i++)
        {
            const io::SNamedPath &name=cache->getMeshName(i);
            m_old_mesh_buffers.push_back(name.getInternalName().c_str());
        }

        m_old_textures.clear();
        video::IVideoDriver *vd = irr_driver->getVideoDriver();
        for(unsigned int i=0; i<vd->getTextureCount(); i++)
        {
            video::ITexture *t=vd->getTextureByIndex(i);
            m_old_textures.push_back(t);
        }
#endif
    }

    Camera::clearEndCameras();
    m_sky_type             = SKY_NONE;
    m_track_object_manager = new TrackObjectManager();

    // Add the track directory to the texture search path
    file_manager->pushTextureSearchPath(m_root);
    file_manager->pushModelSearchPath  (m_root);

    // For now ignore the resize cache, since atm it only handles texturs in
    // the track directory.
#undef USE_RESIZE_CACHE
#ifdef USE_RESIZE_CACHE
    // If the hd texture option is disabled, we generate smaller textures
    // and we also add the cache directory to the texture search path
    if ( (UserConfigParams::m_high_definition_textures & 0x01) == 0x00)
    {
        std::string cached_textures_dir =
            irr_driver->generateSmallerTextures(m_root);
        file_manager->pushTextureSearchPath(cached_textures_dir);
    }
#endif
    // First read the temporary materials.xml file if it exists
    try
    {
        std::string materials_file = m_root+"materials.xml";
        if(m_cache_track)
        {
            if(!m_materials_loaded)
                material_manager->addSharedMaterial(materials_file);
            m_materials_loaded = true;
        }
        else
            material_manager->pushTempMaterial(materials_file);
    }
    catch (std::exception& e)
    {
        // no temporary materials.xml file, ignore
        (void)e;
    }

    // Load the graph only now: this function is called from world, after
    // the race gui was created. The race gui is needed since it stores
    // the information about the size of the texture to render the mini
    // map to.
    if (!m_is_arena && !m_is_soccer && !m_is_cutscene) loadQuadGraph(mode_id, reverse_track);
    else if ((m_is_arena || m_is_soccer) && !m_is_cutscene && m_has_navmesh)
        loadBattleGraph();

    ItemManager::create();

    // Set the default start positions. Node that later the default
    // positions can still be overwritten.
    float forwards_distance  = 1.5f;
    float sidewards_distance = 3.0f;
    float upwards_distance   = 0.1f;
    int   karts_per_row      = 2;


    // Start building the scene graph
    std::string path = m_root + m_all_modes[mode_id].m_scene;
    XMLNode *root    = file_manager->createXMLTree(path);

    // Make sure that we have a track (which is used for raycasts to
    // place other objects).
    if (!root || root->getName()!="scene")
    {
        std::ostringstream msg;
        msg<< "No track model defined in '"<<path
           <<"', aborting.";
        throw std::runtime_error(msg.str());
    }

    const XMLNode *default_start = root->getNode("default-start");
    if (default_start)
    {
        default_start->get("forwards-distance",  &forwards_distance );
        default_start->get("sidewards-distance", &sidewards_distance);
        default_start->get("upwards-distance",   &upwards_distance  );
        default_start->get("karts-per-row",      &karts_per_row     );
    }

    if (!m_is_arena && !m_is_soccer && !m_is_cutscene)
    {
        if (race_manager->getMinorMode() == RaceManager::MINOR_MODE_FOLLOW_LEADER)
        {
            // In a FTL race the non-leader karts are placed at the end of the
            // field, so we need all start positions.
            m_start_transforms.resize(stk_config->m_max_karts);
        }
        else
            m_start_transforms.resize(race_manager->getNumberOfKarts());
        QuadGraph::get()->setDefaultStartPositions(&m_start_transforms,
                                                   karts_per_row,
                                                   forwards_distance,
                                                   sidewards_distance,
                                                   upwards_distance);
    }

    // we need to check for fog before loading the main track model
    if (const XMLNode *node = root->getNode("sun"))
    {
        node->get("xyz",           &m_sun_position );
        node->get("ambient",       &m_default_ambient_color);
        node->get("sun-specular",  &m_sun_specular_color);
        node->get("sun-diffuse",   &m_sun_diffuse_color);
        node->get("fog",           &m_use_fog);
        node->get("fog-color",     &m_fog_color);
        node->get("fog-max",       &m_fog_max);
        node->get("fog-start",     &m_fog_start);
        node->get("fog-end",       &m_fog_end);
        node->get("fog-start-height", &m_fog_height_start);
        node->get("fog-end-height",   &m_fog_height_end);
    }

    if (const XMLNode *node = root->getNode("lightshaft"))
    {
        m_godrays = true;
        node->get("opacity", &m_godrays_opacity);
        node->get("color", &m_godrays_color);
        node->get("xyz", &m_godrays_position);
    }

    loadMainTrack(*root);
    unsigned int main_track_count = (unsigned int)m_all_nodes.size();

    ModelDefinitionLoader model_def_loader(this);

    // Load LOD groups
    const XMLNode *lod_xml_node = root->getNode("lod");
    if (lod_xml_node != NULL)
    {
        for (unsigned int i = 0; i < lod_xml_node->getNumNodes(); i++)
        {
            const XMLNode* lod_group_xml = lod_xml_node->getNode(i);
            for (unsigned int j = 0; j < lod_group_xml->getNumNodes(); j++)
            {
                model_def_loader.addModelDefinition(lod_group_xml->getNode(j));
            }
        }
    }

    loadObjects(root, path, model_def_loader, true, NULL, NULL);

    model_def_loader.cleanLibraryNodesAfterLoad();

    World::getWorld()->getScriptEngine()->compileLoadedScripts();

    // Init all track objects
    m_track_object_manager->init();


    // ---- Fog
    // It's important to execute this BEFORE the code that creates the skycube,
    // otherwise the skycube node could be modified to have fog enabled, which
    // we don't want
    if (m_use_fog && !UserConfigParams::m_camera_debug && !CVS->isGLSL())
    {
        /* NOTE: if LINEAR type, density does not matter, if EXP or EXP2, start
           and end do not matter */
        irr_driver->getVideoDriver()->setFog(m_fog_color,
                                             video::EFT_FOG_LINEAR,
                                             m_fog_start, m_fog_end,
                                             1.0f);
    }

    // Enable for for all track nodes if fog is used
    const unsigned int count = (int)m_all_nodes.size();
    for(unsigned int i=0; i<count; i++)
    {
        adjustForFog(m_all_nodes[i]);
    }
    m_track_object_manager->enableFog(m_use_fog);

    // Sky dome and boxes support
    // --------------------------
    irr_driver->suppressSkyBox();
    if(m_sky_type==SKY_DOME && m_sky_textures.size() > 0)
    {
        scene::ISceneNode *node = irr_driver->addSkyDome(m_sky_textures[0],
                                                         m_sky_hori_segments,
                                                         m_sky_vert_segments,
                                                         m_sky_texture_percent,
                                                         m_sky_sphere_percent);
        for(unsigned int i=0; i<node->getMaterialCount(); i++)
        {
            video::SMaterial &irrMaterial=node->getMaterial(i);
            for(unsigned int j=0; j<video::MATERIAL_MAX_TEXTURES; j++)
            {
                video::ITexture* t=irrMaterial.getTexture(j);
                if(!t) continue;
                core::matrix4 *m = &irrMaterial.getTextureMatrix(j);
                m_animated_textures.push_back(new MovingTexture(m, m_sky_dx, m_sky_dy));
            }   // for j<MATERIAL_MAX_TEXTURES
        }   // for i<getMaterialCount

        m_all_nodes.push_back(node);
    }
    else if(m_sky_type==SKY_BOX && m_sky_textures.size() == 6)
    {
        //if (m_spherical_harmonics_textures.size() > 0)
            m_all_nodes.push_back(irr_driver->addSkyBox(m_sky_textures, m_spherical_harmonics_textures));
        //else
        //    m_all_nodes.push_back(irr_driver->addSkyBox(m_sky_textures, m_sky_textures));
    }
    else if(m_sky_type==SKY_COLOR)
    {
        World::getWorld()->setClearbackBufferColor(m_sky_color);
    }

#ifdef USE_RESIZE_CACHE
    if (!UserConfigParams::m_high_definition_textures)
    {
        file_manager->popTextureSearchPath();
    }
#endif
    file_manager->popTextureSearchPath();
    file_manager->popModelSearchPath  ();

    // ---- Set ambient color
    m_ambient_color = m_default_ambient_color;
    irr_driver->setAmbientLight(m_ambient_color, false);
    
    // ---- Create sun (non-ambient directional light)
    if (m_sun_position.getLengthSQ() < 0.03f)
    {
        m_sun_position = core::vector3df(500, 250, 250);
    }

    const video::SColorf tmpf(m_sun_diffuse_color);
    m_sun = irr_driver->addLight(m_sun_position, 0., 0., tmpf.r, tmpf.g, tmpf.b, true);

    if (!CVS->isGLSL())
    {
        scene::ILightSceneNode *sun = (scene::ILightSceneNode *) m_sun;

        sun->setLightType(video::ELT_DIRECTIONAL);

        // The angle of the light is rather important - let the sun
        // point towards (0,0,0).
        if (m_sun_position.getLengthSQ() < 0.03f)
            // Backward compatibility: if no sun is specified, use the
            // old hardcoded default angle
            m_sun->setRotation(core::vector3df(180, 45, 45));
        else
            m_sun->setRotation((-m_sun_position).getHorizontalAngle());

        sun->getLightData().SpecularColor = m_sun_specular_color;
    }
    else
        irr_driver->createSunInterposer();


    createPhysicsModel(main_track_count);


    for (unsigned int i=0; i<root->getNumNodes(); i++)
    {
        const XMLNode *node = root->getNode(i);
        const std::string &name = node->getName();
        if (name=="banana"      || name=="item"      ||
            name=="small-nitro" || name=="big-nitro" ||
            name=="easter-egg"                           )
        {
            itemCommand(node);
        }
    }   // for i<root->getNumNodes()

    delete root;

    if ((m_is_arena || m_is_soccer) && !m_is_cutscene && m_has_navmesh)
        BattleGraph::get()->findItemsOnGraphNodes();

    if (UserConfigParams::m_track_debug &&
        race_manager->getMinorMode()!=RaceManager::MINOR_MODE_3_STRIKES &&
        !m_is_cutscene)
    {
        QuadGraph::get()->createDebugMesh();
    }

    if (UserConfigParams::m_track_debug && m_has_navmesh &&
        race_manager->getMinorMode()==RaceManager::MINOR_MODE_3_STRIKES &&
        !m_is_cutscene)
        BattleGraph::get()->createDebugMesh();

    // Only print warning if not in battle mode, since battle tracks don't have
    // any quads or check lines.
    if (CheckManager::get()->getCheckStructureCount()==0  &&
        race_manager->getMinorMode()!=RaceManager::MINOR_MODE_3_STRIKES && !m_is_cutscene)
    {
        Log::warn("track", "No check lines found in track '%s'.",
                  m_ident.c_str());
        Log::warn("track", "Lap counting will not work, and start "
                  "positions might be incorrect.");
    }

    if (UserConfigParams::logMemory())
    {
        Log::debug("track", "[memory] After loading  '%s': mesh cache %d "
                   "texture cache %d\n", getIdent().c_str(),
                irr_driver->getSceneManager()->getMeshCache()->getMeshCount(),
                irr_driver->getVideoDriver()->getTextureCount());
    }

    World *world = World::getWorld();
    if (world->useChecklineRequirements())
    {
        QuadGraph::get()->computeChecklineRequirements();
    }

    EasterEggHunt *easter_world = dynamic_cast<EasterEggHunt*>(world);
    if(easter_world)
    {
        std::string dir = StringUtils::getPath(m_filename);
        easter_world->readData(dir+"/easter_eggs.xml");
    }

    irr_driver->unsetTextureErrorMessage();
}   // loadTrackModel

//-----------------------------------------------------------------------------

void Track::loadObjects(const XMLNode* root, const std::string& path, ModelDefinitionLoader& model_def_loader,
                        bool create_lod_definitions, scene::ISceneNode* parent,
                        TrackObject* parent_library)
{
    unsigned int start_position_counter = 0;

    unsigned int node_count = root->getNumNodes();
    for (unsigned int i = 0; i < node_count; i++)
    {
        const XMLNode *node = root->getNode(i);
        const std::string name = node->getName();
        // The track object was already converted before the loop, and the
        // default start was already used, too - so ignore those.
        if (name == "track" || name == "default-start") continue;
        if (name == "object" || name == "library")
        {
            m_track_object_manager->add(*node, parent, model_def_loader, parent_library);
        }
        else if (name == "water")
        {
            createWater(*node);
        }
        else if (name == "banana"      || name == "item" ||
                 name == "small-nitro" || name == "big-nitro" ||
                 name == "easter-egg"                           )
        {
            // will be handled later
        }
        else if (name == "start")
        {
            unsigned int position = start_position_counter;
            start_position_counter++;
            node->get("position", &position);
            Vec3 xyz(0,0,0);
            node->getXYZ(&xyz);
            float h=0;
            node->get("h", &h);

            if (position >= m_start_transforms.size())
            {
                m_start_transforms.resize(position + 1);
            }

            m_start_transforms[position].setOrigin(xyz);
            m_start_transforms[position].setRotation(
                                           btQuaternion(btVector3(0,1,0),
                                                        h*DEGREE_TO_RAD ) );
        }
        else if (name == "camera")
        {
            node->get("far", &m_camera_far);
        }
        else if (name == "checks")
        {
            CheckManager::get()->load(*node);
        }
        else if (name == "particle-emitter")
        {
            if (UserConfigParams::m_graphical_effects)
            {
                m_track_object_manager->add(*node, parent, model_def_loader, parent_library);
            }
        }
        else if (name == "sky-dome" || name == "sky-box" || name == "sky-color")
        {
            handleSky(*node, path);
        }
        else if (name == "end-cameras")
        {
            Camera::readEndCamera(*node);
        }
        else if (name == "light")
        {
            m_track_object_manager->add(*node, parent, model_def_loader, parent_library);
        }
        else if (name == "weather")
        {
            std::string weather_particles;

            node->get("particles", &weather_particles);
            node->get("lightning", &m_weather_lightning);
            node->get("sound", &m_weather_sound);

            if (weather_particles.size() > 0)
            {
                m_sky_particles =
                    ParticleKindManager::get()->getParticles(weather_particles);
            }
            else
            {
                Log::error("track", "Bad weather node found - ignored.\n");
                continue;
            }
        }
        else if (name == "sun")
        {
            // handled above
        }
        else if (name == "lod")
        {
            // handled above
        }
        else if (name == "lightshaft")
        {
            // handled above
        }
        else if (name == "instancing")
        {
            // TODO: eventually remove, this is now automatic
        }
        else if (name == "subtitles")
        {
            std::vector<XMLNode*> subtitles;
            node->getNodes("subtitle", subtitles);
            for (unsigned int i = 0; i < subtitles.size(); i++)
            {
                int from = -1, to = -1;
                std::string subtitle_text;
                subtitles[i]->get("from", &from);
                subtitles[i]->get("to", &to);
                subtitles[i]->get("text", &subtitle_text);
                if (from != -1 && to != -1 && subtitle_text.size() > 0)
                {
                    m_subtitles.push_back( Subtitle(from, to, _(subtitle_text.c_str())) );
                }
            }
        }
        else
        {
            Log::warn("track", "While loading track '%s', element '%s' was "
                      "met but is unknown.",
                      m_ident.c_str(), node->getName().c_str());
        }

    }   // for i<root->getNumNodes()
}

//-----------------------------------------------------------------------------
/** Changes all materials of the given mesh to use the current fog
 *  setting (true/false).
 *  \param node Scene node for which fog should be en/dis-abled.
 */
void Track::adjustForFog(scene::IMesh* mesh, scene::ISceneNode* parent_scene_node)
{
    unsigned int n = mesh->getMeshBufferCount();
    for (unsigned int i=0; i<n; i++)
    {
        scene::IMeshBuffer *mb = mesh->getMeshBuffer(i);
        video::SMaterial &irr_material=mb->getMaterial();
        for (unsigned int j=0; j<video::MATERIAL_MAX_TEXTURES; j++)
        {
            video::ITexture* t = irr_material.getTexture(j);
            if (t) material_manager->adjustForFog(t, mb, parent_scene_node, m_use_fog);

        }   // for j<MATERIAL_MAX_TEXTURES
    }  // for i<getMeshBufferCount()
}

//-----------------------------------------------------------------------------
/** Changes all materials of the given scene node to use the current fog
 *  setting (true/false).
 *  \param node Scene node for which fog should be en/dis-abled.
 */
void Track::adjustForFog(scene::ISceneNode *node)
{
    //irr_driver->setAllMaterialFlags(scene::IMesh *mesh)


    if (node->getType() == scene::ESNT_OCTREE)
    {
        // do nothing
    }
    else if (node->getType() == scene::ESNT_MESH)
    {
        scene::IMeshSceneNode* mnode = (scene::IMeshSceneNode*)node;
        scene::IMesh* mesh = mnode->getMesh();
        adjustForFog(mesh, mnode);
    }
    else if (node->getType() == scene::ESNT_ANIMATED_MESH)
    {
        scene::IAnimatedMeshSceneNode* mnode = (scene::IAnimatedMeshSceneNode*)node;
        scene::IMesh* mesh = mnode->getMesh();
        adjustForFog(mesh, mnode);
    }
    else
    {
        node->setMaterialFlag(video::EMF_FOG_ENABLE, m_use_fog);
    }

    if (node->getType() == scene::ESNT_LOD_NODE)
    {
        std::vector<scene::ISceneNode*>& subnodes = ((LODNode*)node)->getAllNodes();
        for (unsigned int n=0; n<subnodes.size(); n++)
        {
            adjustForFog(subnodes[n]);
            //subnodes[n]->setMaterialFlag(video::EMF_FOG_ENABLE, m_use_fog);
        }
    }
}   // adjustForFog

//-----------------------------------------------------------------------------
/** Handles a sky-dome or sky-box. It takes the xml node with the
 *  corresponding data for the sky and stores the corresponding data in
 *  the corresponding data structures.
 *  \param xml_node XML node with the sky data.
 *  \param filename Name of the file which is read, only used to print
 *         meaningful error messages.
 */
void Track::handleSky(const XMLNode &xml_node, const std::string &filename)
{
    if(xml_node.getName()=="sky-dome")
    {
        m_sky_type            = SKY_DOME;
        m_sky_vert_segments   = 16;
        m_sky_hori_segments   = 16;
        m_sky_sphere_percent  = 1.0f;
        m_sky_texture_percent = 1.0f;
        std::string s;
        xml_node.get("texture",          &s                   );
        video::ITexture *t = irr_driver->getTexture(s);
        if (t != NULL)
        {
            t->grab();
            m_sky_textures.push_back(t);
            xml_node.get("vertical",        &m_sky_vert_segments  );
            xml_node.get("horizontal",      &m_sky_hori_segments  );
            xml_node.get("sphere-percent",  &m_sky_sphere_percent );
            xml_node.get("texture-percent", &m_sky_texture_percent);
            xml_node.get("speed-x", &m_sky_dx );
            xml_node.get("speed-y", &m_sky_dy);
        }
        else
        {
            Log::error("track", "Sky-dome texture '%s' not found - ignored.",
                        s.c_str());
        }
    }   // if sky-dome
    else if(xml_node.getName()=="sky-box")
    {
        std::string s;
        xml_node.get("texture", &s);
        std::vector<std::string> v = StringUtils::split(s, ' ');
        for(unsigned int i=0; i<v.size(); i++)
        {
            video::ITexture *t = irr_driver->getTexture(v[i]);
            if(t)
            {
                t->grab();
                m_sky_textures.push_back(t);
            }
            else
            {
                Log::error("track","Sky-box texture '%s' not found - ignored.",
                           v[i].c_str());
            }
        }   // for i<v.size()
        if(m_sky_textures.size()!=6)
        {
            Log::error("track",
                       "A skybox needs 6 textures, but %d are specified",
                       (int)m_sky_textures.size());
            Log::error("track", "in '%s'.", filename.c_str());

        }
        else
        {
            m_sky_type = SKY_BOX;
        }

        std::string sh_textures;
        xml_node.get("sh-texture", &sh_textures);
        v = StringUtils::split(sh_textures, ' ');
        for (unsigned int i = 0; i<v.size(); i++)
        {
            video::ITexture *t = irr_driver->getTexture(v[i]);
            if (t)
            {
                t->grab();
                m_spherical_harmonics_textures.push_back(t);
            }
            else
            {
                Log::error("track", "Sky-box spherical harmonics texture '%s' not found - ignored.",
                    v[i].c_str());
            }
        }   // for i<v.size()
    }
    else if (xml_node.getName() == "sky-color")
    {
        m_sky_type = SKY_COLOR;
        xml_node.get("rgb", &m_sky_color);
    }   // if sky-box
}   // handleSky

//-----------------------------------------------------------------------------
/** Handle creation and placement of an item.
 *  \param xyz The position of the item.
 *  \param type The item type.
 *  \param drop True if the item Z position should be determined based on
 *         the track topology.
 */
void Track::itemCommand(const XMLNode *node)
{
    const std::string &name = node->getName();

    Item::ItemType type;
    if     (name=="banana"     ) type = Item::ITEM_BANANA;
    else if(name=="item"       ) type = Item::ITEM_BONUS_BOX;
    else if(name=="small-nitro") type = Item::ITEM_NITRO_SMALL;
    else if(name=="easter-egg" ) type = Item::ITEM_EASTER_EGG;
    else                         type = Item::ITEM_NITRO_BIG;
    Vec3 xyz;
    // Set some kind of default in case Y is not defined in the file
    // (with the new track exporter it always is defined anyway).
    // Y is the height from which the item is dropped on the track.
    xyz.setY(1000);
    node->getXYZ(&xyz);
    bool drop=true;
    node->get("drop", &drop);

    // Some modes (e.g. time trial) don't have any bonus boxes
    if(type==Item::ITEM_BONUS_BOX &&
       !World::getWorld()->haveBonusBoxes())
        return;

    // Only do easter eggs in easter egg mode.
    if(type==Item::ITEM_EASTER_EGG &&
        !(race_manager->getMinorMode()==RaceManager::MINOR_MODE_EASTER_EGG))
    {
        Log::warn("track",
                  "Found easter egg in non-easter-egg mode - ignored.\n");
        return;
    }

    Vec3 loc(xyz);
    // if only 2d coordinates are given, let the item fall from very high
    if(drop)
    {
        // If raycast is used, increase the start position slightly
        // in case that the point is too close to the actual surface
        // (e.g. floating point errors can cause a problem here).
        loc += Vec3(0,0.1f,0);
#ifndef DEBUG
        // Avoid unused variable warning in case of non-debug compilation.
        setTerrainHeight(&loc);
#else
        bool drop_success = setTerrainHeight(&loc);
        if(!drop_success)
        {
            Log::warn("track",
                      "Item at position (%f,%f,%f) can not be dropped",
                      loc.getX(), loc.getY(), loc.getZ());
            Log::warn("track", "onto terrain - position unchanged.");
        }
#endif
    }

    // Don't tilt the items, since otherwise the rotation will look odd,
    // i.e. the items will not rotate around the normal, but 'wobble'
    // around.
    //Vec3 normal(0.7071f, 0, 0.7071f);
    Vec3 normal(0, 1, 0);
    ItemManager::get()->newItem(type, loc, normal);
}   // itemCommand

// ----------------------------------------------------------------------------
/** Does a raycast from the given position, and if terrain was found
 *  adjust the Y position of the given vector to the actual terrain
 *  height. If no terrain is found, false is returned and the
 *  y position is not modified.
 *  \param pos Pointer to the position at which to determine the
 *         height. If terrain is found, its Y position will be
 *         set to the actual height.
 *  \return True if terrain was found and the height was adjusted.
 */
bool Track::setTerrainHeight(Vec3 *pos) const
{
    Vec3  hit_point;
    Vec3  normal;
    const Material *m;
    Vec3 to=*pos+Vec3(0,-10000,0);
    if(m_track_mesh->castRay(*pos, to, &hit_point, &m, &normal))
    {
        pos->setY(hit_point.getY());
        return true;
    }
    return false;
}   // setTerrainHeight

// ----------------------------------------------------------------------------

std::vector< std::vector<float> > Track::buildHeightMap()
{
    std::vector< std::vector<float> > out(HEIGHT_MAP_RESOLUTION);

    float x = m_aabb_min.getX();
    const float x_len = m_aabb_max.getX() - m_aabb_min.getX();
    const float z_len = m_aabb_max.getZ() - m_aabb_min.getZ();

    const float x_step = x_len/HEIGHT_MAP_RESOLUTION;
    const float z_step = z_len/HEIGHT_MAP_RESOLUTION;

    btVector3 hitpoint;
    const Material* material;
    btVector3 normal;

    for (int i=0; i<HEIGHT_MAP_RESOLUTION; i++)
    {
        out[i].resize(HEIGHT_MAP_RESOLUTION);
        float z = m_aabb_min.getZ();

        for (int j=0; j<HEIGHT_MAP_RESOLUTION; j++)
        {
            btVector3 pos(x, 100.0f, z);
            btVector3 to = pos;
            to.setY(-100000.f);

            m_track_mesh->castRay(pos, to, &hitpoint, &material, &normal);
            z += z_step;

            out[i][j] = hitpoint.getY();
        }   // j<HEIGHT_MAP_RESOLUTION
        x += x_step;
    }

    return out;
}   // buildHeightMap

// ----------------------------------------------------------------------------
void Track::drawMiniMap(const core::rect<s32>& dest_rect) const
{
    if(m_render_target)
        m_render_target->draw2DImage(dest_rect, NULL,
                                     video::SColor(127, 255, 255, 255),
                                     true);
}

// ----------------------------------------------------------------------------
/** Returns the rotation of the sun. */
const core::vector3df& Track::getSunRotation()
{
    return m_sun->getRotation();
}
//-----------------------------------------------------------------------------
/** Determines if the kart is over ground.
 *  Used in setting the starting positions of all the karts.
 *  \param k The kart to project downward.
 *  \return True of the kart is on terrain.
 */

bool Track::findGround(AbstractKart *kart)
{
    btVector3 to(kart->getXYZ());
    to.setY(-100000.f);

    // Material and hit point are not needed;
    const Material *m;
    Vec3 hit_point, normal;
    bool over_ground = m_track_mesh->castRay(kart->getXYZ(), to, &hit_point,
                                             &m, &normal);
    const Vec3 &xyz = kart->getXYZ();
    if(!over_ground)
    {
        Log::warn("physics", "Kart at (%f %f %f) can not be dropped.",
                  xyz.getX(),xyz.getY(),xyz.getZ());
        return false;
    }

    // Check if the material the kart is about to be placed on would trigger
    // a reset. If so, this is not a valid position.
    if(m && m->isDriveReset())
    {
        Log::warn("physics","Kart at (%f %f %f) over reset terrain '%s'",
                   xyz.getX(),xyz.getY(),xyz.getZ(),
                   m->getTexFname().c_str());
        return false;
    }

    // See if the kart is too high above the ground - it would drop
    // too long.
    if(xyz.getY() - hit_point.getY() > 5)
    {
        Log::warn("physics",
                  "Kart at (%f %f %f) is too high above ground at (%f %f %f)",
                  xyz.getX(),xyz.getY(),xyz.getZ(),
                  hit_point.getX(),hit_point.getY(),hit_point.getZ());
        return false;
    }


    btTransform t = kart->getBody()->getCenterOfMassTransform();
    // The computer offset is slightly too large, it should take
    // the default suspension rest instead of suspension rest (i.e. the
    // length of the suspension with the weight of the kart resting on
    // it). On the other hand this initial bouncing looks nice imho
    // - so I'll leave it in for now.
    float offset = kart->getKartProperties()->getSuspensionRest();
    t.setOrigin(hit_point+Vec3(0, offset, 0) );
    kart->getBody()->setCenterOfMassTransform(t);
    kart->setTrans(t);

    return true;
}   // findGround<|MERGE_RESOLUTION|>--- conflicted
+++ resolved
@@ -1025,16 +1025,8 @@
     core::dimension2du size = m_mini_map_size
                              .getOptimalSize(!nonpower,!nonsquare);
 
-<<<<<<< HEAD
-    if (m_is_arena && m_has_navmesh)
+    if ((m_is_arena || m_is_soccer) && m_has_navmesh)
         m_render_target = BattleGraph::get()->makeMiniMap(size, "minimap::" + m_ident, video::SColor(127, 255, 255, 255));
-=======
-    if ((m_is_arena || m_is_soccer) && m_has_navmesh)
-    {
-        BattleGraph::get()->makeMiniMap(size, "minimap::" + m_ident, video::SColor(127, 255, 255, 255),
-            &m_old_rtt_mini_map, &m_new_rtt_mini_map);
-    }
->>>>>>> 40e193e4
     else
         m_render_target = QuadGraph::get()->makeMiniMap(size, "minimap::" + m_ident, video::SColor(127, 255, 255, 255));
         
