--- conflicted
+++ resolved
@@ -2442,14 +2442,8 @@
     // length of the suspension with the weight of the kart resting on
     // it). On the other hand this initial bouncing looks nice imho
     // - so I'll leave it in for now.
-<<<<<<< HEAD
-    float offset = kart->getKartProperties()->getSuspensionRest() +
-                   kart->getKartProperties()->getWheelRadius();
-    t.setOrigin(hit_point+ quadNormal * offset);
-=======
     float offset = kart->getKartProperties()->getSuspensionRest();
-    t.setOrigin(hit_point+Vec3(0, offset, 0) );
->>>>>>> 8c29fb01
+    t.setOrigin(hit_point + quadNormal * offset);
     kart->getBody()->setCenterOfMassTransform(t);
     kart->setTrans(t);
 
