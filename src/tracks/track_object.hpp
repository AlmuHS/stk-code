--- conflicted
+++ resolved
@@ -126,28 +126,21 @@
     /** Called when an explosion happens. As a default does nothing, will
      *  e.g. be overwritten by physical objects etc. */
     virtual void handleExplosion(const Vec3& pos, bool directHit) {};
-<<<<<<< HEAD
-    void         setEnable(bool mode);
     void         setID(std::string obj_id) { m_id = obj_id; }
 
-=======
     // ------------------------------------------------------------------------
->>>>>>> 1d913ad5
     const std::string& getLodGroup() const { return m_lod_group; }
     // ------------------------------------------------------------------------
     const std::string& getType() const { return m_type; }
-<<<<<<< HEAD
-
+    // ------------------------------------------------------------------------
 	const std::string getName() const { return m_name; }
-
+    // ------------------------------------------------------------------------
     const std::string getID() const { return m_id; }
-
+    // ------------------------------------------------------------------------
     const std::string getInteraction() const { return m_interaction; }
-
+    // ------------------------------------------------------------------------
 	bool isEnabled() const { return m_enabled; }
-=======
     // ------------------------------------------------------------------------
->>>>>>> 1d913ad5
     bool isSoccerBall() const { return m_soccer_ball; }
     // ------------------------------------------------------------------------
     bool isGarage() const { return m_garage; }
@@ -157,13 +150,9 @@
     const PhysicalObject* getPhysicalObject() const { return m_physical_object; }
     // ------------------------------------------------------------------------
     PhysicalObject* getPhysicalObject() { return m_physical_object; }
-<<<<<<< HEAD
     //Due to above overload AngelScript cannot decide which function to bind
     PhysicalObject* getPhysicalObjectForScript() { return m_physical_object; }
-
-=======
     // ------------------------------------------------------------------------
->>>>>>> 1d913ad5
     const core::vector3df getInitXYZ() const { return m_init_xyz; }
     // ------------------------------------------------------------------------
     const core::vector3df getInitRotation() const { return m_init_hpr; }
@@ -175,7 +164,6 @@
     // ------------------------------------------------------------------------
     template<typename T>
     const T* getPresentation() const { return dynamic_cast<T*>(m_presentation); }
-<<<<<<< HEAD
 
     //specialized getters for scripts
     TrackObjectPresentationMesh* getMesh(){ return getPresentation<TrackObjectPresentationMesh>(); }
@@ -184,27 +172,17 @@
 
     TrackObjectPresentationSound* getSound(){ return getPresentation<TrackObjectPresentationSound>(); }
 
-=======
     // ------------------------------------------------------------------------
->>>>>>> 1d913ad5
     ThreeDAnimation* getAnimator() { return m_animator; }
     // ------------------------------------------------------------------------
     const ThreeDAnimation* getAnimator() const { return m_animator; }
-<<<<<<< HEAD
     //Due to above overload AngelScript cannot decide which function to bind
     ThreeDAnimation* getAnimatorForScript() { return m_animator; }
-
+    // ------------------------------------------------------------------------
     void setPaused(bool mode){ m_animator->setPaused(mode); }
-
-    const core::vector3df& getPosition() const;
-    const core::vector3df  getAbsolutePosition() const;
-    const core::vector3df& getRotation() const;
-    const core::vector3df& getScale() const;
-=======
     // ------------------------------------------------------------------------
     /** Returns if a kart can drive on this object. */
     bool isDriveable() const { return m_is_driveable; }
->>>>>>> 1d913ad5
 
     LEAK_CHECK()
 };   // TrackObject
