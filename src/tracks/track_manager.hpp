--- conflicted
+++ resolved
@@ -105,20 +105,12 @@
     }   // getAllTrackGroups
     // ------------------------------------------------------------------------
     /** \brief Returns a list of the names of all used arena groups. */
-<<<<<<< HEAD
-    const std::vector<std::string>& getAllArenaGroups() const 
-    {
-        return m_arena_group_names; 
-    }   // getAllArenaGRoups
-    // ------------------------------------------------------------------------
-=======
     const std::vector<std::string>&
                   getAllArenaGroups(bool soccer_arena=false) const
     {
         return soccer_arena ? m_soccer_arena_group_names : m_arena_group_names;
-    }
-    
->>>>>>> 293e9289
+    }   // getAllArenaGroups
+    // ------------------------------------------------------------------------    
     /** Returns the number of tracks. */
     size_t getNumberOfTracks() const { return m_tracks.size(); }
     // ------------------------------------------------------------------------
@@ -139,28 +131,12 @@
     // ------------------------------------------------------------------------
     /** Returns a list of all arenas in a given group. 
      *  \param g Name of the group. */
-<<<<<<< HEAD
-    const std::vector<int>& getArenasInGroup(const std::string& g)
-    {
-        return m_arena_groups[g];
-       // getArenasInGroup}
-    }
-=======
     const std::vector<int>& 
         getArenasInGroup(const std::string& g, bool soccer_arena=false)
     {
         return soccer_arena ? m_soccer_arena_groups[g] : m_arena_groups[g];
-    }
-    
-    /** Returns a list of all track identifiers. */
-    std::vector<std::string> getAllTrackIdentifiers();
-    
-    /** Load all .track files from all directories */
-    void          loadTrackList();
+    }   // getArenasInGroup
 
-    void          removeTrack(const std::string &ident);
-
->>>>>>> 293e9289
 };   // TrackManager
 
 extern TrackManager* track_manager;
