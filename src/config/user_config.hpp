//
//  SuperTuxKart - a fun racing game with go-kart
//  Copyright (C) 2006-2015 SuperTuxKart-Team
//  Modelled after Supertux's configfile.h
//
//  This program is free software; you can redistribute it and/or
//  modify it under the terms of the GNU General Public License
//  as published by the Free Software Foundation; either version 3
//  of the License, or (at your option) any later version.
//
//  This program is distributed in the hope that it will be useful,
//  but WITHOUT ANY WARRANTY; without even the implied warranty of
//  MERCHANTABILITY or FITNESS FOR A PARTICULAR PURPOSE.  See the
//  GNU General Public License for more details.
//
//  You should have received a copy of the GNU General Public License
//  along with this program; if not, write to the Free Software
//  Foundation, Inc., 59 Temple Place - Suite 330, Boston, MA  02111-1307, USA.

#ifndef HEADER_USER_CONFIG_HPP
#define HEADER_USER_CONFIG_HPP

/* The following config versions are currently used:
   0: the 0.2 release config file, without config-version number
      (so that defaults to 0)
   1: Removed singleWindowMenu, newKeyboardStyle, oldStatusDisplay,
      added config-version number
      Version 1 can read version 0 without any problems, so
      SUPPORTED_CONFIG_VERSION is 0.
   2: Changed to SDL keyboard bindings
   3: Added username (userid was used for ALL players)
   4: Added username per player
   5: Enabled jumping, which might cause a problem with old
      config files (which have an unused entry for jump defined
      --> if a kart control for (say) player 2 uses the same key as
      jump for player 1, this problem is not noticed in 0.3, but will
      cause an undefined game action now
   6: Added stick configurations.
*/
#include <iterator>
#include <string>
#include <map>
#include <vector>
#include <fstream>

#include <irrString.h>
using irr::core::stringc;
using irr::core::stringw;

#include "utils/constants.hpp"
#include "utils/no_copy.hpp"
#include "utils/ptr_vector.hpp"
#include "utils/time.hpp"

class PlayerProfile;
class SavedGrandPrix;
class XMLNode;
class UTFWriter;

/**
 *  The base of a set of small utilities to enable quickly adding/removing
 *  stuff to/from config painlessly.
 */
class UserConfigParam
{
    friend class GroupUserConfigParam;
protected:
    std::string m_param_name;
    std::string m_comment;
public:
    virtual     ~UserConfigParam();
    virtual void write(std::ofstream & stream) const = 0;
    virtual void writeInner(std::ofstream & stream, int level = 0) const;
    virtual void findYourDataInAChildOf(const XMLNode* node) = 0;
    virtual void findYourDataInAnAttributeOf(const XMLNode* node) = 0;
    virtual irr::core::stringc toString() const = 0;
};   // UserConfigParam

// ============================================================================
class GroupUserConfigParam : public UserConfigParam
{
    std::vector<UserConfigParam*> m_attributes;
    std::vector<GroupUserConfigParam*> m_children;
public:
    GroupUserConfigParam(const char* name, const char* comment=NULL);
    GroupUserConfigParam(const char* param_name,
                       GroupUserConfigParam* group,
                       const char* comment = NULL);
    void write(std::ofstream& stream) const;
    void writeInner(std::ofstream& stream, int level = 0) const;
    void findYourDataInAChildOf(const XMLNode* node);
    void findYourDataInAnAttributeOf(const XMLNode* node);

    void addChild(UserConfigParam* child);
    void addChild(GroupUserConfigParam* child);
    void clearChildren();

    irr::core::stringc toString() const;
};   // GroupUserConfigParam

// ============================================================================
template<typename T, typename U>
class MapUserConfigParam : public UserConfigParam
{
    std::map<T, U> m_elements;

public:
    MapUserConfigParam(const char* param_name,
        const char* comment = NULL);
    MapUserConfigParam(const char* param_name,
        const char* comment,
        std::map<T, U> default_value);
    MapUserConfigParam(const char* param_name,
        GroupUserConfigParam* group,
        const char* comment = NULL);
    MapUserConfigParam(const char* param_name,
        GroupUserConfigParam* group,
        const char* comment,
        std::map<T, U> default_value);

    void write(std::ofstream& stream) const;
    void findYourDataInAChildOf(const XMLNode* node);
    void findYourDataInAnAttributeOf(const XMLNode* node);

    void addElement(T element, U value);

    irr::core::stringc toString() const;

    operator std::map<T, U>() const
    {
        return m_elements;
    }
    typename std::map<T, U>::iterator begin()
    {
        return m_elements.begin();
    }
    typename std::map<T, U>::iterator end()
    {
        return m_elements.end();
    }
    std::map<T, U>& operator=(const std::map<T,U>& v)
    {
        m_elements = std::map<T, U>(v); 
        return m_elements;
    }
    std::map<T, U>& operator=(const MapUserConfigParam& v)
    {
        m_elements = std::map<T,U>(v); 
        return m_elements;
    }
    U& operator[] (const T key) 
    {
        return m_elements[key];
    }
};   // MapUserConfigParam
typedef MapUserConfigParam<uint32_t, uint32_t> UIntToUIntUserConfigParam;
typedef MapUserConfigParam<std::string, uint32_t> StringToUIntUserConfigParam;
// ============================================================================
class IntUserConfigParam : public UserConfigParam
{
    int m_value;
    int m_default_value;

public:

    IntUserConfigParam(int default_value, const char* param_name,
                       const char* comment = NULL);
    IntUserConfigParam(int default_value, const char* param_name,
                       GroupUserConfigParam* group,
                       const char* comment = NULL);

    void write(std::ofstream& stream) const;
    void findYourDataInAChildOf(const XMLNode* node);
    void findYourDataInAnAttributeOf(const XMLNode* node);

    irr::core::stringc toString() const;
    void revertToDefaults()      { m_value = m_default_value;        }
    int getDefaultValue()        { return  m_default_value;          }
    operator int() const         { return m_value;                   }
    int& operator++(int dummy)   { m_value++; return m_value;        }
    int& operator=(const int& v) { m_value = v; return m_value;      }
    int& operator=(const IntUserConfigParam& v)
                                 { m_value = (int)v; return m_value; }
};   // IntUserConfigParam

// ============================================================================
class TimeUserConfigParam : public UserConfigParam
{
    StkTime::TimeType m_value;
    StkTime::TimeType m_default_value;

public:

    TimeUserConfigParam(StkTime::TimeType default_value, const char* param_name,
                        const char* comment = NULL);
    TimeUserConfigParam(StkTime::TimeType default_value, const char* param_name,
                        GroupUserConfigParam* group, const char* comment=NULL);

    void write(std::ofstream& stream) const;
    void findYourDataInAChildOf(const XMLNode* node);
    void findYourDataInAnAttributeOf(const XMLNode* node);

    irr::core::stringc toString() const;
    void revertToDefaults()               { m_value = m_default_value;        }
    operator StkTime::TimeType() const       { return m_value;                   }
    StkTime::TimeType& operator=(const StkTime::TimeType& v)
                                          { m_value = v; return m_value;      }
    StkTime::TimeType& operator=(const TimeUserConfigParam& v)
                                          { m_value = (int)v; return m_value; }
};   // TimeUserConfigParam

// ============================================================================
class StringUserConfigParam : public UserConfigParam
{
    std::string m_value;
    std::string m_default_value;

public:

    StringUserConfigParam(const char* default_value, const char* param_name,
                          const char* comment = NULL);
    StringUserConfigParam(const char* default_value, const char* param_name,
                          GroupUserConfigParam* group,
                          const char* comment = NULL);

    void write(std::ofstream& stream) const;
    void findYourDataInAChildOf(const XMLNode* node);
    void findYourDataInAnAttributeOf(const XMLNode* node);

    void revertToDefaults() { m_value = m_default_value; }

    std::string getDefaultValue() const { return m_default_value; }

    irr::core::stringc toString() const { return m_value.c_str(); }

    operator std::string() const  { return m_value; }
    std::string& operator=(const std::string& v)
                                  { m_value = v; return m_value; }
    std::string& operator=(const StringUserConfigParam& v)
                                  { m_value = (std::string)v; return m_value; }

    const char* c_str() const { return m_value.c_str(); }
};   // StringUserConfigParam

// ============================================================================
class BoolUserConfigParam : public UserConfigParam
{
    bool m_value;
    bool m_default_value;

public:
    BoolUserConfigParam(bool default_value, const char* param_name,
                        const char* comment = NULL);
    BoolUserConfigParam(bool default_value, const char* param_name,
                        GroupUserConfigParam* group,
                        const char* comment = NULL);
    void write(std::ofstream& stream) const;
    void findYourDataInAChildOf(const XMLNode* node);
    void findYourDataInAnAttributeOf(const XMLNode* node);

    irr::core::stringc toString() const;
    void revertToDefaults() { m_value = m_default_value; }

    operator bool() const { return m_value; }
    bool& operator=(const bool& v) { m_value = v; return m_value; }
    bool& operator=(const BoolUserConfigParam& v)
                              { m_value = (bool)v; return m_value; }
};   // BoolUserConfigParam

// ============================================================================
class FloatUserConfigParam : public UserConfigParam
{
    float m_value;
    float m_default_value;

public:
    FloatUserConfigParam(float default_value, const char* param_name,
                         const char* comment = NULL);
    FloatUserConfigParam(float default_value, const char* param_name,
                         GroupUserConfigParam* group,
                         const char* comment = NULL);

    void write(std::ofstream& stream) const;
    void findYourDataInAChildOf(const XMLNode* node);
    void findYourDataInAnAttributeOf(const XMLNode* node);

    irr::core::stringc toString() const;
    void revertToDefaults() { m_value = m_default_value; }

    operator float() const { return m_value; }
    float& operator=(const float& v) { m_value = v; return m_value; }
    float& operator=(const FloatUserConfigParam& v)
                              { m_value = (float)v; return m_value; }
};   // FloatUserConfigParam

// ============================================================================
enum AnimType {ANIMS_NONE         = 0,
               ANIMS_PLAYERS_ONLY = 1,
               ANIMS_ALL          = 2 };

enum GeometryLevel
{
    /** Display everything */
    GEOLEVEL_0    = 0,
    /** a few details are displayed */
    GEOLEVEL_1    = 1,
    /** Lowest level, no details are displayed. */
    GEOLEVEL_2    = 2
};

/** Using X-macros for setting-possible values is not very pretty, but it's a
 *  no-maintenance case :
 *  when you want to add a new parameter, just add one signle line below and
 *  everything else automagically works (including default value, saving to
 *  file, loading from file)
 */

#ifndef PARAM_PREFIX
#define PARAM_PREFIX extern
#endif

#ifndef PARAM_DEFAULT
#define PARAM_DEFAULT(X)
#endif

// ============================================================================
/** \brief Contains all parameters that are stored in the user's config file
 *  \ingroup config
 */
namespace UserConfigParams
{

    // ---- Audio
    PARAM_PREFIX GroupUserConfigParam        m_audio_group
            PARAM_DEFAULT( GroupUserConfigParam("Audio", "Audio Settings") );

    PARAM_PREFIX BoolUserConfigParam         m_sfx
            PARAM_DEFAULT( BoolUserConfigParam(true, "sfx_on", &m_audio_group,
            "Whether sound effects are enabled or not (true or false)") );
    PARAM_PREFIX BoolUserConfigParam         m_music
            PARAM_DEFAULT(  BoolUserConfigParam(true, "music_on",
            &m_audio_group,
            "Whether musics are enabled or not (true or false)") );
    PARAM_PREFIX FloatUserConfigParam       m_sfx_volume
            PARAM_DEFAULT(  FloatUserConfigParam(1.0, "sfx_volume",
            &m_audio_group, "Volume for sound effects, see openal AL_GAIN "
                            "for interpretation") );
    PARAM_PREFIX FloatUserConfigParam       m_music_volume
            PARAM_DEFAULT(  FloatUserConfigParam(0.7f, "music_volume",
            &m_audio_group, "Music volume from 0.0 to 1.0") );

    // ---- Race setup
    PARAM_PREFIX GroupUserConfigParam        m_race_setup_group
        PARAM_DEFAULT( GroupUserConfigParam("RaceSetup",
                                            "Race Setup Settings") );

    PARAM_PREFIX IntUserConfigParam          m_default_num_karts
            PARAM_DEFAULT(  IntUserConfigParam(4, "numkarts",
                            &m_race_setup_group,
                            "Default number of karts. -1 means use all") );
    PARAM_PREFIX IntUserConfigParam          m_num_laps
            PARAM_DEFAULT(  IntUserConfigParam(4, "numlaps",
            &m_race_setup_group, "Default number of laps.") );
    PARAM_PREFIX IntUserConfigParam          m_num_goals
            PARAM_DEFAULT(  IntUserConfigParam(3, "numgoals",
            &m_race_setup_group, "Default number of goals in soccer mode.") );
    PARAM_PREFIX IntUserConfigParam          m_soccer_default_team
            PARAM_DEFAULT(  IntUserConfigParam(0, "soccer-default-team",
            &m_race_setup_group, "Default team in soccer mode for single player.") );
    PARAM_PREFIX IntUserConfigParam          m_soccer_time_limit
            PARAM_DEFAULT(  IntUserConfigParam(3, "soccer-time-limit",
            &m_race_setup_group, "Time limit in soccer mode.") );
    PARAM_PREFIX BoolUserConfigParam         m_soccer_use_time_limit
            PARAM_DEFAULT(  BoolUserConfigParam(false, "soccer-use-time-limit",
            &m_race_setup_group, "Enable time limit in soccer mode.") );
    PARAM_PREFIX IntUserConfigParam          m_difficulty
            PARAM_DEFAULT(  IntUserConfigParam(0, "difficulty",
                            &m_race_setup_group,
                        "Default race difficulty. 0=easy, 1=medium, 2=hard") );
    PARAM_PREFIX IntUserConfigParam          m_game_mode
            PARAM_DEFAULT(  IntUserConfigParam(0, "game_mode",
                            &m_race_setup_group,
                            "Game mode. 0=standard, 1=time trial, 2=follow "
                            "the leader, 3=3 strikes") );
    PARAM_PREFIX StringUserConfigParam m_default_kart
            PARAM_DEFAULT( StringUserConfigParam("tux", "kart",
                           "Kart to select by default (the last used kart)") );
    PARAM_PREFIX StringUserConfigParam m_last_used_kart_group
            PARAM_DEFAULT( StringUserConfigParam("all", "last_kart_group",
                                                 "Last selected kart group") );
    
    // ---- Wiimote data
    PARAM_PREFIX GroupUserConfigParam        m_wiimote_group
        PARAM_DEFAULT( GroupUserConfigParam("WiiMote",
                                            "Settings for the wiimote") );
    PARAM_PREFIX FloatUserConfigParam         m_wiimote_raw_max
            PARAM_DEFAULT( FloatUserConfigParam(20.0f, "wiimote-raw-max",
            &m_wiimote_group,
            "At what raw input value maximum steering is reached (between 1 and 25).") );

    PARAM_PREFIX FloatUserConfigParam         m_wiimote_weight_linear
            PARAM_DEFAULT( FloatUserConfigParam(1.0f, "wiimote-weight-linear",
            &m_wiimote_group,
            "A weight applied to the linear component of mapping wiimote angle to steering angle"));

    PARAM_PREFIX FloatUserConfigParam         m_wiimote_weight_square
            PARAM_DEFAULT( FloatUserConfigParam(0.0f, "wiimote-weight-square",
            &m_wiimote_group,
            "A weight applied to the square component of mapping wiimote angle to steering angle"));

    PARAM_PREFIX FloatUserConfigParam         m_wiimote_weight_asin
            PARAM_DEFAULT( FloatUserConfigParam(0.0f, "wiimote-weight-asin",
            &m_wiimote_group,
            "A weight applied to the asin component of mapping wiimote angle to steering angle"));

    PARAM_PREFIX FloatUserConfigParam         m_wiimote_weight_sin
            PARAM_DEFAULT( FloatUserConfigParam(0.0f, "wiimote-weight-sin",
            &m_wiimote_group,
            "A weight applied to the sin component of mapping wiimote angle to steering angle"));

    // ---- Multitouch device
    PARAM_PREFIX GroupUserConfigParam        m_multitouch_group
        PARAM_DEFAULT( GroupUserConfigParam("Multitouch",
                                            "Settings for the multitouch device") );

    PARAM_PREFIX BoolUserConfigParam         m_multitouch_enabled
            PARAM_DEFAULT( BoolUserConfigParam(false, "multitouch_enabled",
            &m_multitouch_group,
            "Enable multitouch support.") );
            
    PARAM_PREFIX IntUserConfigParam         m_multitouch_mode
            PARAM_DEFAULT( IntUserConfigParam(1, "multitouch_mode",
            &m_multitouch_group,
            "Steering mode: 0 = off, 1 = buttons"));

    PARAM_PREFIX BoolUserConfigParam         m_multitouch_inverted
            PARAM_DEFAULT( BoolUserConfigParam(false, "multitouch_inverted",
            &m_multitouch_group,
            "Draw steering wheel on right side.") );

    PARAM_PREFIX IntUserConfigParam         m_multitouch_controls
            PARAM_DEFAULT( IntUserConfigParam(0, "multitouch_controls",
            &m_multitouch_group,
            "Multitouch mode: 0 = undefined, 1 = steering wheel, 2 = accelerometer"));

    PARAM_PREFIX FloatUserConfigParam         m_multitouch_deadzone_center
            PARAM_DEFAULT( FloatUserConfigParam(0.1f, "multitouch_deadzone_center",
            &m_multitouch_group,
            "A parameter in range [0, 0.5] that determines the zone that is "
            "considered as centered in steering button."));

    PARAM_PREFIX FloatUserConfigParam         m_multitouch_deadzone_edge
            PARAM_DEFAULT( FloatUserConfigParam(0.1f, "multitouch_deadzone_edge",
            &m_multitouch_group,
            "A parameter in range [0, 0.5] that determines the zone that is "
            "considered as max value in steering button."));
            
    PARAM_PREFIX FloatUserConfigParam         m_multitouch_tilt_factor
            PARAM_DEFAULT( FloatUserConfigParam(4.0f, "multitouch_tilt_factor",
            &m_multitouch_group,
            "A parameter that determines general accelerometer sensitivity."));

    PARAM_PREFIX FloatUserConfigParam         m_multitouch_scale
            PARAM_DEFAULT( FloatUserConfigParam(1.1f, "multitouch_scale",
            &m_multitouch_group,
            "A parameter in range [0.5, 1.5] that determines the scale of the "
            "multitouch interface."));

    PARAM_PREFIX BoolUserConfigParam         m_screen_keyboard
            PARAM_DEFAULT( BoolUserConfigParam(false, "screen_keyboard",
            &m_multitouch_group,
            "Enable screen keyboard.") );

    // ---- GP start order
    PARAM_PREFIX GroupUserConfigParam        m_gp_start_order
            PARAM_DEFAULT( GroupUserConfigParam("GpStartOrder",
                                                "Order karts start in GP") );
    PARAM_PREFIX BoolUserConfigParam         m_gp_most_points_first
            PARAM_DEFAULT( BoolUserConfigParam(true, "most_points_first",
            &m_gp_start_order,
            "Starting order from most to least points (true) or other "
            "way around (false)") );
    PARAM_PREFIX BoolUserConfigParam         m_gp_player_last
            PARAM_DEFAULT( BoolUserConfigParam(false, "player_last",
            &m_gp_start_order,
            "Always put the player at the back or not (Bully mode).") );
    PARAM_PREFIX StringUserConfigParam       m_additional_gp_directory
        PARAM_DEFAULT( StringUserConfigParam("", "additional_gp_directory",
                                            "Directory with additional GP's."));

    // ---- Video
    PARAM_PREFIX GroupUserConfigParam        m_video_group
        PARAM_DEFAULT( GroupUserConfigParam("Video", "Video Settings") );

    PARAM_PREFIX IntUserConfigParam         m_width
            PARAM_DEFAULT(  IntUserConfigParam(1024, "width", &m_video_group,
                                            "Screen/window width in pixels") );
    PARAM_PREFIX IntUserConfigParam         m_height
            PARAM_DEFAULT(  IntUserConfigParam(768, "height", &m_video_group,
                                           "Screen/window height in pixels") );
    PARAM_PREFIX BoolUserConfigParam        m_fullscreen
            PARAM_DEFAULT(  BoolUserConfigParam(false, "fullscreen",
                                                &m_video_group) );
    PARAM_PREFIX IntUserConfigParam         m_prev_width
            PARAM_DEFAULT(  IntUserConfigParam(1024, "prev_width",
                            &m_video_group, "Previous screen/window width") );
    PARAM_PREFIX IntUserConfigParam         m_prev_height
            PARAM_DEFAULT(  IntUserConfigParam(768, "prev_height",
                            &m_video_group,"Previous screen/window height") );
    PARAM_PREFIX BoolUserConfigParam        m_prev_fullscreen
            PARAM_DEFAULT(  BoolUserConfigParam(false, "prev_fullscreen",
                            &m_video_group) );


    PARAM_PREFIX BoolUserConfigParam        m_remember_window_location
            PARAM_DEFAULT(  BoolUserConfigParam(false, "remember_window_location",
                            &m_video_group) );
    PARAM_PREFIX IntUserConfigParam         m_window_x
            PARAM_DEFAULT(  IntUserConfigParam(-1, "window_x",
                            &m_video_group,"If remember_window_location is true") );
    PARAM_PREFIX IntUserConfigParam         m_window_y
            PARAM_DEFAULT(  IntUserConfigParam(-1, "window_y",
                            &m_video_group,"If remember_window_location is true") );

    PARAM_PREFIX BoolUserConfigParam        m_display_fps
            PARAM_DEFAULT(  BoolUserConfigParam(false, "show_fps",
                            &m_video_group, "Display frame per seconds") );
    PARAM_PREFIX IntUserConfigParam         m_max_fps
            PARAM_DEFAULT(  IntUserConfigParam(120, "max_fps",
                       &m_video_group, "Maximum fps, should be at least 60") );
    PARAM_PREFIX BoolUserConfigParam        m_force_legacy_device
        PARAM_DEFAULT(BoolUserConfigParam(false, "force_legacy_device",
        &m_video_group, "Force OpenGL 2 context, even if OpenGL 3 is available."));
    PARAM_PREFIX BoolUserConfigParam        split_screen_horizontally
        PARAM_DEFAULT(BoolUserConfigParam(true, "split_screen_horizontally",
            &m_video_group, "When playing a non-square amount of players (e.g. 2),"
            " should it split horizontally (top/bottom)"));
    PARAM_PREFIX BoolUserConfigParam        m_texture_compression
        PARAM_DEFAULT(BoolUserConfigParam(true, "enable_texture_compression",
        &m_video_group, "Enable Texture Compression"));
    /** This is a bit flag: bit 0: enabled (1) or disabled(0).
     *  Bit 1: setting done by default(0), or by user choice (2). This allows
     *  to e.g. disable h.d. textures on hd3000 as default, but still allow the
     *  user to enable it. */
    PARAM_PREFIX IntUserConfigParam        m_high_definition_textures
        PARAM_DEFAULT(IntUserConfigParam(1, "enable_high_definition_textures",
        &m_video_group, "Enable high definition textures. Bit flag: "
                        "bit 0 = enabled/disabled; bit 1 = set by user/set as default"));
    PARAM_PREFIX BoolUserConfigParam        m_glow
        PARAM_DEFAULT(BoolUserConfigParam(false, "enable_glow",
        &m_video_group, "Enable Glow"));
    PARAM_PREFIX BoolUserConfigParam        m_bloom
        PARAM_DEFAULT(BoolUserConfigParam(false, "enable_bloom",
        &m_video_group, "Enable Bloom"));
    PARAM_PREFIX BoolUserConfigParam        m_light_shaft
        PARAM_DEFAULT(BoolUserConfigParam(false, "enable_light_shaft",
        &m_video_group, "Enable Light Shafts"));
    PARAM_PREFIX BoolUserConfigParam        m_dynamic_lights
        PARAM_DEFAULT(BoolUserConfigParam(true, "enable_dynamic_lights",
        &m_video_group, "Enable Dynamic Lights"));
    PARAM_PREFIX BoolUserConfigParam        m_dof
        PARAM_DEFAULT(BoolUserConfigParam(false, "enable_dof",
        &m_video_group, "Enable Depth of Field"));
    PARAM_PREFIX BoolUserConfigParam        m_old_driver_popup
        PARAM_DEFAULT(BoolUserConfigParam(true, "old_driver_popup",
        &m_video_group, "Determines if popup message about too old drivers should be displayed."));
    PARAM_PREFIX FloatUserConfigParam       m_scale_rtts_factor
        PARAM_DEFAULT(FloatUserConfigParam(1.0f, "scale_rtts_factor",
        &m_video_group, "Allows to increase performance by setting lower RTTs "
                        "resolution. Value should be smaller or equal to 1.0"));
    PARAM_PREFIX IntUserConfigParam         m_max_texture_size
        PARAM_DEFAULT(IntUserConfigParam(512, "max_texture_size",
        &m_video_group, "Max texture size when high definition textures are "
                        "disabled"));

    PARAM_PREFIX BoolUserConfigParam        m_hq_mipmap
        PARAM_DEFAULT(BoolUserConfigParam(false, "hq_mipmap",
        &m_video_group, "Generate mipmap for textures using "
                        "high quality method with SSE"));
                        
    // ---- Recording
    PARAM_PREFIX GroupUserConfigParam        m_recording_group
        PARAM_DEFAULT(GroupUserConfigParam("Recording",
                            "Recording Settings"));

    PARAM_PREFIX BoolUserConfigParam        m_limit_game_fps
        PARAM_DEFAULT(BoolUserConfigParam(true, "limit_game_fps",
        &m_recording_group, "Limit game framerate not beyond the fps of"
                            " recording video."));
    PARAM_PREFIX IntUserConfigParam         m_video_format
        PARAM_DEFAULT(IntUserConfigParam(0, "video_format",
        &m_recording_group, "Specify the video for record, which is the enum"
                            " of VideoFormat in libopenglrecorder. It will"
                            " auto fallback to MJPEG if libopenglrecorder was"
                            " not compiled with such video encoder."));

    PARAM_PREFIX IntUserConfigParam         m_audio_bitrate
        PARAM_DEFAULT(IntUserConfigParam(112000, "audio_bitrate",
        &m_recording_group, "Specify the bitrate for audio"));

    PARAM_PREFIX IntUserConfigParam         m_video_bitrate
        PARAM_DEFAULT(IntUserConfigParam(20000, "video_bitrate",
        &m_recording_group, "Specify the bitrate for video"));

    PARAM_PREFIX IntUserConfigParam         m_recorder_jpg_quality
        PARAM_DEFAULT(IntUserConfigParam(90, "recorder_jpg_quality",
        &m_recording_group, "Specify the jpg compression level of recorder"));

    PARAM_PREFIX IntUserConfigParam         m_record_fps
        PARAM_DEFAULT(IntUserConfigParam(30, "record_fps",
        &m_recording_group, "Specify the fps of recording video"));

    // ---- Debug - not saved to config file
    /** If gamepad debugging is enabled. */
    PARAM_PREFIX bool m_unit_testing PARAM_DEFAULT(false);

    /** If gamepad debugging is enabled. */
    PARAM_PREFIX bool m_gamepad_debug PARAM_DEFAULT( false );

    /** If gamepad debugging is enabled. */
    PARAM_PREFIX bool m_keyboard_debug PARAM_DEFAULT(false);

    /** Wiimote debugging. */
    PARAM_PREFIX bool m_wiimote_debug PARAM_DEFAULT( false );

    /** Debug gamepads  by visualising their values. */
    PARAM_PREFIX bool m_gamepad_visualisation PARAM_DEFAULT( false );

    /** If material debugging (printing terrain specific slowdown)
     *  is enabled. */
    PARAM_PREFIX bool m_material_debug PARAM_DEFAULT( false );

    /** If track debugging is enabled. */
    PARAM_PREFIX int m_track_debug PARAM_DEFAULT( false );

    /** If random number of items is used in an arena. */
    PARAM_PREFIX bool m_random_arena_item PARAM_DEFAULT( false );

    /** True if check structures should be debugged. */
    PARAM_PREFIX bool m_check_debug PARAM_DEFAULT( false );

    /** True if physics debugging should be enabled. */
    PARAM_PREFIX bool m_physics_debug PARAM_DEFAULT( false );

    /** True if fps should be printed each frame. */
    PARAM_PREFIX bool m_fps_debug PARAM_DEFAULT(false);

    /** True if arena (battle/soccer) ai profiling. */
    PARAM_PREFIX bool m_arena_ai_stats PARAM_DEFAULT(false);

    /** True if slipstream debugging is activated. */
    PARAM_PREFIX bool m_slipstream_debug  PARAM_DEFAULT( false );

    /** True if follow-the-leader debug information should be printed. */
    PARAM_PREFIX bool m_ftl_debug    PARAM_DEFAULT( false );

    /** True if currently developed tutorial debugging is enabled. */
    PARAM_PREFIX bool m_tutorial_debug    PARAM_DEFAULT( false );

    /** Verbosity level for debug messages. Note that error and
     *  important warnings must always be printed. */
    PARAM_PREFIX int  m_verbosity         PARAM_DEFAULT( 0 );

    PARAM_PREFIX bool m_no_start_screen   PARAM_DEFAULT( false );

    PARAM_PREFIX bool m_race_now          PARAM_DEFAULT( false );

    PARAM_PREFIX bool m_enforce_current_player PARAM_DEFAULT( false );

    /** True to test funky ambient/diffuse/specularity in RGB &
     *  all anisotropic */
    PARAM_PREFIX bool m_rendering_debug   PARAM_DEFAULT( false );

    /** True if graphical profiler should be displayed */
    PARAM_PREFIX bool m_profiler_enabled  PARAM_DEFAULT( false );

    /** How many seconds worth of data the circular profile buffer
     *  can store. */
    PARAM_PREFIX float m_profiler_buffer_duration PARAM_DEFAULT(20.0f);

    // ---- Networking
    PARAM_PREFIX StringToUIntUserConfigParam m_stun_list
        PARAM_DEFAULT(StringToUIntUserConfigParam("stun_list",
        "The stun servers that will be used to know the public address,"
        " LHS: server address, RHS: ping time.",
            {
                { "numb.viagenie.ca", 0u },
                { "stun.12connect.com", 0u },
                { "stun.callwithus.com", 0u },
                { "stun.cope.es", 0u },
                { "stun.counterpath.net", 0u },
                { "stun.ekiga.net", 0u },
                { "stun.ivao.aero", 0u },
                { "stun.schlund.de", 0u },
                { "stun.stunprotocol.org", 0u },
                { "stun.voip.aebc.com", 0u }
            }
        ));

<<<<<<< HEAD
    PARAM_PREFIX IntUserConfigParam         m_server_max_players
            PARAM_DEFAULT(  IntUserConfigParam(12, "server_max_players",
                                       "Maximum number of players on the server.") );

    PARAM_PREFIX StringListUserConfigParam         m_stun_servers
            PARAM_DEFAULT(  StringListUserConfigParam("Stun_servers", "The stun servers"
                            " that will be used to know the public address.",
                            10,
                            "stun.cope.es",
                            "stun.12connect.com",
                            "stun.callwithus.com",
                            "stun.counterpath.net",
                            "stun.ekiga.net",
                            "stun.schlund.de",
                            "stun.stunprotocol.org",
                            "stun.voip.aebc.com",
                            "numb.viagenie.ca",
                            "stun.ivao.aero") );
=======
    PARAM_PREFIX GroupUserConfigParam  m_network_group
        PARAM_DEFAULT(GroupUserConfigParam("Network", "Network Settings"));
    PARAM_PREFIX BoolUserConfigParam m_log_packets
        PARAM_DEFAULT(BoolUserConfigParam(false, "log-network-packets",
        &m_network_group, "If all network packets should be logged"));
    PARAM_PREFIX BoolUserConfigParam m_random_ports
        PARAM_DEFAULT(BoolUserConfigParam(true, "randrom-ports",
        &m_network_group, "Use random ports for client and server connection"));
    PARAM_PREFIX BoolUserConfigParam m_lobby_chat
        PARAM_DEFAULT(BoolUserConfigParam(false, "lobby-chat",
        &m_network_group, "Enable chatting in networking lobby, if off than "
        "no chat message will be displayed from any players."));
    PARAM_PREFIX FloatUserConfigParam m_voting_timeout
        PARAM_DEFAULT(FloatUserConfigParam(10.0f, "voting-timeout",
        &m_network_group, "Timeout in seconds for voting tracks in server."));
    PARAM_PREFIX IntUserConfigParam m_server_max_players
        PARAM_DEFAULT(IntUserConfigParam(12, "server_max_players",
        &m_network_group, "Maximum number of players on the server."));

    PARAM_PREFIX StringToUIntUserConfigParam m_server_ban_list
        PARAM_DEFAULT(StringToUIntUserConfigParam("server_ban_list",
            "LHS: IP in x.x.x.x format, RHS: online id, if 0 than all players "
            "from this IP will be banned.",
            { { "0.0.0.0", 0u } }
        ));
>>>>>>> 01c12879

    // ---- Gamemode setup
    PARAM_PREFIX UIntToUIntUserConfigParam m_num_karts_per_gamemode
        PARAM_DEFAULT(UIntToUIntUserConfigParam("num_karts_per_gamemode",
            "The Number of karts per gamemode.",
            {
                { 0u, 4u },
                { 1002u, 5u },
                { 1100u, 4u },
                { 1101u, 4u },
                { 2000u, 4u },
                { 2001u, 4u }
            }
        ));

<<<<<<< HEAD
    // ---- Network
    PARAM_PREFIX GroupUserConfigParam  m_network_group
        PARAM_DEFAULT(GroupUserConfigParam("Network", "Network Settings"));
    PARAM_PREFIX BoolUserConfigParam m_log_packets
        PARAM_DEFAULT(BoolUserConfigParam(false, "log-network-packets",
        &m_network_group, "If all network packets should be logged"));
    PARAM_PREFIX BoolUserConfigParam m_random_ports
        PARAM_DEFAULT(BoolUserConfigParam(true, "randrom-ports",
        &m_network_group, "Use random ports for client and server connection"));

=======
>>>>>>> 01c12879
    // ---- Graphic Quality
    PARAM_PREFIX GroupUserConfigParam        m_graphics_quality
            PARAM_DEFAULT( GroupUserConfigParam("GFX",
                                                "Graphics Quality Settings") );

    PARAM_PREFIX IntUserConfigParam        m_particles_effects
            PARAM_DEFAULT(  IntUserConfigParam(2, "particles-effecs",
                            &m_graphics_quality, "Particles effects: 0 disabled, 1 only important, 2 enabled") );

    // This saves the actual user preference.
    PARAM_PREFIX IntUserConfigParam        m_xmas_mode
            PARAM_DEFAULT(  IntUserConfigParam(0, "christmas-mode",
                            &m_graphics_quality, "Christmas hats: 0 use current date, 1 always on, 2 always off") );

    // This saves the actual user preference.
    PARAM_PREFIX IntUserConfigParam        m_easter_ear_mode
        PARAM_DEFAULT(IntUserConfigParam(0, "easter-ear-mode",
        &m_graphics_quality, "Easter Bunny Ears: 0 use current date, 1 always on, 2 always off"));

    PARAM_PREFIX BoolUserConfigParam       m_animated_characters
            PARAM_DEFAULT(  BoolUserConfigParam(true,
                            "animated-characters", &m_graphics_quality,
                "Whether to display animated characters") );

    PARAM_PREFIX IntUserConfigParam        m_geometry_level
            PARAM_DEFAULT(  IntUserConfigParam(GEOLEVEL_0,
                            "geometry_level", &m_graphics_quality,
                "Geometry quality 0=everything is displayed; "
                "1=a few details are displayed; 2=lowest level, no details") );

    PARAM_PREFIX IntUserConfigParam         m_anisotropic
            PARAM_DEFAULT( IntUserConfigParam(4, "anisotropic",
                           &m_graphics_quality,
                           "Quality of anisotropic filtering (usual values include 2-4-8-16; 0 to disable)") );

    PARAM_PREFIX BoolUserConfigParam         m_vsync
            PARAM_DEFAULT( BoolUserConfigParam(false, "vsync",
                           &m_graphics_quality,
                           "Whether vertical sync is enabled") );
    PARAM_PREFIX BoolUserConfigParam         m_motionblur
            PARAM_DEFAULT( BoolUserConfigParam(false,
                           "motionblur_enabled", &m_graphics_quality,
                           "Whether motion blur should be enabled") );
    PARAM_PREFIX BoolUserConfigParam         m_mlaa
            PARAM_DEFAULT( BoolUserConfigParam(false,
                           "mlaa", &m_graphics_quality,
                           "Whether MLAA anti-aliasing should be enabled") );
    PARAM_PREFIX BoolUserConfigParam          m_ssao
            PARAM_DEFAULT(BoolUserConfigParam(false,
                           "ssao", &m_graphics_quality,
                           "Enable Screen Space Ambient Occlusion") );
    PARAM_PREFIX IntUserConfigParam          m_shadows_resolution
            PARAM_DEFAULT( IntUserConfigParam(0,
                           "shadows_resolution", &m_graphics_quality,
                           "Shadow resolution (0 = disabled") );
    PARAM_PREFIX BoolUserConfigParam          m_degraded_IBL
        PARAM_DEFAULT(BoolUserConfigParam(true,
        "Degraded_IBL", &m_graphics_quality,
        "Disable specular IBL"));

    // ---- Misc
    PARAM_PREFIX BoolUserConfigParam        m_cache_overworld
            PARAM_DEFAULT(  BoolUserConfigParam(true, "cache-overworld") );

    // TODO : is this used with new code? does it still work?
    PARAM_PREFIX BoolUserConfigParam        m_crashed
            PARAM_DEFAULT(  BoolUserConfigParam(false, "crashed") );

    // ---- Camera
    PARAM_PREFIX GroupUserConfigParam        m_camera
            PARAM_DEFAULT( GroupUserConfigParam("camera",
                                                "(Debug) camera settings.") );

    PARAM_PREFIX IntUserConfigParam         m_reverse_look_threshold
            PARAM_DEFAULT(  IntUserConfigParam(0, "reverse_look_threshold",
            &m_camera,
            "If the kart is driving backwards faster than this value,\n"
            "switch automatically to reverse camera (set to 0 to disable).") );

    PARAM_PREFIX FloatUserConfigParam       m_fpscam_direction_speed
            PARAM_DEFAULT(  FloatUserConfigParam(0.003f, "fpscam_rotation_speed",
            &m_camera,
            "How fast the first person camera's direction speed changes when\n"
            "moving the mouse (means acceleration).") );

    PARAM_PREFIX FloatUserConfigParam       m_fpscam_smooth_direction_max_speed
            PARAM_DEFAULT(  FloatUserConfigParam(0.04f, "fpscam_smooth_rotation_max_speed",
            &m_camera,
            "How fast the first person camera's direction can change.") );

    PARAM_PREFIX FloatUserConfigParam       m_fpscam_angular_velocity
            PARAM_DEFAULT(  FloatUserConfigParam(0.02f, "fpscam_angular_velocity",
            &m_camera,
            "How fast the first person camera's rotation speed changes.") );

    PARAM_PREFIX FloatUserConfigParam       m_fpscam_max_angular_velocity
            PARAM_DEFAULT(  FloatUserConfigParam(1.0f, "fpscam_max_angular_velocity",
            &m_camera,
            "How fast the first person camera can rotate.") );

    PARAM_PREFIX StringUserConfigParam      m_item_style
            PARAM_DEFAULT(  StringUserConfigParam("items", "item_style",
                            "Name of the .items file to use.") );

    PARAM_PREFIX StringUserConfigParam      m_last_track
            PARAM_DEFAULT(  StringUserConfigParam("olivermath", "last_track",
                            "Name of the last track used.") );
    PARAM_PREFIX StringUserConfigParam m_last_used_track_group
            PARAM_DEFAULT( StringUserConfigParam("all", "last_track_group",
                           "Last selected track group") );

    PARAM_PREFIX StringUserConfigParam      m_skin_file
            PARAM_DEFAULT(  StringUserConfigParam("Peach.stkskin", "skin_file",
                                                  "Name of the skin to use") );

    // ---- Handicap
    PARAM_PREFIX GroupUserConfigParam       m_handicap
            PARAM_DEFAULT( GroupUserConfigParam("Handicap",
                                          "Everything related to handicaps.") );

    PARAM_PREFIX BoolUserConfigParam        m_per_player_difficulty
            PARAM_DEFAULT(  BoolUserConfigParam(false, "per_player_difficulty",
                            &m_handicap,
                            "If handicapped users can be selected") );

    // ---- Internet related

    PARAM_PREFIX IntUserConfigParam        m_internet_status
            PARAM_DEFAULT(  IntUserConfigParam(0, "enable_internet",
                                               "Status of internet: 0 user "
                                               "wasn't asked, 1: allowed, 2: "
                                               "not allowed") );

    PARAM_PREFIX GroupUserConfigParam       m_hw_report_group
            PARAM_DEFAULT( GroupUserConfigParam("HWReport",
                                          "Everything related to hardware configuration.") );

    PARAM_PREFIX IntUserConfigParam        m_last_hw_report_version
            PARAM_DEFAULT(  IntUserConfigParam(0, "report-version", &m_hw_report_group,
                                                  "Version of hardware report "
                                                  "that was reported last") );
    PARAM_PREFIX IntUserConfigParam        m_random_identifier
            PARAM_DEFAULT(  IntUserConfigParam(0, "random-identifier", &m_hw_report_group,
                                                  "A random number to avoid duplicated reports.") );

    PARAM_PREFIX StringUserConfigParam      m_server_hw_report
            PARAM_DEFAULT( StringUserConfigParam(   "http://addons.supertuxkart.net:8080",
                                                     "hw-report-server",
                                                     &m_hw_report_group,
                                                    "The server used for reporting statistics to."));

    PARAM_PREFIX BoolUserConfigParam      m_hw_report_enable
            PARAM_DEFAULT( BoolUserConfigParam(   true,
                                                     "hw-report-enabled",
                                                     &m_hw_report_group,
                                                    "If HW reports are enabled."));

    // ---- User management

    PARAM_PREFIX BoolUserConfigParam        m_always_show_login_screen
            PARAM_DEFAULT(  BoolUserConfigParam(false, "always_show_login_screen",
          "Always show the login screen even if last player's session was saved."));


    // ---- Online gameplay related
    PARAM_PREFIX GroupUserConfigParam       m_online_group
            PARAM_DEFAULT( GroupUserConfigParam("OnlineServer",
                                          "Everything related to online play.") );

    PARAM_PREFIX StringUserConfigParam      m_server_multiplayer
            PARAM_DEFAULT( StringUserConfigParam(   "https://addons.supertuxkart.net/api/",
                                                     "server_multiplayer",
                                                     &m_online_group,
                                                    "The server used for online multiplayer."));

    PARAM_PREFIX IntUserConfigParam        m_server_version
            PARAM_DEFAULT( IntUserConfigParam(   2,
                                                 "server-version",
                                                 &m_online_group,
                                                    "Version of the server API to use."));


    // ---- Addon server related entries
    PARAM_PREFIX GroupUserConfigParam       m_addon_group
            PARAM_DEFAULT( GroupUserConfigParam("AddonServer",
                                          "Addon and news related settings") );

    PARAM_PREFIX StringUserConfigParam      m_server_addons
            PARAM_DEFAULT( StringUserConfigParam("http://addons.supertuxkart.net/dl/xml",
                                                 "server_addons",
                                                 &m_addon_group,
                                                "The server used for addon."));

    PARAM_PREFIX TimeUserConfigParam        m_news_last_updated
            PARAM_DEFAULT(  TimeUserConfigParam(0, "news_last_updated",
                                              &m_addon_group,
                                              "Time news was updated last.") );

    PARAM_PREFIX IntUserConfigParam         m_news_frequency
            PARAM_DEFAULT(  IntUserConfigParam(0, "news_frequency",
                                               &m_addon_group,
                                        "How often news should be updated.") );

    PARAM_PREFIX StringUserConfigParam      m_display_count
            PARAM_DEFAULT(  StringUserConfigParam("", "news_display_count",
                                               &m_addon_group,
                                               "How often all news messages "
                                               "have been displayed") );

    PARAM_PREFIX IntUserConfigParam         m_last_important_message_id
            PARAM_DEFAULT(  IntUserConfigParam(-1, "last_important_message_id",
                                               &m_addon_group,
                                               "Don't show important message "
                                               "with this or a lower id again") );

    PARAM_PREFIX TimeUserConfigParam        m_addons_last_updated
            PARAM_DEFAULT(  TimeUserConfigParam(0, "addon_last_updated",
                                                &m_addon_group,
                                        "Time addon-list was updated last.") );

    PARAM_PREFIX StringUserConfigParam      m_language
            PARAM_DEFAULT( StringUserConfigParam("system", "language",
                        "Which language to use (language code or 'system')") );

    PARAM_PREFIX BoolUserConfigParam        m_artist_debug_mode
            PARAM_DEFAULT( BoolUserConfigParam(false, "artist_debug_mode",
                               "Whether to enable track debugging features") );

    PARAM_PREFIX BoolUserConfigParam        m_hide_gui
        PARAM_DEFAULT(BoolUserConfigParam(false, "debug_hide_gui",
            "Whether to hide the GUI (artist debug mode)"));

    PARAM_PREFIX BoolUserConfigParam        m_everything_unlocked
            PARAM_DEFAULT( BoolUserConfigParam(false, "everything_unlocked",
                               "Enable all karts and tracks") );

    // TODO? implement blacklist for new irrlicht device and GUI
    PARAM_PREFIX std::vector<std::string>   m_blacklist_res;

    /** List of all saved GPs. */
    PARAM_PREFIX PtrVector<SavedGrandPrix>   m_saved_grand_prix_list;

    /** Some constants to bitmask to enable various messages to be printed. */
    enum { LOG_MEMORY  = 0x0001,
           LOG_GUI     = 0x0002,
           LOG_ADDONS  = 0x0004,
           LOG_MISC    = 0x0008,
           LOG_FLYABLE = 0x0010,
           LOG_ALL     = 0xffff };

    /** Returns true if the user want additional messages for memory usage. */
    bool   logMemory();
    /** Returns true if the user want additional messages related to GUI. */
    bool   logGUI   ();
    /** Returns true if the user want additional messages related to addons. */
    bool   logAddons();
    /** Returns true if the user want additional debug info for flyables */
    bool   logFlyable();
    /** Returns true if the user want additional messages for general items. */
    bool   logMisc  ();


}
#undef PARAM_PREFIX
#undef PARAM_SUFFIX

// ============================================================================
/**
  * \brief Class for managing general STK user configuration data.
  * \ingroup config
  */
class UserConfig : public NoCopy
{
private:

    /** Filename of the user config file. */
    std::string        m_filename;
    irr::core::stringw m_warning;

    static const int m_current_config_version;

public:
          /** Create the user config object; does not actually load it,
           *  UserConfig::loadConfig needs to be called. */
          UserConfig();
         ~UserConfig();

    bool  loadConfig();
    void  saveConfig();

    const irr::core::stringw& getWarning()        { return m_warning;  }
    void  resetWarning()                          { m_warning="";      }
    void  setWarning(irr::core::stringw& warning) { m_warning=warning; }

};   // UserConfig


extern UserConfig *user_config;

#endif

/*EOF*/<|MERGE_RESOLUTION|>--- conflicted
+++ resolved
@@ -697,26 +697,6 @@
             }
         ));
 
-<<<<<<< HEAD
-    PARAM_PREFIX IntUserConfigParam         m_server_max_players
-            PARAM_DEFAULT(  IntUserConfigParam(12, "server_max_players",
-                                       "Maximum number of players on the server.") );
-
-    PARAM_PREFIX StringListUserConfigParam         m_stun_servers
-            PARAM_DEFAULT(  StringListUserConfigParam("Stun_servers", "The stun servers"
-                            " that will be used to know the public address.",
-                            10,
-                            "stun.cope.es",
-                            "stun.12connect.com",
-                            "stun.callwithus.com",
-                            "stun.counterpath.net",
-                            "stun.ekiga.net",
-                            "stun.schlund.de",
-                            "stun.stunprotocol.org",
-                            "stun.voip.aebc.com",
-                            "numb.viagenie.ca",
-                            "stun.ivao.aero") );
-=======
     PARAM_PREFIX GroupUserConfigParam  m_network_group
         PARAM_DEFAULT(GroupUserConfigParam("Network", "Network Settings"));
     PARAM_PREFIX BoolUserConfigParam m_log_packets
@@ -742,7 +722,6 @@
             "from this IP will be banned.",
             { { "0.0.0.0", 0u } }
         ));
->>>>>>> 01c12879
 
     // ---- Gamemode setup
     PARAM_PREFIX UIntToUIntUserConfigParam m_num_karts_per_gamemode
@@ -758,19 +737,6 @@
             }
         ));
 
-<<<<<<< HEAD
-    // ---- Network
-    PARAM_PREFIX GroupUserConfigParam  m_network_group
-        PARAM_DEFAULT(GroupUserConfigParam("Network", "Network Settings"));
-    PARAM_PREFIX BoolUserConfigParam m_log_packets
-        PARAM_DEFAULT(BoolUserConfigParam(false, "log-network-packets",
-        &m_network_group, "If all network packets should be logged"));
-    PARAM_PREFIX BoolUserConfigParam m_random_ports
-        PARAM_DEFAULT(BoolUserConfigParam(true, "randrom-ports",
-        &m_network_group, "Use random ports for client and server connection"));
-
-=======
->>>>>>> 01c12879
     // ---- Graphic Quality
     PARAM_PREFIX GroupUserConfigParam        m_graphics_quality
             PARAM_DEFAULT( GroupUserConfigParam("GFX",
