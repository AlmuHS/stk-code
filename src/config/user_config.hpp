--- conflicted
+++ resolved
@@ -672,38 +672,23 @@
     PARAM_PREFIX PtrVector<SavedGrandPrix>   m_saved_grand_prix_list;
 
     /** Some constants to bitmask to enable various messages to be printed. */
-<<<<<<< HEAD
-    enum { LOG_MEMORY     = 0x0001,
-           LOG_GUI        = 0x0002,
-           LOG_NETWORKING = 0x0003,
-           LOG_ADDONS     = 0x0004,
-           LOG_MISC       = 0x0008,
-           LOG_ALL        = 0xffff };
-=======
     enum { LOG_MEMORY  = 0x0001,
            LOG_GUI     = 0x0002,
            LOG_ADDONS  = 0x0004,
            LOG_MISC    = 0x0008,
            LOG_FLYABLE = 0x0010,
            LOG_ALL     = 0xffff };
->>>>>>> 1f42aaed
 
     /** Returns true if the user want additional messages for memory usage. */
-    bool   logMemory      ();
+    bool   logMemory();
     /** Returns true if the user want additional messages related to GUI. */
-    bool   logGUI         ();
+    bool   logGUI   ();
     /** Returns true if the user want additional messages related to addons. */
-<<<<<<< HEAD
-    bool   logAddons      ();
-=======
     bool   logAddons();
     /** Returns true if the user want additional debug info for flyables */
     bool   logFlyable();
->>>>>>> 1f42aaed
     /** Returns true if the user want additional messages for general items. */
-    bool   logMisc        ();
-    /** Returns true if the user wants additional messages for networking/ */
-    bool   logNetworking  ();
+    bool   logMisc  ();
 
 
 }
