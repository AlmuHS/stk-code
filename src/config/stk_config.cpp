//
//  SuperTuxKart - a fun racing game with go-kart
//  Copyright (C) 2006-2015 Joerg Henrichs
//
//  This program is free software; you can redistribute it and/or
//  modify it under the terms of the GNU General Public License
//  as published by the Free Software Foundation; either version 3
//  of the License, or (at your option) any later version.
//
//  This program is distributed in the hope that it will be useful,
//  but WITHOUT ANY WARRANTY; without even the implied warranty of
//  MERCHANTABILITY or FITNESS FOR A PARTICULAR PURPOSE.  See the
//  GNU General Public License for more details.
//
//  You should have received a copy of the GNU General Public License
//  along with this program; if not, write to the Free Software
//  Foundation, Inc., 59 Temple Place - Suite 330, Boston, MA  02111-1307, USA.

#include "config/stk_config.hpp"

#include <stdexcept>
#include <stdio.h>
#include <sstream>

#include "audio/music_information.hpp"
#include "io/file_manager.hpp"
#include "io/xml_node.hpp"
#include "items/item.hpp"
#include "karts/kart_properties.hpp"
#include "utils/log.hpp"

STKConfig* stk_config=0;
float STKConfig::UNDEFINED = -99.9f;

//-----------------------------------------------------------------------------
/** Constructor, which only initialises the object. The actual work is done
 *  by calling load().
 */
STKConfig::STKConfig()
{
    m_has_been_loaded         = false;
    m_title_music             = NULL;
    m_default_kart_properties = new KartProperties();
}   // STKConfig
//-----------------------------------------------------------------------------
STKConfig::~STKConfig()
{
    if(m_title_music)
        delete m_title_music;

    if(m_default_kart_properties)
        delete m_default_kart_properties;

    for(std::map<std::string, KartProperties*>::iterator it = m_kart_properties.begin();
            it != m_kart_properties.end(); ++it)
    {
        if (it->second)
            delete it->second;
    }
}   // ~STKConfig

//-----------------------------------------------------------------------------
/** Loads the stk configuration file. After loading it checks if all necessary
 *  values are actually defined, otherwise an error message is printed and STK
 *  is aborted.
 *  /param filename Name of the configuration file to load.
 */
void STKConfig::load(const std::string &filename)
{
    // Avoid loading the default config file if a user-specific
    // config file has already been loaded.
    if(m_has_been_loaded) return;
    m_has_been_loaded = true;

    init_defaults();

    XMLNode *root = 0;
    try
    {
        root = new XMLNode(filename);
        if(!root || root->getName()!="config")
        {
            if(root) delete root;
            std::ostringstream msg;
            msg << "Couldn't load config '" << filename << "': no config node.";
            throw std::runtime_error(msg.str());
        }
        getAllData(root);
    }

    catch(std::exception& err)
    {
        Log::error("StkConfig", "FATAL ERROR while reading '%s':", filename.c_str());
        Log::fatal("StkConfig", "    %s", err.what());
    }
    delete root;

    // Check that all necessary values are indeed set
    // -----------------------------------------------

#define CHECK_NEG(  a,strA) if(a<=UNDEFINED) {                   \
        Log::fatal("StkConfig", "Missing default value for '%s' in '%s'.",    \
                   strA,filename.c_str());              \
    }

    if(m_score_increase.size()==0)
    {
        Log::fatal("StkConfig", "Not or not enough scores defined in stk_config");
    }
    if(m_leader_intervals.size()==0)
    {
        Log::fatal("StkConfig", "No follow leader interval(s) defined in stk_config");
    }

    if(m_switch_items.size()!=Item::ITEM_LAST-Item::ITEM_FIRST+1)
    {
        Log::fatal("StkConfig", "Wrong number of item switches defined in stk_config");
    }

    CHECK_NEG(m_max_karts,                 "<karts max=..."             );
    CHECK_NEG(m_item_switch_time,          "item-switch-time"           );
    CHECK_NEG(m_bubblegum_counter,         "bubblegum disappear counter");
    CHECK_NEG(m_explosion_impulse_objects, "explosion-impulse-objects"  );
    CHECK_NEG(m_max_skidmarks,             "max-skidmarks"              );
    CHECK_NEG(m_min_kart_version,          "<kart-version min...>"      );
    CHECK_NEG(m_max_kart_version,          "<kart-version max=...>"     );
    CHECK_NEG(m_min_track_version,         "min-track-version"          );
    CHECK_NEG(m_max_track_version,         "max-track-version"          );
    CHECK_NEG(m_skid_fadeout_time,         "skid-fadeout-time"          );
    CHECK_NEG(m_near_ground,               "near-ground"                );
    CHECK_NEG(m_delay_finish_time,         "delay-finish-time"          );
    CHECK_NEG(m_music_credit_time,         "music-credit-time"          );
    CHECK_NEG(m_leader_time_per_kart,      "leader time-per-kart"       );
    CHECK_NEG(m_penalty_time,              "penalty-time"               );
    CHECK_NEG(m_max_display_news,          "max-display-news"           );
    CHECK_NEG(m_replay_max_time,           "replay max-time"            );
    CHECK_NEG(m_replay_delta_angle,        "replay delta-angle"         );
    CHECK_NEG(m_replay_delta_pos2,         "replay delta-position"      );
    CHECK_NEG(m_replay_dt,                 "replay delta-t"             );
    CHECK_NEG(m_smooth_angle_limit,        "physics smooth-angle-limit" );
<<<<<<< HEAD
    CHECK_NEG(m_network_combine_threshold, "network combine-threshold"  );
    
=======
    CHECK_NEG(m_default_track_friction,    "physics default-track-friction");
    CHECK_NEG(m_default_moveable_friction, "physics default-moveable-friction");
>>>>>>> b6df36fc

    // Square distance to make distance checks cheaper (no sqrt)
    m_replay_delta_pos2 *= m_replay_delta_pos2;
    m_default_kart_properties->checkAllSet(filename);
}   // load

// -----------------------------------------------------------------------------
/** Init all values with invalid defaults, which are tested later. This
 * guarantees that all parameters will indeed be initialised, and helps
 * finding typos.
 */
void STKConfig::init_defaults()
{
    m_bomb_time                  = m_bomb_time_increase        =
        m_explosion_impulse_objects = m_music_credit_time      =
        m_delay_finish_time      = m_skid_fadeout_time         =
        m_near_ground            = m_item_switch_time          =
        m_smooth_angle_limit     = m_penalty_time              =
        m_default_track_friction = m_default_moveable_friction =
        UNDEFINED;
    m_bubblegum_counter          = -100;
    m_shield_restrict_weapos     = false;
    m_max_karts                  = -100;
    m_max_skidmarks              = -100;
    m_min_kart_version           = -100;
    m_max_kart_version           = -100;
    m_min_track_version          = -100;
    m_max_track_version          = -100;
    m_max_display_news           = -100;
    m_replay_max_time            = -100;
    m_replay_delta_angle         = -100;
    m_replay_delta_pos2          = -100;
    m_replay_dt                  = -100;
    m_network_combine_threshold  = -100;
    m_title_music                = NULL;
    m_enable_networking          = true;
    m_smooth_normals             = false;
    m_same_powerup_mode          = POWERUP_MODE_ONLY_IF_SAME;
    m_ai_acceleration            = 1.0f;
    m_disable_steer_while_unskid = false;
    m_camera_follow_skid         = false;
    m_cutscene_fov               = 0.61f;

    m_score_increase.clear();
    m_leader_intervals.clear();
    m_switch_items.clear();
    m_normal_ttf.clear();
    m_digit_ttf.clear();
}   // init_defaults

//-----------------------------------------------------------------------------
/** Extracts the actual information from a xml file.
 *  \param xml Pointer to the xml data structure.
 */
void STKConfig::getAllData(const XMLNode * root)
{
    // Get the values which are not part of the default KartProperties
    // ---------------------------------------------------------------
    if(const XMLNode *kart_node = root->getNode("kart-version"))
    {
        kart_node->get("min", &m_min_kart_version);
        kart_node->get("max", &m_max_kart_version);
    }

    if(const XMLNode *node = root->getNode("track-version"))
    {
        node->get("min", &m_min_track_version);
        node->get("max", &m_max_track_version);
    }

    if(const XMLNode *kart_node = root->getNode("karts"))
        kart_node->get("max-number", &m_max_karts);

    if(const XMLNode *gp_node = root->getNode("grand-prix"))
    {
        for(unsigned int i=0; i<gp_node->getNumNodes(); i++)
        {
            const XMLNode *pn=gp_node->getNode(i);
            int points=-1;
            pn->get("points", &points);
            if(points<0)
            {
                Log::error("StkConfig", "Incorrect GP point specification:");
                Log::fatal("StkConfig", "points: %d",
                        points);
            }
            m_score_increase.push_back(points);
        }
        if (m_max_karts > int(gp_node->getNumNodes()))
        {
            Log::error("StkConfig", "Not enough grand-prix ranking nodes:");
            m_score_increase.resize(m_max_karts, 0);
        }
    }

    if(const XMLNode *leader_node= root->getNode("follow-the-leader"))
    {
        leader_node->get("intervals",     &m_leader_intervals    );
        leader_node->get("time-per-kart", &m_leader_time_per_kart);
    }

    if (const XMLNode *physics_node= root->getNode("physics"))
    {
        physics_node->get("smooth-normals",         &m_smooth_normals        );
        physics_node->get("smooth-angle-limit",     &m_smooth_angle_limit    );
        physics_node->get("default-track-friction", &m_default_track_friction);
        physics_node->get("default-moveable-friction",
                                                 &m_default_moveable_friction);
    }

    if (const XMLNode *startup_node= root->getNode("startup"))
    {
        startup_node->get("penalty", &m_penalty_time );
    }

    if (const XMLNode *news_node= root->getNode("news"))
    {
        news_node->get("max-display", &m_max_display_news);
    }

    if (const XMLNode *steer_node= root->getNode("steer"))
    {
        steer_node->get("disable-while-unskid", &m_disable_steer_while_unskid);
        steer_node->get("camera-follow-skid",   &m_camera_follow_skid        );
    }

    if (const XMLNode *camera = root->getNode("camera"))
    {
        camera->get("fov-1", &m_camera_fov[0]);
        camera->get("fov-2", &m_camera_fov[1]);
        camera->get("fov-3", &m_camera_fov[2]);
        camera->get("fov-4", &m_camera_fov[3]);
        camera->get("cutscene-fov", &m_cutscene_fov);
    }

    if (const XMLNode *music_node = root->getNode("music"))
    {
        std::string title_music;
        music_node->get("title", &title_music);
        assert(title_music.size() > 0);
        title_music = file_manager->getAsset(FileManager::MUSIC, title_music);
        m_title_music = MusicInformation::create(title_music);
        if(!m_title_music)
            Log::error("StkConfig", "Cannot load title music : %s", title_music.c_str());
    }

    if(const XMLNode *skidmarks_node = root->getNode("skid-marks"))
    {
        skidmarks_node->get("max-number",   &m_max_skidmarks    );
        skidmarks_node->get("fadeout-time", &m_skid_fadeout_time);
    }

    if(const XMLNode *near_ground_node = root->getNode("near-ground"))
        near_ground_node->get("distance", &m_near_ground);

    if(const XMLNode *delay_finish_node= root->getNode("delay-finish"))
        delay_finish_node->get("time", &m_delay_finish_time);

    if(const XMLNode *credits_node= root->getNode("credits"))
        credits_node->get("music", &m_music_credit_time);


    if(const XMLNode *bomb_node= root->getNode("bomb"))
    {
        bomb_node->get("time", &m_bomb_time);
        bomb_node->get("time-increase", &m_bomb_time_increase);
    }

    if(const XMLNode *powerup_node= root->getNode("powerup"))
    {
        std::string s;
        powerup_node->get("collect-mode", &s);
        if(s=="same")
            m_same_powerup_mode = POWERUP_MODE_SAME;
        else if(s=="new")
            m_same_powerup_mode = POWERUP_MODE_NEW;
        else if(s=="only-if-same")
            m_same_powerup_mode = POWERUP_MODE_ONLY_IF_SAME;
        else
        {
            Log::warn("StkConfig", "Invalid item mode '%s' - ignored.",
                    s.c_str());
        }
    }

    if(const XMLNode *switch_node= root->getNode("switch"))
    {
        switch_node->get("items", &m_switch_items    );
        switch_node->get("time",  &m_item_switch_time);
    }

    if(const XMLNode *bubblegum_node= root->getNode("bubblegum"))
    {
        bubblegum_node->get("disappear-counter", &m_bubblegum_counter     );
        bubblegum_node->get("restrict-weapons",  &m_shield_restrict_weapos);
    }

    if(const XMLNode *explosion_node= root->getNode("explosion"))
    {
        explosion_node->get("impulse-objects", &m_explosion_impulse_objects);
    }

    if(const XMLNode *ai_node = root->getNode("ai"))
    {
        ai_node->get("acceleration", &m_ai_acceleration);
    }

    if (const XMLNode *networking_node = root->getNode("networking"))
    {
        networking_node->get("enable", &m_enable_networking);
        networking_node->get("combine-threshold", &m_network_combine_threshold);
    }

    if(const XMLNode *replay_node = root->getNode("replay"))
    {
        replay_node->get("delta-angle", &m_replay_delta_angle);
        replay_node->get("delta-pos",   &m_replay_delta_pos2 );
        replay_node->get("delta-t",     &m_replay_dt         );
        replay_node->get("max-time",    &m_replay_max_time   );

    }

    if (const XMLNode *fonts_list = root->getNode("fonts-list"))
    {
        fonts_list->get("normal-ttf", &m_normal_ttf);
        fonts_list->get("digit-ttf",  &m_digit_ttf );
    }

    // Get the default KartProperties
    // ------------------------------
    const XMLNode *node = root -> getNode("general-kart-defaults");
    if(!node)
    {
        std::ostringstream msg;
        msg << "Couldn't load general-kart-defaults: no node.";
        throw std::runtime_error(msg.str());
    }
    m_default_kart_properties->getAllData(node);
    const XMLNode *child_node = node->getNode("kart-type");

    for (unsigned int i = 0; i < child_node->getNumNodes(); ++i)
    {
        const XMLNode* type = child_node->getNode(i);
        m_kart_properties[type->getName()] = new KartProperties();
        m_kart_properties[type->getName()]->copyFrom(m_default_kart_properties);
        m_kart_properties[type->getName()]->getAllData(type);
    }
}   // getAllData

// ----------------------------------------------------------------------------
/** Defines the points for each position for a race with a given number
 *  of karts.
 *  \param all_scores A vector which will be resized to take num_karts
 *         elements and which on return contains the number of points
 *         for each position.
 * \param num_karts Number of karts.
 */
void  STKConfig::getAllScores(std::vector<int> *all_scores, int num_karts)
{
    std::vector<int> sorted_score_increase;

    if (num_karts == 0) return;

    assert(num_karts <= m_max_karts);
    all_scores->resize(num_karts);
    sorted_score_increase.resize(num_karts+1); //sorting function is [begin, end[

    //get increase data into sorted_score_increase
    for(int i=0; i<num_karts; i++)
    {
        sorted_score_increase[i] = m_score_increase[i];
    }

    std::sort (sorted_score_increase.begin(), sorted_score_increase.end());

    (*all_scores)[num_karts-1] = sorted_score_increase[0];  // last position score

    // Must be signed, in case that num_karts==1
    for(int i=num_karts-2; i>=0; i--)
    {
        (*all_scores)[i] = (*all_scores)[i+1] + sorted_score_increase[num_karts-i];
    }
}   // getAllScores<|MERGE_RESOLUTION|>--- conflicted
+++ resolved
@@ -138,13 +138,9 @@
     CHECK_NEG(m_replay_delta_pos2,         "replay delta-position"      );
     CHECK_NEG(m_replay_dt,                 "replay delta-t"             );
     CHECK_NEG(m_smooth_angle_limit,        "physics smooth-angle-limit" );
-<<<<<<< HEAD
-    CHECK_NEG(m_network_combine_threshold, "network combine-threshold"  );
-    
-=======
+    CHECK_NEG(m_network_combine_threshold, "network combine-threshold"  );    
     CHECK_NEG(m_default_track_friction,    "physics default-track-friction");
     CHECK_NEG(m_default_moveable_friction, "physics default-moveable-friction");
->>>>>>> b6df36fc
 
     // Square distance to make distance checks cheaper (no sqrt)
     m_replay_delta_pos2 *= m_replay_delta_pos2;
