--- conflicted
+++ resolved
@@ -170,17 +170,10 @@
          m_freeze_state == FROZEN || m_freeze_state == WAITING_FOR_UNFREEZE )
         return;
 
-<<<<<<< HEAD
-    ThreadInfo& ti = getThreadInfo();
-    MarkerStack& markers_stack = ti.markers_stack[m_write_id];
-    double  start = getTimeMilliseconds() - m_time_last_sync;
-    unsigned int layer = (unsigned int)markers_stack.size();
-=======
     // We need to look before getting the thread id (since this might
     // be a new thread which changes the structure).
     m_lock.lock();
     int thread_id = getThreadID();
->>>>>>> 01be8002
 
     ThreadData &td = m_all_threads_data[thread_id];
     AllEventData::iterator i = td.m_all_event_data.find(name);
