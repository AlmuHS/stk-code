--- conflicted
+++ resolved
@@ -273,19 +273,13 @@
         PROFILER_PUSH_CPU_MARKER("Main loop", 0xFF, 0x00, 0xF7);
 
         left_over_time += getLimitedDt();
-<<<<<<< HEAD
-        int num_steps   = int(left_over_time * stk_config->m_physics_fps);
-        float dt        = 1.0f / stk_config->m_physics_fps;
-=======
         int num_steps   = stk_config->time2Ticks(left_over_time);
         float dt = stk_config->ticks2Time(1);
->>>>>>> 95f0bf9e
         left_over_time -= num_steps * dt ;
 
         if (STKHost::existHost() &&
             STKHost::get()->requestedShutdown())
         {
-<<<<<<< HEAD
             SFXManager::get()->quickSound("anvil");
             core::stringw msg = _("Connection to server is lost.");
             if (!STKHost::get()->getErrorMessage().empty())
@@ -315,7 +309,7 @@
         if (World::getWorld() && RewindManager::get()->isEnabled())
         {
             RewindManager::get()
-                ->addNextTimeStep(World::getWorld()->getTime(), dt);
+                ->addNextTimeStep(World::getWorld()->getTimeTicks(), dt);
         }
 
         if (!m_abort)
@@ -341,27 +335,6 @@
                 PROFILER_POP_CPU_MARKER();
             }
             // Some protocols in network will use RequestManager
-=======
-            float frame_duration = num_steps * dt;
-
-            // Render the previous frame, and also handle all user input.
-            PROFILER_PUSH_CPU_MARKER("IrrDriver update", 0x00, 0x00, 0x7F);
-            irr_driver->update(frame_duration);
-            PROFILER_POP_CPU_MARKER();
-
-            PROFILER_PUSH_CPU_MARKER("Input/GUI", 0x7F, 0x00, 0x00);
-#ifdef ENABLE_WIIUSE
-            wiimote_manager->update();
-#endif
-            input_manager->update(frame_duration);
-            GUIEngine::update(frame_duration);
-            PROFILER_POP_CPU_MARKER();
-
-            PROFILER_PUSH_CPU_MARKER("Music", 0x7F, 0x00, 0x00);
-            SFXManager::get()->update();
-            PROFILER_POP_CPU_MARKER();
-
->>>>>>> 95f0bf9e
             PROFILER_PUSH_CPU_MARKER("Database polling update", 0x00, 0x7F, 0x7F);
             Online::RequestManager::get()->update(frame_duration);
             PROFILER_POP_CPU_MARKER();
@@ -369,7 +342,6 @@
 
         for(int i=0; i<num_steps; i++)
         {
-<<<<<<< HEAD
             // Create the TimeStepInfo structure. For the first iteration
             // this is done before the irr_driver update (since this needs
             // to store input events at the event), but for any further
@@ -377,7 +349,7 @@
             if (World::getWorld() && RewindManager::get()->isEnabled() && i>0)
             {
                 RewindManager::get()
-                    ->addNextTimeStep(World::getWorld()->getTime(), dt);
+                    ->addNextTimeStep(World::getWorld()->getTimeTicks(), dt);
             }
 
             // Enable last substep in last iteration
@@ -405,36 +377,6 @@
 
         m_is_last_substep = false;
         PROFILER_POP_CPU_MARKER();   // MainLoop pop
-=======
-            // Enable last substep in last iteration
-            m_is_last_substep = (i == num_steps - 1);
-
-            PROFILER_PUSH_CPU_MARKER("Update race", 0, 255, 255);
-            if (World::getWorld()) updateRace(dt);
-            PROFILER_POP_CPU_MARKER();
-
-            // We need to check again because update_race may have requested
-            // the main loop to abort; and it's not a good idea to continue
-            // since the GUI engine is no more to be called then.
-            if (m_abort) break;
-
-            if (!ProfileWorld::isNoGraphics() && STKHost::existHost() &&
-                STKHost::get()->requestedShutdown())
-            {
-                STKHost::get()->shutdown();
-            }
-
-            PROFILER_PUSH_CPU_MARKER("Protocol manager update", 
-                                     0x7F, 0x00, 0x7F);
-            if (NetworkConfig::get()->isNetworking())
-                ProtocolManager::getInstance()->update(dt);
-            PROFILER_POP_CPU_MARKER();
-
-            if (World::getWorld()) World::getWorld()->updateTime(dt);
-        }   // while dt > time_step_size
-        m_is_last_substep = false;
-        PROFILER_POP_CPU_MARKER();
->>>>>>> 95f0bf9e
         PROFILER_SYNC_FRAME();
     }  // while !m_abort
 
