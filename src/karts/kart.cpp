//
//  SuperTuxKart - a fun racing game with go-kart
//  Copyright (C) 2004-2016 Steve Baker <sjbaker1@airmail.net>
//  Copyright (C) 2006-2016 SuperTuxKart-Team, Joerg Henrichs, Steve Baker
//
//  This program is free software; you can redistribute it and/or
//  modify it under the terms of the GNU General Public License
//  as published by the Free Software Foundation; either version 3
//  of the License, or (at your option) any later version.
//
//  This program is distributed in the hope that it will be useful,
//  but WITHOUT ANY WARRANTY; without even the implied warranty of
//  MERCHANTABILITY or FITNESS FOR A PARTICULAR PURPOSE.  See the
//  GNU General Public License for more details.
//
//  You should have received a copy of the GNU General Public License
//  along with this program; if not, write to the Free Software
//  Foundation, Inc., 59 Temple Place - Suite 330, Boston, MA  02111-1307, USA.

#include "karts/kart.hpp"

#include "audio/sfx_manager.hpp"
#include "audio/sfx_base.hpp"
#include "challenges/challenge_status.hpp"
#include "challenges/unlock_manager.hpp"
#include "config/player_manager.hpp"
#include "config/user_config.hpp"
#include "font/bold_face.hpp"
#include "font/font_manager.hpp"
#include "graphics/camera.hpp"
#include "graphics/central_settings.hpp"
#include "graphics/explosion.hpp"
#include "graphics/irr_driver.hpp"
#include "graphics/material_manager.hpp"
#include "graphics/particle_emitter.hpp"
#include "graphics/particle_kind_manager.hpp"
#include "graphics/render_info.hpp"
#include "graphics/shadow.hpp"
#include "graphics/skid_marks.hpp"
#include "graphics/slip_stream.hpp"
#include "graphics/stk_text_billboard.hpp"
#include "graphics/stars.hpp"
#include "guiengine/scalable_font.hpp"
#include "io/file_manager.hpp"
#include "items/attachment.hpp"
#include "items/item_manager.hpp"
#include "items/powerup.hpp"
#include "items/projectile_manager.hpp"
#include "karts/abstract_characteristic.hpp"
#include "karts/abstract_kart_animation.hpp"
#include "karts/cached_characteristic.hpp"
#include "karts/controller/end_controller.hpp"
#include "karts/controller/spare_tire_ai.hpp"
#include "karts/explosion_animation.hpp"
#include "karts/kart_gfx.hpp"
#include "karts/kart_model.hpp"
#include "karts/kart_properties_manager.hpp"
#include "karts/kart_rewinder.hpp"
#include "karts/max_speed.hpp"
#include "karts/rescue_animation.hpp"
#include "karts/skidding.hpp"
#include "modes/overworld.hpp"
#include "modes/soccer_world.hpp"
#include "modes/world.hpp"
#include "modes/linear_world.hpp"
#include "modes/overworld.hpp"
#include "modes/soccer_world.hpp"
#include "modes/world.hpp"
#include "network/network_config.hpp"
#include "network/race_event_manager.hpp"
#include "network/rewind_manager.hpp"
#include "physics/btKart.hpp"
#include "physics/btKartRaycast.hpp"
#include "physics/physics.hpp"
#include "race/history.hpp"
#include "tracks/terrain_info.hpp"
#include "tracks/drive_graph.hpp"
#include "tracks/drive_node.hpp"
#include "tracks/track.hpp"
#include "tracks/track_manager.hpp"
#include "tracks/track_sector.hpp"
#include "utils/constants.hpp"
#include "utils/log.hpp" //TODO: remove after debugging is done
#include "utils/vs.hpp"
#include "utils/profiler.hpp"

#include <ICameraSceneNode.h>
#include <ISceneManager.h>

#include <algorithm> // for min and max
#include <iostream>
#include <cmath>


#if defined(WIN32) && !defined(__CYGWIN__)  && !defined(__MINGW32__)
   // Disable warning for using 'this' in base member initializer list
#  pragma warning(disable:4355)
#endif

/** The kart constructor.
 *  \param ident  The identifier for the kart model to use.
 *  \param position The position (or rank) for this kart (between 1 and
 *         number of karts). This is used to determine the start position.
 *  \param init_transform  The initial position and rotation for this kart.
 */
Kart::Kart (const std::string& ident, unsigned int world_kart_id,
            int position, const btTransform& init_transform,
            PerPlayerDifficulty difficulty, KartRenderType krt)
     : AbstractKart(ident, world_kart_id, position, init_transform,
             difficulty, krt)

#if defined(WIN32) && !defined(__CYGWIN__) && !defined(__MINGW32__)
#  pragma warning(1:4355)
#endif
{
    m_max_speed            = new MaxSpeed(this);
    m_terrain_info         = new TerrainInfo();
    m_powerup              = new Powerup(this);
    m_vehicle              = NULL;
    m_initial_position     = position;
    m_race_position        = position;
    m_collected_energy     = 0;
    m_finished_race        = false;
    m_race_result          = false;
    m_finish_time          = 0.0f;
    m_bubblegum_time       = 0.0f;
    m_bubblegum_torque     = 0.0f;
    m_invulnerable_time    = 0.0f;
    m_squash_time          = 0.0f;

    m_shadow               = NULL;
    m_wheel_box            = NULL;
    m_collision_particles  = NULL;
    m_slipstream           = NULL;
    m_skidmarks            = NULL;
    m_controller           = NULL;
    m_saved_controller     = NULL;
    m_flying               = false;
    m_stars_effect         = NULL;
    m_is_jumping           = false;
    m_min_nitro_time       = 0.0f;
    m_fire_clicked         = 0;
    m_wrongway_counter     = 0;
    m_type                 = RaceManager::KT_AI;

    m_view_blocked_by_plunger = 0;
    m_has_caught_nolok_bubblegum = false;

    // Initialize custom sound vector (TODO: add back when properly done)
    // m_custom_sounds.resize(SFXManager::NUM_CUSTOMS);

    // Set position and heading:
    m_reset_transform         = init_transform;
    m_speed                   = 0.0f;
    m_smoothed_speed          = 0.0f;

    m_kart_model->setKart(this);

    // Create SFXBase for each custom sound (TODO: add back when properly done)
    /*
    for (int n = 0; n < SFXManager::NUM_CUSTOMS; n++)
    {
        int id = m_kart_properties->getCustomSfxId((SFXManager::CustomSFX)n);

        // If id == -1 the custom sound was not defined in the .irrkart config file
        if (id != -1)
        {
            m_custom_sounds[n] = SFXManager::get()->newSFX(id);
        }
    }*/

    m_engine_sound  = SFXManager::get()->createSoundSource(m_kart_properties->getEngineSfxType());
    m_beep_sound    = SFXManager::get()->createSoundSource( "horn"  );
    m_crash_sound   = SFXManager::get()->createSoundSource( "crash" );
    m_boing_sound   = SFXManager::get()->createSoundSource( "boing" );
    m_goo_sound     = SFXManager::get()->createSoundSource( "goo"   );
    m_skid_sound    = SFXManager::get()->createSoundSource( "skid"  );
    m_nitro_sound   = SFXManager::get()->createSoundSource( "nitro" );
    m_terrain_sound          = NULL;
    m_previous_terrain_sound = NULL;

}   // Kart

// -----------------------------------------------------------------------------
/** This is a second initialisation phase, necessary since in the constructor
 *  virtual functions are not called for any superclasses.
 *  \param type Type of the kart.
*/
void Kart::init(RaceManager::KartType type)
{
    m_type = type;

    // In multiplayer mode, sounds are NOT positional
    if (race_manager->getNumLocalPlayers() > 1)
    {
        float factor = 1.0f / race_manager->getNumberOfKarts();
        // players have louder sounds than AIs
        if (type == RaceManager::KT_PLAYER)
            factor = std::min(1.0f, race_manager->getNumLocalPlayers()/2.0f);

        m_goo_sound->setVolume(factor);
        m_skid_sound->setVolume(factor);
        m_crash_sound->setVolume(factor);
        m_boing_sound->setVolume(factor);
        m_beep_sound->setVolume(factor);
        m_nitro_sound->setVolume(factor);
    }   // if getNumLocalPlayers > 1

    if(!m_engine_sound)
    {
        Log::error("Kart","Could not allocate a sfx object for the kart. Further errors may ensue!");
    }


#ifdef SERVER_ONLY
    bool animations = false;  // server never animates
#else
    bool animations = true;
#endif
    const int anims = UserConfigParams::m_show_steering_animations;
    if (anims == ANIMS_NONE)
    {
        animations = false;
    }
    else if (anims == ANIMS_PLAYERS_ONLY && type != RaceManager::KT_PLAYER)
    {
        animations = false;
    }
    loadData(type, animations);

    m_kart_gfx = new KartGFX(this);
    m_skidding = new Skidding(this);
    // Create the stars effect
    m_stars_effect = new Stars(this);

    reset();
}   // init

// ----------------------------------------------------------------------------
/** The destructor frees the memory of this kart, but note that the actual kart
 *  model is still stored in the kart_properties (m_kart_model variable), so
 *  it is not reloaded).
 */
Kart::~Kart()
{
    // Delete all custom sounds (TODO: add back when properly done)
    /*
    for (int n = 0; n < SFXManager::NUM_CUSTOMS; n++)
    {
        if (m_custom_sounds[n] != NULL)
            SFXManager::get()->deleteSFX(m_custom_sounds[n]);
    }*/

    m_engine_sound->deleteSFX();
    m_crash_sound ->deleteSFX();
    m_skid_sound  ->deleteSFX();
    m_goo_sound   ->deleteSFX();
    m_beep_sound  ->deleteSFX();
    m_boing_sound ->deleteSFX();
    m_nitro_sound ->deleteSFX();
    delete m_kart_gfx;
    if(m_terrain_sound)          m_terrain_sound->deleteSFX();
    if(m_previous_terrain_sound) m_previous_terrain_sound->deleteSFX();
    if(m_collision_particles)    delete m_collision_particles;
    if(m_slipstream)             delete m_slipstream;
    if(m_attachment)             delete m_attachment;
    if(m_stars_effect)          delete m_stars_effect;

    delete m_shadow;
    if (m_wheel_box) m_wheel_box->remove();
    if(m_skidmarks) delete m_skidmarks ;

    // Ghost karts don't have a body
    if(m_body)
    {
        World::getWorld()->getPhysics()->removeKart(this);
        delete m_vehicle;
        delete m_vehicle_raycaster;
    }

    for(int i=0; i<m_kart_chassis.getNumChildShapes(); i++)
    {
        delete m_kart_chassis.getChildShape(i);
    }
    delete m_skidding;
    delete m_max_speed;
    delete m_terrain_info;
    delete m_powerup;

    if(m_controller)
        delete m_controller;
    if(m_saved_controller)
        delete m_saved_controller;
}   // ~Kart

//-----------------------------------------------------------------------------
/** Reset before a new race. It will remove all attachments, and
 *  puts the kart back at its original start position.
 */
void Kart::reset()
{
    if (m_flying)
    {
        m_flying = false;
        stopFlying();
    }

    // Add karts back in case that they have been removed (i.e. in battle
    // mode) - but only if they actually have a body (e.g. ghost karts
    // don't have one).
    if(m_body)
    {
        World::getWorld()->getPhysics()->removeKart(this);
        World::getWorld()->getPhysics()->addKart(this);
    }

    m_min_nitro_time = 0.0f;

    // Reset star effect in case that it is currently being shown.
    m_stars_effect->reset();
    m_max_speed->reset();
    m_powerup->reset();

    // Reset animations and wheels
    m_kart_model->reset();

    // If the controller was replaced (e.g. replaced by end controller),
    // restore the original controller.
    if(m_saved_controller)
    {
        delete m_controller;
        m_controller       = m_saved_controller;
        m_saved_controller = NULL;
    }
    m_kart_model->setAnimation(KartModel::AF_DEFAULT);
    m_attachment->clear();
    m_kart_gfx->reset();
    m_skidding->reset();

#ifndef SERVER_ONLY
    if (m_collision_particles)
        m_collision_particles->setCreationRateAbsolute(0.0f);
#endif

    m_race_position        = m_initial_position;
    m_finished_race        = false;
    m_eliminated           = false;
    m_finish_time          = 0.0f;
    m_bubblegum_time       = 0.0f;
    m_bubblegum_torque     = 0.0f;
    m_invulnerable_time    = 0.0f;
    m_squash_time          = 0.0f;
    m_node->setScale(core::vector3df(1.0f, 1.0f, 1.0f));
    m_collected_energy     = 0;
    m_has_started          = false;
    m_bounce_back_time     = 0.0f;
    m_brake_time           = 0.0f;
    m_time_last_crash      = 0.0f;
    m_speed                = 0.0f;
    m_smoothed_speed       = 0.0f;
    m_current_lean         = 0.0f;
    m_view_blocked_by_plunger = 0.0f;
    m_bubblegum_time       = 0.0f;
    m_bubblegum_torque     = 0.0f;
    m_has_caught_nolok_bubblegum = false;
    m_is_jumping           = false;

    // In case that the kart was in the air, in which case its
    // linear damping is 0
    if(m_body)
        m_body->setDamping(m_kart_properties->getStabilityChassisLinearDamping(),
                           m_kart_properties->getStabilityChassisAngularDamping());

    if(m_terrain_sound)
    {
        m_terrain_sound->deleteSFX();
        m_terrain_sound = NULL;
    }
    if(m_previous_terrain_sound)
    {
        m_previous_terrain_sound->deleteSFX();
        m_previous_terrain_sound = NULL;
    }

    if(m_engine_sound)
        m_engine_sound->stop();

    m_controls.reset();
    m_slipstream->reset();
    if(m_vehicle)
    {
        m_vehicle->reset();
    }

    setTrans(m_reset_transform);

    applyEngineForce (0.0f);

    AbstractKart::reset();
    if (m_skidmarks)
    {
        m_skidmarks->reset();
        const Track *track =
            track_manager->getTrack( race_manager->getTrackName() );
        m_skidmarks->adjustFog(track->isFogEnabled() );
    }

    Vec3 front(0, 0, getKartLength()*0.5f);
    m_xyz_front = getTrans()(front);

    // Base on update() below, require if starting point of kart is not near
    // 0, 0, 0 (like in battle arena)
    m_terrain_info->update(getTrans().getBasis(),
        getTrans().getOrigin() + getTrans().getBasis() * Vec3(0, 0.3f, 0));

    // Reset is also called when the kart is created, at which time
    // m_controller is not yet defined, so this has to be tested here.
    if(m_controller)
        m_controller->reset();

    // 3 strikes mode can hide the wheels
    scene::ISceneNode** wheels = getKartModel()->getWheelNodes();
    if(wheels[0]) wheels[0]->setVisible(true);
    if(wheels[1]) wheels[1]->setVisible(true);
    if(wheels[2]) wheels[2]->setVisible(true);
    if(wheels[3]) wheels[3]->setVisible(true);

}   // reset

// -----------------------------------------------------------------------------
void Kart::increaseMaxSpeed(unsigned int category, float add_speed,
                            float engine_force, float duration,
                            float fade_out_time)
{
    m_max_speed->increaseMaxSpeed(category, add_speed, engine_force, duration,
                                  fade_out_time);
}   // increaseMaxSpeed

// -----------------------------------------------------------------------------
void Kart::setSlowdown(unsigned int category, float max_speed_fraction,
                       float fade_in_time)
{
    m_max_speed->setSlowdown(category, max_speed_fraction, fade_in_time);
}   // setSlowdown

// -----------------------------------------------------------------------------
float Kart::getCurrentMaxSpeed() const
{
    return m_max_speed->getCurrentMaxSpeed();
}   // getCurrentMaxSpeed
// -----------------------------------------------------------------------------
float Kart::getSpeedIncreaseTimeLeft(unsigned int category) const
{
    return m_max_speed->getSpeedIncreaseTimeLeft(category);
}   // getSpeedIncreaseTimeLeft

// -----------------------------------------------------------------------------
/** Returns the current material the kart is on. */
const Material *Kart::getMaterial() const
{
    return m_terrain_info->getMaterial();
}   // getMaterial

// -----------------------------------------------------------------------------
/** Returns the previous material the kart was one (which might be
 *  the same as getMaterial() ). */
const Material *Kart::getLastMaterial() const
{
    return m_terrain_info->getLastMaterial();
}   // getLastMaterial
// -----------------------------------------------------------------------------
/** Returns the pitch of the terrain depending on the heading. */
float Kart::getTerrainPitch(float heading) const
{
    return m_terrain_info->getTerrainPitch(heading);
}   // getTerrainPitch

// -----------------------------------------------------------------------------
/** Returns the height of the terrain. we're currently above */
float Kart::getHoT() const
{
    return m_terrain_info->getHoT();
}   // getHoT

// ----------------------------------------------------------------------------
/** Sets the powerup this kart has collected.
 *  \param t Type of the powerup.
 *  \param n Number of powerups collected.
 */
void Kart::setPowerup(PowerupManager::PowerupType t, int n)
{
    m_powerup->set(t, n);
}   // setPowerup

// -----------------------------------------------------------------------------
int Kart::getNumPowerup() const
{
    return m_powerup->getNum();
}   // getNumPowerup

// -----------------------------------------------------------------------------
/** Saves the old controller in m_saved_controller and stores a new
 *  controller. The save controller is needed in case of a reset.
 *  \param controller The new controller to use (atm it's always an
 *         end controller).
 */
void Kart::setController(Controller *controller)
{
    assert(m_saved_controller==NULL);
    m_saved_controller = m_controller;
    m_controller       = controller;
}   // setController

// -----------------------------------------------------------------------------
/** Sets the position in race this kart has .
 *  The position in this race for this kart (1<=p<=n)
 */
void Kart::setPosition(int p)
{
    m_controller->setPosition(p);
    m_race_position = p;
}   // setPosition

// -----------------------------------------------------------------------------
/** Sets that the view is blocked by a plunger. The duration depends on
 *  the difficulty, see KartPorperties getPlungerInFaceTime.
 */
void Kart::blockViewWithPlunger()
{
    // Avoid that a plunger extends the plunger time
    if(m_view_blocked_by_plunger<=0 && !isShielded())
        m_view_blocked_by_plunger = m_kart_properties->getPlungerInFaceTime();
    if(isShielded())
    {
        decreaseShieldTime();
    }
}   // blockViewWithPlunger

// -----------------------------------------------------------------------------
/** Returns a transform that will align an object with the kart: the heading
 *  and the pitch will be set appropriately. A custom pitch value can be
 *  specified in order to overwrite the terrain pitch (which would be used
 *  otherwise).
 *  \param custom_pitch Pitch value to overwrite the terrain pitch. A value of
 *         -1 indicates that the custom_pitch value should not be used, instead
 *         the actual pitch of the terrain is to be used.
 */
btTransform Kart::getAlignedTransform(const float custom_pitch)
{
    btTransform trans = getTrans();
    /*
    float pitch = (custom_pitch == -1 ? getTerrainPitch(getHeading())
                                      : custom_pitch);

    btMatrix3x3 m;
    m.setEulerZYX(pitch, getHeading()+m_skidding->getVisualSkidRotation(),
                  0.0f);
    trans.setBasis(m);
    */
    btTransform trans2;
    trans2.setIdentity();
    trans2.setRotation(btQuaternion(m_skidding->getVisualSkidRotation(), 0, 0));
    trans *= trans2;
    
    return trans;
}   // getAlignedTransform

// ----------------------------------------------------------------------------
float Kart::getTimeFullSteer(float steer) const
{
    return m_kart_properties->getTurnTimeFullSteer().get(steer);
}   // getTimeFullSteer

// ----------------------------------------------------------------------------
/** Creates the physical representation of this kart. Atm it uses the actual
 *  extention of the kart model to determine the size of the collision body.
 */
void Kart::createPhysics()
{
    // First: Create the chassis of the kart
    // -------------------------------------
    const float kart_length = getKartLength();
    const float kart_width  = getKartWidth();
    float       kart_height = getKartHeight();

    // improve physics for tall karts
    if (kart_height > kart_length*0.6f)
    {
        kart_height = kart_length*0.6f;
    }

    const Vec3 &bevel = m_kart_properties->getBevelFactor();
    Vec3 wheel_pos[4];
    assert(bevel.getX() || bevel.getY() || bevel.getZ());

    Vec3 orig_factor(1, 1, 1 - bevel.getZ());
    Vec3 bevel_factor(1.0f - bevel.getX(), 1.0f - bevel.getY(), 1.0f);
    btConvexHullShape *hull = new btConvexHullShape();
    for (int y = -1; y <= 1; y += 2)
    {
        for (int z = -1; z <= 1; z += 2)
        {
            for (int x = -1; x <= 1; x += 2)
            {
                Vec3 p(x*kart_width  *0.5f,
                       y*kart_height *0.5f,
                       z*kart_length *0.5f);

                hull->addPoint(p*orig_factor);
                hull->addPoint(p*bevel_factor);
                // Store the x/z position for the wheels as a weighted average
                // of the two bevelled points.
                if (y == -1)
                {
                    int index = (x + 1) / 2 + 1 - z;  // get index of wheel
                    float f = m_kart_properties->getPhysicalWheelPosition();
                    // f < 0 indicates to use the old physics position, i.e.
                    // to place the wheels outside of the chassis
                    if(f<0)
                    {
                        // All wheel positions are relative to the center of
                        // the collision shape.
                        wheel_pos[index].setX(x*0.5f*kart_width);
                        // The y position of the wheels (i.e. the points where
                        // the suspension is attached to) is just at the
                        // bottom of the kart. That is half the kart height
                        // down.
                        wheel_pos[index].setY(- 0.5f*kart_height);
                        wheel_pos[index].setZ((0.5f*kart_length-0.25f)* z);

                    }
                    else
                    {
                        wheel_pos[index] = p*(orig_factor*(1.0f - f) + bevel_factor*f);
                        wheel_pos[index].setY(0);
                    }
                }  // if y==-1
            }   // for x
        }   // for z
    }   // for y

    // This especially enables proper drawing of the point cloud
    hull->initializePolyhedralFeatures();

    btTransform shiftCenterOfGravity;
    shiftCenterOfGravity.setIdentity();
    // Shift center of gravity downwards, so that the kart
    // won't topple over too easy.
    shiftCenterOfGravity.setOrigin(m_kart_properties->getGravityCenterShift());
    m_kart_chassis.addChildShape(shiftCenterOfGravity, hull);

    // Set mass and inertia
    // --------------------
    float mass = m_kart_properties->getMass();

    // Position the chassis
    // --------------------
    btTransform trans;
    trans.setIdentity();
    createBody(mass, trans, &m_kart_chassis,
               m_kart_properties->getRestitution());
    m_user_pointer.set(this);
    m_body->setDamping(m_kart_properties->getStabilityChassisLinearDamping(),
                       m_kart_properties->getStabilityChassisAngularDamping() );

    // Reset velocities
    // ----------------
    m_body->setLinearVelocity (btVector3(0.0f,0.0f,0.0f));
    m_body->setAngularVelocity(btVector3(0.0f,0.0f,0.0f));

    // Create the actual vehicle
    // -------------------------
    m_vehicle_raycaster =
        new btKartRaycaster(World::getWorld()->getPhysics()->getPhysicsWorld(),
                            stk_config->m_smooth_normals &&
                            World::getWorld()->getTrack()->smoothNormals());
    m_vehicle = new btKart(m_body, m_vehicle_raycaster, this);

    // never deactivate the vehicle
    m_body->setActivationState(DISABLE_DEACTIVATION);

    // Add wheels
    // ----------
    float suspension_rest = m_kart_properties->getSuspensionRest();

    btVector3 wheel_direction(0.0f, -1.0f, 0.0f);
    btVector3 wheel_axle(-1.0f, 0.0f, 0.0f);

    btKart::btVehicleTuning tuning;
    tuning.m_maxSuspensionTravel =
        m_kart_properties->getSuspensionTravel();
    tuning.m_maxSuspensionForce    =
        m_kart_properties->getSuspensionMaxForce();

    const Vec3 &cs = m_kart_properties->getGravityCenterShift();
    for(unsigned int i=0; i<4; i++)
    {
        bool is_front_wheel = i<2;
        btWheelInfo& wheel = m_vehicle->addWheel(
                            wheel_pos[i]+cs,
                            wheel_direction, wheel_axle, suspension_rest,
                            m_kart_model->getWheelGraphicsRadius(i),
                            tuning, is_front_wheel);
        wheel.m_suspensionStiffness      = m_kart_properties->getSuspensionStiffness();
        wheel.m_wheelsDampingRelaxation  = m_kart_properties->getWheelsDampingRelaxation();
        wheel.m_wheelsDampingCompression = m_kart_properties->getWheelsDampingCompression();
        wheel.m_frictionSlip             = m_kart_properties->getFrictionSlip();
        wheel.m_rollInfluence            = m_kart_properties->getStabilityRollInfluence();
    }
    // Body to be added in reset() which allows complete reset kart when
    // restarting the race

}   // createPhysics

// ----------------------------------------------------------------------------

void Kart::flyUp()
{
    m_flying = true;
    Moveable::flyUp();
}   // flyUp

// ----------------------------------------------------------------------------
void Kart::flyDown()
{
    if (isNearGround())
    {
        stopFlying();
        m_flying = false;
    }
    else
    {
        Moveable::flyDown();
    }
}   // flyDown

// ----------------------------------------------------------------------------
/** Starts the engine sound effect. Called once the track intro phase is over.
 */
void Kart::startEngineSFX()
{
    if(!m_engine_sound)
        return;

    // In multiplayer mode, sounds are NOT positional (because we have
    // multiple listeners) so the engine sounds of all AIs is constantly
    // heard. So reduce volume of all sounds.
    if (race_manager->getNumLocalPlayers() > 1)
    {
        const int np = race_manager->getNumLocalPlayers();
        const int nai = race_manager->getNumberOfKarts() - np;

        // player karts twice as loud as AIs toghether
        const float players_volume = (np * 2.0f) / (np*2.0f + np);

        if (m_controller->isLocalPlayerController())
            m_engine_sound->setVolume( players_volume / np );
        else
            m_engine_sound->setVolume( (1.0f - players_volume) / nai );
    }

    m_engine_sound->setSpeed(0.6f);
    m_engine_sound->setLoop(true);
    m_engine_sound->play();
}   // startEngineSFX

//-----------------------------------------------------------------------------
/** Returns true if the kart is 'resting', i.e. (nearly) not moving.
 */
bool Kart::isInRest() const
{
    return fabsf(m_body->getLinearVelocity ().y())<0.2f;
}  // isInRest

//-----------------------------------------------------------------------------
/** Multiplies the velocity of the kart by a factor f (both linear
 *  and angular). This is used by anvils, which suddenly slow down the kart
 *  when they are attached.
 */
void Kart::adjustSpeed(float f)
{
    m_body->setLinearVelocity(m_body->getLinearVelocity()*f);
    m_body->setAngularVelocity(m_body->getAngularVelocity()*f);
}   // adjustSpeed

//-----------------------------------------------------------------------------
/** This method is to be called every time the mass of the kart is updated,
 *  which includes attaching an anvil to the kart (and detaching).
 */
void Kart::updateWeight()
{
    float mass = m_kart_properties->getMass() + m_attachment->weightAdjust();

    btVector3 inertia;
    m_kart_chassis.calculateLocalInertia(mass, inertia);
    m_body->setMassProps(mass, inertia);
}   // updateWeight

// ------------------------------------------------------------------------
/** Returns the (maximum) speed for a given turn radius.
 *  \param radius The radius for which the speed needs to be computed. */
float Kart::getSpeedForTurnRadius(float radius) const
{
    InterpolationArray turn_angle_at_speed = m_kart_properties->getTurnRadius();
    // Convert the turn radius into turn angle
    for(std::size_t i = 0; i < turn_angle_at_speed.size(); i++)
        turn_angle_at_speed.setY(i, sin(m_kart_properties->getWheelBase() /
            turn_angle_at_speed.getY(i)));

    float angle = sin(m_kart_properties->getWheelBase() / radius);
    return turn_angle_at_speed.getReverse(angle);
}   // getSpeedForTurnRadius

// ------------------------------------------------------------------------
/** Returns the maximum steering angle (depending on speed). */
float Kart::getMaxSteerAngle(float speed) const
{
    InterpolationArray turn_angle_at_speed = m_kart_properties->getTurnRadius();
    // Convert the turn radius into turn angle
    for(std::size_t i = 0; i < turn_angle_at_speed.size(); i++)
        turn_angle_at_speed.setY(i, sin(m_kart_properties->getWheelBase() /
            turn_angle_at_speed.getY(i)));

    return turn_angle_at_speed.get(speed);
}   // getMaxSteerAngle

//-----------------------------------------------------------------------------
/** Sets that this kart has finished the race and finishing time. It also
 *  notifies the race_manager about the race completion for this kart.
 *  \param time The finishing time for this kart. It can either be the
 *         actual time when the kart finished (in which case time() =
 *         world->getTime()), or the estimated time in case that all
 *         player kart have finished the race and all AI karts get
 *         an estimated finish time set.
 *  \param from_server In a network game, only the server can notify
 *         about a kart finishing a race. This parameter is to distinguish
 *         between a local detection (which is ignored on clients in a
 *         network game), and a server notification.
 */
void Kart::finishedRace(float time, bool from_server)
{
    // m_finished_race can be true if e.g. an AI kart was set to finish
    // because the race was over (i.e. estimating the finish time). If
    // this kart then crosses the finish line (with the end controller)
    // it would trigger a race end again.
    if(m_finished_race) return;

/*    if(!from_server)
    {
        if(NetworkConfig::get()->isServer())
        {
            RaceEventManager::getInstance()->kartFinishedRace(this, time);
        }   // isServer

        // Ignore local detection of a kart finishing a race in a 
        // network game.
        else if(NetworkConfig::get()->isClient())
        {
            return;
        }
    }   // !from_server
*/
    m_finished_race = true;
    m_finish_time   = time;
    m_controller->finishedRace(time);
    m_kart_model->finishedRace();
    race_manager->kartFinishedRace(this, time);

    // If this is spare tire kart, end now
    if (dynamic_cast<SpareTireAI*>(m_controller) != NULL) return;

    if ((race_manager->getMinorMode() == RaceManager::MINOR_MODE_NORMAL_RACE ||
         race_manager->getMinorMode() == RaceManager::MINOR_MODE_TIME_TRIAL  ||
         race_manager->getMinorMode() == RaceManager::MINOR_MODE_FOLLOW_LEADER)
         && m_controller->isPlayerController())
    {
        RaceGUIBase* m = World::getWorld()->getRaceGUI();
        if (m)
        {
            if (race_manager->
                getMinorMode() == RaceManager::MINOR_MODE_FOLLOW_LEADER &&
                getPosition() == 2)
                m->addMessage(_("You won the race!"), this, 2.0f);
            else if (race_manager->getMinorMode() == RaceManager::MINOR_MODE_NORMAL_RACE ||
                     race_manager->getMinorMode() == RaceManager::MINOR_MODE_TIME_TRIAL)
            {
                m->addMessage((getPosition() == 1 ?
                _("You won the race!") : _("You finished the race!")) ,
                this, 2.0f);
            }
        }
    }

    if (race_manager->getMinorMode() == RaceManager::MINOR_MODE_NORMAL_RACE   ||
        race_manager->getMinorMode() == RaceManager::MINOR_MODE_TIME_TRIAL    ||
        race_manager->getMinorMode() == RaceManager::MINOR_MODE_FOLLOW_LEADER ||
        race_manager->getMinorMode() == RaceManager::MINOR_MODE_3_STRIKES     ||
        race_manager->getMinorMode() == RaceManager::MINOR_MODE_SOCCER        ||
        race_manager->getMinorMode() == RaceManager::MINOR_MODE_EASTER_EGG)
    {
        // Save for music handling in race result gui
        setRaceResult();
        if(!isGhostKart())
        {
            setController(new EndController(this, m_controller));
        }
        // Skip animation if this kart is eliminated
        if (m_eliminated || isGhostKart()) return;

        m_kart_model->setAnimation(m_race_result ?
            KartModel::AF_WIN_START : KartModel::AF_LOSE_START);
    }
}   // finishedRace

//-----------------------------------------------------------------------------
void Kart::setRaceResult()
{
    if (race_manager->getMinorMode() == RaceManager::MINOR_MODE_NORMAL_RACE ||
        race_manager->getMinorMode() == RaceManager::MINOR_MODE_TIME_TRIAL)
    {
        if (m_controller->isLocalPlayerController()) // if player is on this computer
        {
            PlayerProfile *player = PlayerManager::getCurrentPlayer();
            const ChallengeStatus *challenge = player->getCurrentChallengeStatus();
            // In case of a GP challenge don't make the end animation depend
            // on if the challenge is fulfilled
            if (challenge && !challenge->getData()->isGrandPrix())
            {
                if (challenge->getData()->isChallengeFulfilled())
                    m_race_result = true;
                else
                    m_race_result = false;
            }
            else if (this->getPosition() <= 0.5f*race_manager->getNumberOfKarts() ||
                     this->getPosition() == 1)
                m_race_result = true;
            else
                m_race_result = false;
        }
        else
        {
            if (this->getPosition() <= 0.5f*race_manager->getNumberOfKarts() ||
                this->getPosition() == 1)
                m_race_result = true;
            else
                m_race_result = false;
        }
    }
    else if (race_manager->getMinorMode() == RaceManager::MINOR_MODE_FOLLOW_LEADER ||
             race_manager->getMinorMode() == RaceManager::MINOR_MODE_3_STRIKES)
    {
        // the kart wins if it isn't eliminated
        m_race_result = !this->isEliminated();
    }
    else if (race_manager->getMinorMode() == RaceManager::MINOR_MODE_SOCCER)
    {
        SoccerWorld* sw = dynamic_cast<SoccerWorld*>(World::getWorld());
        m_race_result = sw->getKartSoccerResult(this->getWorldKartId());
    }
    else if (race_manager->getMinorMode() == RaceManager::MINOR_MODE_EASTER_EGG)
    {
        // Easter egg mode only has one player, so always win
        m_race_result = true;
    }
    else
        Log::warn("Kart", "Unknown game mode given.");

}   // setRaceResult

//-----------------------------------------------------------------------------
/** Called when an item is collected. It will either adjust the collected
 *  energy, or update the attachment or powerup for this kart.
 *  \param item The item that was hit.
 *  \param add_info Additional info, used in networking games to force
 *         a specific item to be used (instead of a random item) to keep
 *         all karts in synch.
 */
void Kart::collectedItem(Item *item, int add_info)
{
    float old_energy          = m_collected_energy;
    const Item::ItemType type = item->getType();

    switch (type)
    {
    case Item::ITEM_BANANA:
        m_attachment->hitBanana(item, add_info);
        break;
    case Item::ITEM_NITRO_SMALL:
        m_collected_energy += m_kart_properties->getNitroSmallContainer();
        break;
    case Item::ITEM_NITRO_BIG:
        m_collected_energy += m_kart_properties->getNitroBigContainer();
        break;
    case Item::ITEM_BONUS_BOX  :
        {
            m_powerup->hitBonusBox(*item, add_info);
            break;
        }
    case Item::ITEM_BUBBLEGUM:
        m_has_caught_nolok_bubblegum = (item->getEmitter() != NULL &&
                                    item->getEmitter()->getIdent() == "nolok");

        // slow down
        m_bubblegum_time = m_kart_properties->getBubblegumDuration();
        m_bubblegum_torque = ((rand()%2)
                           ?  m_kart_properties->getBubblegumTorque()
                           : -m_kart_properties->getBubblegumTorque());
        m_max_speed->setSlowdown(MaxSpeed::MS_DECREASE_BUBBLE,
                                 m_kart_properties->getBubblegumSpeedFraction() ,
                                 m_kart_properties->getBubblegumFadeInTime(),
                                 m_bubblegum_time);
        m_goo_sound->setPosition(getXYZ());
        m_goo_sound->play();
        // Play appropriate custom character sound
        playCustomSFX(SFXManager::CUSTOM_GOO);
        break;
    default        : break;
    }   // switch TYPE

    if ( m_collected_energy > m_kart_properties->getNitroMax())
        m_collected_energy = m_kart_properties->getNitroMax();
    m_controller->collectedItem(*item, add_info, old_energy);

}   // collectedItem

//-----------------------------------------------------------------------------
/** Called the first time a kart accelerates after 'ready-set-go'. It searches
 *  through the startup times to find the appropriate slot, and returns the
 *  speed-boost from the corresponding entry.
 *  If the kart started too slow (i.e. slower than the longest time in the
 *  startup times list), it returns 0.
 */
float Kart::getStartupBoost() const
{
    float t = World::getWorld()->getTimeSinceStart();
    std::vector<float> startup_times = m_kart_properties->getStartupTime();
    for (unsigned int i = 0; i < startup_times.size(); i++)
    {
        if (t <= startup_times[i])
            return m_kart_properties->getStartupBoost()[i];
    }
    return 0;
}   // getStartupBoost

//-----------------------------------------------------------------------------
/** Simulates gears by adjusting the force of the engine. It also takes the
 *  effect of the zipper into account.
 */
float Kart::getActualWheelForce()
{
    float add_force = m_max_speed->getCurrentAdditionalEngineForce();
    assert(!std::isnan(add_force));
    const std::vector<float>& gear_ratio=m_kart_properties->getGearSwitchRatio();
    for(unsigned int i=0; i<gear_ratio.size(); i++)
    {
        if(m_speed <= m_kart_properties->getEngineMaxSpeed() * gear_ratio[i])
        {
            assert(!std::isnan(m_kart_properties->getEnginePower()));
            assert(!std::isnan(m_kart_properties->getGearPowerIncrease()[i]));
            return m_kart_properties->getEnginePower()
                 * m_kart_properties->getGearPowerIncrease()[i]
                 + add_force;
        }
    }
    assert(!std::isnan(m_kart_properties->getEnginePower()));
    return m_kart_properties->getEnginePower() + add_force * 2;

}   // getActualWheelForce

//-----------------------------------------------------------------------------
/** The kart is on ground if all 4 wheels touch the ground, and if no special
 *  animation (rescue, explosion etc.) is happening).
 */
bool Kart::isOnGround() const
{
    return ((int)m_vehicle->getNumWheelsOnGround() == m_vehicle->getNumWheels()
          && !getKartAnimation());
}   // isOnGround

//-----------------------------------------------------------------------------
/** The kart is near the ground, but not necessarily on it (small jumps). This
 *  is used to determine when to stop flying.
*/
bool Kart::isNearGround() const
{
    if((m_terrain_info->getHitPoint() - getXYZ()).length() ==Track::NOHIT)
        return false;
    else
        return ((getXYZ().getY() - m_terrain_info->getHoT())
                 < stk_config->m_near_ground);
}   // isNearGround

// ------------------------------------------------------------------------
/**
 * Enables a kart shield protection for a certain amount of time.
 */
void Kart::setShieldTime(float t)
{
    if(isShielded())
    {
        getAttachment()->setTimeLeft(t);
    }
}
// ------------------------------------------------------------------------
/**
 * Returns true if the kart is protected by a shield.
 */
bool Kart::isShielded() const
{
    if(getAttachment() != NULL)
    {
        Attachment::AttachmentType type = getAttachment()->getType();
        return type == Attachment::ATTACH_BUBBLEGUM_SHIELD ||
               type == Attachment::ATTACH_NOLOK_BUBBLEGUM_SHIELD;
    }
    else
    {
        return false;
    }
}   // isShielded

// ------------------------------------------------------------------------
/**
 *Returns the remaining time the kart is protected by a shield.
 */
float Kart::getShieldTime() const
{
    if(isShielded())
        return getAttachment()->getTimeLeft();
    else
        return 0.0f;
}   // getShieldTime

// ------------------------------------------------------------------------
/**
 * Decreases the kart's shield time.
 * \param t The time substracted from the shield timer. If t == 0.0f, the default amout of time is substracted.
 */
void Kart::decreaseShieldTime()
{
    if (isShielded())
    {
        getAttachment()->setTimeLeft(0.0f);
    }
}   // decreaseShieldTime

//-----------------------------------------------------------------------------
/** Shows the star effect for a certain time.
 *  \param t Time to show the star effect for.
 */
void Kart::showStarEffect(float t)
{
    m_stars_effect->showFor(t);
}   // showStarEffect

//-----------------------------------------------------------------------------
void Kart::eliminate()
{
    if (!getKartAnimation())
    {
        World::getWorld()->getPhysics()->removeKart(this);
    }
    if (m_stars_effect)
    {
        m_stars_effect->reset();
        m_stars_effect->update(1);
    }

    m_kart_gfx->setCreationRateAbsolute(KartGFX::KGFX_TERRAIN, 0);
    m_kart_gfx->setGFXInvisible();
    if (m_engine_sound)
        m_engine_sound->stop();

    m_eliminated = true;

    m_node->setVisible(false);
}   // eliminate

//-----------------------------------------------------------------------------
/** Updates the kart in each time step. It updates the physics setting,
 *  particle effects, camera position, etc.
 *  \param dt Time step size.
 */
void Kart::update(float dt)
{
    // Reset any instand speed increase in the bullet kart
    m_vehicle->resetInstantSpeed();

    // update star effect (call will do nothing if stars are not activated)
    m_stars_effect->update(dt);

    if(m_squash_time>=0)
    {
        m_squash_time-=dt;
        // If squasing time ends, reset the model
        if(m_squash_time<=0)
        {
            m_node->setScale(core::vector3df(1.0f, 1.0f, 1.0f));
            if (m_vehicle->getNumWheels() > 0)
            {
                scene::ISceneNode **wheels = m_kart_model->getWheelNodes();
                for (int i = 0; i < 4 && i < m_vehicle->getNumWheels(); ++i)
                {
                    if (wheels[i])
                        wheels[i]->setParent(m_node);
                }
            }
        }
    }   // if squashed

    if (m_bubblegum_time > 0.0f)
    {
        m_bubblegum_time -= dt;
        if (m_bubblegum_time <= 0.0f)
        {
            m_bubblegum_torque = 0.0f;
        }
    }

    // Update the position and other data taken from the physics
    Moveable::update(dt);

    Vec3 front(0, 0, getKartLength()*0.5f);
    m_xyz_front = getTrans()(front);
    // Update the locally maintained speed of the kart (m_speed), which 
    // is used furthermore for engine power, camera distance etc
    updateSpeed();

    if(!history->replayHistory() && !RewindManager::get()->isRewinding())
        m_controller->update(dt);

#undef DEBUG_CAMERA_SHAKE
#ifdef DEBUG_CAMERA_SHAKE
    Log::verbose("camera", "%s t %f %f xyz %f %f %f v %f %f %f d3 %f d2 %f",
        getIdent().c_str(),
        World::getWorld()->getTime(), dt,
        getXYZ().getX(), getXYZ().getY(), getXYZ().getZ(),
        getVelocity().getX(), getVelocity().getY(), getVelocity().getZ(),
        (Camera::getCamera(0)->getXYZ()-getXYZ()).length(),
        (Camera::getCamera(0)->getXYZ()-getXYZ()).length_2d()
        );
#endif

#undef DEBUG_TO_COMPARE_KART_PHYSICS
#ifdef DEBUG_TO_COMPARE_KART_PHYSICS
    // This information is useful when comparing kart physics, e.g. to
    // see top speed, acceleration (i.e. time to top speed) etc.
    Log::verbose("physics", "%s t %f %f xyz %f %f %f v %f %f %f sk %f %d %f %f %f st %f %f",
        getIdent().c_str(),
        World::getWorld()->getTime(), dt,
        getXYZ().getX(), getXYZ().getY(), getXYZ().getZ(),
        getVelocity().getX(), getVelocity().getY(), getVelocity().getZ(),
        m_skidding->getSkidFactor(),
        m_skidding->getSkidState(),
        m_skidding->getSteeringFraction(),
        getMaxSteerAngle(),
        m_speed,
        m_vehicle->getWheelInfo(0).m_steering,
        m_vehicle->getWheelInfo(1).m_steering
        );
#endif

    // if its view is blocked by plunger, decrease remaining time
    if(m_view_blocked_by_plunger > 0) m_view_blocked_by_plunger -= dt;
    //unblock the view if kart just became shielded
    if(isShielded())
        m_view_blocked_by_plunger = 0.0f;
    // Decrease remaining invulnerability time
    if(m_invulnerable_time>0)
    {
        m_invulnerable_time-=dt;
    }

    m_slipstream->update(dt);

    // TODO: hiker said this probably will be moved to btKart or so when updating bullet engine.
    // Neutralize any yaw change if the kart leaves the ground, so the kart falls more or less
    // straight after jumping, but still allowing some "boat shake" (roll and pitch).
    // Otherwise many non perfect jumps end in a total roll over or a serious change of
    // direction, sometimes 90 or even full U turn (real but less fun for a karting game).
    // As side effect steering becames a bit less responsive (any wheel on air), but not too bad.
    if(!isOnGround()) {
        btVector3 speed = m_body->getAngularVelocity();
        speed.setX(speed.getX() * 0.95f);
        speed.setY(speed.getY() * 0.25f); // or 0.0f for sharp neutralization of yaw
        speed.setZ(speed.getZ() * 0.95f);
        m_body->setAngularVelocity(speed);
        // This one keeps the kart pointing "100% as launched" instead,
        // like in ski jump sports, too boring but also works.
        //m_body->setAngularVelocity(btVector3(0,0,0));
        // When the kart is jumping, linear damping reduces the falling speed
        // of a kart so much that it can appear to be in slow motion. So
        // disable linear damping if a kart is in the air
        m_body->setDamping(0, m_kart_properties->getStabilityChassisAngularDamping());
    }
    else
    {
        m_body->setDamping(m_kart_properties->getStabilityChassisLinearDamping(),
                           m_kart_properties->getStabilityChassisAngularDamping());
    }

    // Used to prevent creating a rescue animation after an explosion animation
    // got deleted
    const bool has_animation_before = m_kart_animation!= NULL;
    if(has_animation_before)
        m_kart_animation->update(dt);

    m_attachment->update(dt);

    m_kart_gfx->update(dt);
    if (m_collision_particles) m_collision_particles->update(dt);

    PROFILER_PUSH_CPU_MARKER("Kart::updatePhysics", 0x60, 0x34, 0x7F);
    updatePhysics(dt);
    PROFILER_POP_CPU_MARKER();

    if(!m_controls.getFire()) m_fire_clicked = 0;

    if(m_controls.getFire() && !m_fire_clicked && !m_kart_animation)
    {
        // use() needs to be called even if there currently is no collecteable
        // since use() can test if something needs to be switched on/off.
        m_powerup->use() ;
        World::getWorld()->onFirePressed(getController());
        m_fire_clicked = 1;
    }

    /* (TODO: add back when properly done)
    for (int n = 0; n < SFXManager::NUM_CUSTOMS; n++)
    {
        if (m_custom_sounds[n] != NULL) m_custom_sounds[n]->position   ( getXYZ() );
    }
     */

    m_beep_sound->setPosition   ( getXYZ() );
    m_crash_sound->setPosition  ( getXYZ() );
    m_skid_sound->setPosition   ( getXYZ() );
    m_boing_sound->setPosition  ( getXYZ() );
    m_nitro_sound->setPosition  ( getXYZ() );

    // Check if a kart is (nearly) upside down and not moving much -->
    // automatic rescue
    // But only do this if auto-rescue is enabled (i.e. it will be disabled in
    // battle mode), and the material the kart is driving on does not have
    // gravity (which atm affects the roll angle).

    // To be used later
    float dist_to_sector = 0.0f;
    LinearWorld* lw = dynamic_cast<LinearWorld*>(World::getWorld());
    if (lw && DriveGraph::get())
    {
        const int sector =
            lw->getTrackSector(getWorldKartId())->getCurrentGraphNode();
        dist_to_sector = getXYZ().distance
            (DriveGraph::get()->getNode(sector)->getCenter());

        const Vec3& quad_normal = DriveGraph::get()->getNode(sector)
            ->getNormal();
        const btQuaternion& q = getTrans().getRotation();
        const float roll = quad_normal.angle
               ((Vec3(0, 1, 0).rotate(q.getAxis(), q.getAngle())));

        if (World::getWorld()->getTrack()->isAutoRescueEnabled() &&
            (!m_terrain_info->getMaterial() ||
            !m_terrain_info->getMaterial()->hasGravity()) &&
            !has_animation_before && fabs(roll) > 60 * DEGREE_TO_RAD &&
            fabs(getSpeed()) < 3.0f)
        {
            new RescueAnimation(this, /*is_auto_rescue*/true);
        }
    }

    // Make sure that the ray doesn't hit the kart. This is done by
    // resetting the collision filter group, so that this collision
    // object is ignored during raycasting.
    short int old_group = 0;
    if(m_body->getBroadphaseHandle())
    {
        old_group = m_body->getBroadphaseHandle()->m_collisionFilterGroup;
        m_body->getBroadphaseHandle()->m_collisionFilterGroup = 0;
    }

    // After the physics step was done, the position of the wheels (as stored
    // in wheelInfo) is actually outdated, since the chassis was moved
    // according to the force acting from the wheels. So the center of the
    // chassis is not at the center of the wheels anymore, it is somewhat
    // moved forward (depending on speed and fps). In very extreme cases
    // (see bug 2246) the center of the chassis can actually be ahead of the
    // front wheels. So if we do a raycast to detect the terrain from the
    // current chassis, that raycast might be ahead of the wheels - which
    // results in incorrect rescues (the wheels are still on the ground,
    // but the raycast happens ahead of the front wheels and are over
    // a rescue texture).
    // To avoid this problem, we do the raycast for terrain detection from
    // the center of the 4 wheel positions (in world coordinates).

    Vec3 from(0, 0, 0);
    for (unsigned int i = 0; i < 4; i++)
        from += m_vehicle->getWheelInfo(i).m_raycastInfo.m_hardPointWS;

    // Add a certain epsilon (0.3) to the height of the kart. This avoids
    // problems of the ray being cast from under the track (which happened
    // e.g. on tux tollway when jumping down from the ramp, when the chassis
    // partly tunnels through the track). While tunneling should not be
    // happening (since Z velocity is clamped), the epsilon is left in place
    // just to be on the safe side (it will not hit the chassis itself).
    from = from/4 + (getTrans().getBasis() * Vec3(0,0.3f,0));

    m_terrain_info->update(getTrans().getBasis(), from);

    if(m_body->getBroadphaseHandle())
    {
        m_body->getBroadphaseHandle()->m_collisionFilterGroup = old_group;
    }

    PROFILER_PUSH_CPU_MARKER("Kart::Update (material)", 0x60, 0x34, 0x7F);
    handleMaterialGFX();
    const Material* material=m_terrain_info->getMaterial();
    if (!material)   // kart falling off the track
    {
        if (!m_flying)
        {
            float g = World::getWorld()->getTrack()->getGravity();
            Vec3 gravity(0, -g, 0);
            btRigidBody *body = getVehicle()->getRigidBody();
            body->setGravity(gravity);
        }
        // let kart fall a bit before rescuing
        const Vec3 *min, *max;
        World::getWorld()->getTrack()->getAABB(&min, &max);

        if((min->getY() - getXYZ().getY() > 17 || dist_to_sector > 25) && !m_flying &&
           !getKartAnimation())
            new RescueAnimation(this);
    }
    else
    {
        if (!m_flying)
        {
            float g = World::getWorld()->getTrack()->getGravity();
            Vec3 gravity(0.0f, -g, 0.0f);
            btRigidBody *body = getVehicle()->getRigidBody();
            // If the material should overwrite the gravity,
            if (material->hasGravity())
            {
                Vec3 normal = m_terrain_info->getNormal();
                gravity = normal * -g;
            }
            body->setGravity(gravity);
        }   // if !flying
        handleMaterialSFX(material);
        if     (material->isDriveReset() && isOnGround())
            new RescueAnimation(this);
        else if(material->isZipper()     && isOnGround())
        {
            handleZipper(material);
            showZipperFire();
        }
        else
        {
            m_max_speed->setSlowdown(MaxSpeed::MS_DECREASE_TERRAIN,
                                     material->getMaxSpeedFraction(),
                                     material->getSlowDownTime()     );
#ifdef DEBUG
            if(UserConfigParams::m_material_debug)
            {
                Log::info("Kart","%s\tfraction %f\ttime %f.",
                       material->getTexFname().c_str(),
                       material->getMaxSpeedFraction(),
                       material->getSlowDownTime()       );
            }
#endif
        }
    }   // if there is material
    PROFILER_POP_CPU_MARKER();

    // Check if any item was hit.
    // check it if we're not in a network world, or if we're on the server
    // (when network mode is on)
    if (!RaceEventManager::getInstance()->isRunning() ||
        NetworkConfig::get()->isServer())
        ItemManager::get()->checkItemHit(this);

    static video::SColor pink(255, 255, 133, 253);
    static video::SColor green(255, 61, 87, 23);

    // draw skidmarks if relevant (we force pink skidmarks on when hitting a bubblegum)
    if(m_kart_properties->getSkidEnabled())
    {
        m_skidmarks->update(dt,
                            m_bubblegum_time > 0,
                            (m_bubblegum_time > 0 ? (m_has_caught_nolok_bubblegum ? &green : &pink) : NULL) );
    }

    const bool emergency = getKartAnimation()!=NULL;

    if (emergency)
    {
        m_view_blocked_by_plunger = 0.0f;
        if (m_flying)
        {
            stopFlying();
            m_flying = false;
        }
    }

    // Remove the shadow if the kart is not on the ground (if a kart
    // is rescued isOnGround might still be true, since the kart rigid
    // body was removed from the physics, but still retain the old
    // values for the raycasts).
    if (!isOnGround() && !getKartAnimation())
    {
        const Material *m      = getMaterial();
        const Material *last_m = getLastMaterial();

        // A jump starts only the kart isn't already jumping, is on a new
        // (or no) texture.
        if (!m_is_jumping && last_m && last_m != m &&
            m_kart_model->getAnimation() == KartModel::AF_DEFAULT)
        {
            float v = getVelocity().getY();
            float force = World::getWorld()->getTrack()->getGravity();
            // Velocity / force is the time it takes to reach the peak
            // of the jump (i.e. when vertical speed becomes 0). Assuming
            // that jump start height and end height are the same, it will
            // take the same time again to reach the bottom
            float t = 2.0f * v/force;

            // Jump if either the jump is estimated to be long enough, or
            // the texture has the jump property set.
            if (t > m_kart_properties->getJumpAnimationTime() ||
                last_m->isJumpTexture())
            {
                m_kart_model->setAnimation(KartModel::AF_JUMP_START);
            }

            m_is_jumping = true;
        }
    }
    else if (m_is_jumping)
    {
        // Kart touched ground again
        m_is_jumping = false;
        m_kart_model->setAnimation(KartModel::AF_DEFAULT);

        if (!getKartAnimation())
        {
            HitEffect *effect =  new Explosion(getXYZ(), "jump",
                                              "jump_explosion.xml");
            projectile_manager->addHitEffect(effect);
        }
    }

}   // update

//-----------------------------------------------------------------------------
/** Updates the local speed based on the current physical velocity. The value
 *  is smoothed exponentially to avoid camera stuttering (camera distance
 *  is dependent on speed)
 */
void Kart::updateSpeed()
{
    // Compute the speed of the kart. Smooth it with previous speed to make
    // the camera smoother (because of capping the speed in m_max_speed
    // the speed value jitters when approaching maximum speed. This results
    // in the distance between kart and camera to jitter as well (typically
    // only in the order of centimetres though). Smoothing the speed value
    // gets rid of this jitter, and also r
    m_speed = getVehicle()->getRigidBody()->getLinearVelocity().length();

    // calculate direction of m_speed
    const btTransform& chassisTrans = getVehicle()->getChassisWorldTransform();
    btVector3 forwardW(
        chassisTrans.getBasis()[0][2],
        chassisTrans.getBasis()[1][2],
        chassisTrans.getBasis()[2][2]);

    if (forwardW.dot(getVehicle()->getRigidBody()->getLinearVelocity()) < btScalar(0.))
    {
        m_speed = -m_speed;
    }

    float f = 0.3f;
    m_smoothed_speed = f*m_speed + (1.0f - f)*m_smoothed_speed;

    // At low velocity, forces on kart push it back and forth so we ignore this
    // - quick'n'dirty workaround for bug 1776883
    if (fabsf(m_speed) < 0.2f                                   ||
        dynamic_cast<RescueAnimation*>   ( getKartAnimation() ) ||
        dynamic_cast<ExplosionAnimation*>( getKartAnimation() )    )
    {
        m_speed          = 0;
        m_smoothed_speed = 0;
    }
}   // updateSpeed

//-----------------------------------------------------------------------------
/** Show fire to go with a zipper.
 */
void Kart::showZipperFire()
{
    m_kart_gfx->setCreationRateAbsolute(KartGFX::KGFX_ZIPPER, 800.0f);
}

//-----------------------------------------------------------------------------
/** Squashes this kart: it will scale the kart in up direction, and causes
 *  a slowdown while this kart is squashed.
 *  \param time How long the kart will be squashed. A value of 0 will reset
 *         the kart to be unsquashed.
 *  \param slowdown Reduction of max speed.
 */
void Kart::setSquash(float time, float slowdown)
{
    if (isInvulnerable()) return;

    if (isShielded())
    {
        decreaseShieldTime();
        return;
    }

    if(m_attachment->getType()==Attachment::ATTACH_BOMB && time>0)
    {
        ExplosionAnimation::create(this);
        return;
    }
    m_node->setScale(core::vector3df(1.0f, 0.5f, 1.0f));
    m_max_speed->setSlowdown(MaxSpeed::MS_DECREASE_SQUASH, slowdown,
                             0.1f, time);
    if (m_vehicle->getNumWheels() > 0)
    {
        if (!m_wheel_box)
            m_wheel_box = irr_driver->getSceneManager()->addDummyTransformationSceneNode(m_node);
        scene::ISceneNode **wheels = m_kart_model->getWheelNodes();
        for (int i = 0; i < 4 && i < m_vehicle->getNumWheels(); ++i)
        {
            if (wheels[i])
                wheels[i]->setParent(m_wheel_box);
        }
        m_wheel_box->getRelativeTransformationMatrix().setScale(core::vector3df(1.0f, 2.0f, 1.0f));
    }
    m_squash_time  = time;
}   // setSquash

//-----------------------------------------------------------------------------
/** Plays any terrain specific sound effect.
 */
void Kart::handleMaterialSFX(const Material *material)
{
    // If a terrain specific sfx is already being played, when a new
    // terrain is entered, an old sfx should be finished (once, not
    // looped anymore of course). The m_terrain_sound is then copied
    // to a m_previous_terrain_sound, for which looping is disabled.
    // In case that three sfx needed to be played (i.e. a previous is
    // playing, a current is playing, and a new terrain with sfx is
    // entered), the oldest (previous) sfx is stopped and deleted.

    // FIXME: if there are already two sfx playing, don't add another
    // one. This should reduce the performance impact when driving 
    // on the bridge in Cocoa.
    if(getLastMaterial()!=material && !m_previous_terrain_sound)
    {
        // First stop any previously playing terrain sound
        // and remove it, so that m_previous_terrain_sound
        // can be used again.
        if(m_previous_terrain_sound)
        {
            m_previous_terrain_sound->deleteSFX();
        }
        m_previous_terrain_sound = m_terrain_sound;
        if(m_previous_terrain_sound)
            m_previous_terrain_sound->setLoop(false);

        const std::string &s = material->getSFXName();

        // In multiplayer mode sounds are NOT positional, because we have
        // multiple listeners. This would make the sounds of all AIs be
        // audible at all times. So silence AI karts.
        if (s.size()!=0 && (race_manager->getNumPlayers()==1 ||
                            m_controller->isLocalPlayerController()  ) )
        {
            m_terrain_sound = SFXManager::get()->createSoundSource(s);
            m_terrain_sound->play();
            m_terrain_sound->setLoop(true);
        }
        else
        {
            m_terrain_sound = NULL;
        }
    }

    if(m_previous_terrain_sound &&
        m_previous_terrain_sound->getStatus()==SFXBase::SFX_STOPPED)
    {
        // We don't modify the position of m_previous_terrain_sound
        // anymore, so that it keeps on playing at the place where the
        // kart left the material.
        m_previous_terrain_sound->deleteSFX();
        m_previous_terrain_sound = NULL;
    }

    bool m_schedule_pause = m_flying ||
                        dynamic_cast<RescueAnimation*>(getKartAnimation()) ||
                        dynamic_cast<ExplosionAnimation*>(getKartAnimation());

    // terrain sound is not necessarily a looping sound so check its status before
    // setting its speed, to avoid 'ressuscitating' sounds that had already stopped
    if(m_terrain_sound &&
      (m_terrain_sound->getStatus()==SFXBase::SFX_PLAYING ||
       m_terrain_sound->getStatus()==SFXBase::SFX_PAUSED))
    {
        m_terrain_sound->setPosition(getXYZ());
        material->setSFXSpeed(m_terrain_sound, m_speed, m_schedule_pause);
    }

}   // handleMaterialSFX

//-----------------------------------------------------------------------------
/** Handles material specific GFX, mostly particle effects. Particle
 *  effects can be triggered by two different situations: either
 *  because a kart drives on top of a terrain with a special effect,
 *  or because the kart is driving or falling under a surface (e.g.
 *  water), and the terrain effect is coming from that surface. Those
 *  effects are exclusive - you either get the effect from the terrain
 *  you are driving on, or the effect from a surface the kart is
 *  (partially) under. The surface effect is triggered, if either the
 *  kart is falling, or if the surface the kart is driving on has
 *  the 'isBelowSurface' property set.
 */
void Kart::handleMaterialGFX()
{
    const Material *material = getMaterial();

    // First test: give the terrain effect, if the kart is
    // on top of a surface (i.e. not falling), actually touching
    // something with the wheels, and the material has not the
    // below surface property set.
    if (material && isOnGround() && !material->isBelowSurface() &&
        !getKartAnimation()      && UserConfigParams::m_graphical_effects)
    {

        // Get the appropriate particle data depending on
        // wether the kart is skidding or driving.
        const ParticleKind* pk =
            material->getParticlesWhen(m_skidding->isSkidding()
                                                    ? Material::EMIT_ON_SKID
                                                    : Material::EMIT_ON_DRIVE);
        if(!pk)
        {
            // Disable potentially running particle effects
            m_kart_gfx->setCreationRateAbsolute(KartGFX::KGFX_TERRAIN, 0);
            return;  // no particle effect, return
        }
        m_kart_gfx->updateTerrain(pk);
        return;
    }

    // Now the kart is either falling, or driving on a terrain which
    // has the 'below surface' flag set. Detect if there is a surface
    // on top of the kart.
    // --------------------------------------------------------------
    if (m_controller->isLocalPlayerController() && !hasFinishedRace())
    {
        for(unsigned int i=0; i<Camera::getNumCameras(); i++)
        {
            Camera *camera = Camera::getCamera(i);
            if(camera->getKart()!=this) continue;

            if (material && material->hasFallingEffect() && !m_flying)
            {
                camera->setMode(Camera::CM_FALLING);
            }
            else if (camera->getMode() != Camera::CM_NORMAL &&
                     camera->getMode() != Camera::CM_REVERSE)
            {
                camera->setMode(Camera::CM_NORMAL);
            }
        }   // for i in all cameras for this kart
    }   // camera != final camera

    if (!UserConfigParams::m_graphical_effects)
        return;

    // Use the middle of the contact points of the two rear wheels
    // as the point from which to cast the ray upwards
    const btWheelInfo::RaycastInfo &ri2 =
        getVehicle()->getWheelInfo(2).m_raycastInfo;
    const btWheelInfo::RaycastInfo &ri3 =
        getVehicle()->getWheelInfo(3).m_raycastInfo;
    Vec3 from = (ri2.m_contactPointWS + ri3.m_contactPointWS)*0.5f;
    Vec3 xyz;
    const Material *surface_material;
    if(!m_terrain_info->getSurfaceInfo(from, &xyz, &surface_material))
    {
        m_kart_gfx->setCreationRateAbsolute(KartGFX::KGFX_TERRAIN, 0);
        return;
    }
    const ParticleKind *pk =
        surface_material->getParticlesWhen(Material::EMIT_ON_DRIVE);

    if(!pk || m_flying || dynamic_cast<RescueAnimation*>(getKartAnimation()))
        return;

    // Now the kart is under a surface, and there is a surface effect
    // --------------------------------------------------------------
    m_kart_gfx->setParticleKind(KartGFX::KGFX_TERRAIN, pk);
    m_kart_gfx->setXYZ(KartGFX::KGFX_TERRAIN, xyz);

    const float distance = xyz.distance2(from);
    float ratio;
    if      (distance < 2.0f) ratio = 1.0f;
    else if (distance < 4.0f) ratio = (4.0f-distance)*0.5f;
    else                      ratio = -1.0f;  // No more particles
    m_kart_gfx->setCreationRateRelative(KartGFX::KGFX_TERRAIN, ratio);

    // Play special sound effects for this terrain
    // -------------------------------------------
    const std::string &s = surface_material->getSFXName();
    if (s != "" && !dynamic_cast<RescueAnimation*>(getKartAnimation())&&
        (m_terrain_sound == NULL ||
         m_terrain_sound->getStatus() == SFXBase::SFX_STOPPED))
    {
        if (m_previous_terrain_sound) m_previous_terrain_sound->deleteSFX();
        m_previous_terrain_sound = m_terrain_sound;
        if(m_previous_terrain_sound)
            m_previous_terrain_sound->setLoop(false);

        m_terrain_sound = SFXManager::get()->createSoundSource(s);
        m_terrain_sound->play();
        m_terrain_sound->setLoop(false);
    }

}   // handleMaterialGFX

//-----------------------------------------------------------------------------
/** Sets zipper time, and apply one time additional speed boost. It can be
 *  used with a specific material, in which case the zipper parmaters are
 *  taken from this material (parameters that are <0 will be using the
 *  kart-specific values from kart-properties.
 *  \param material If not NULL, will be used to determine the zipper
 *                  parameters, otherwise the defaults from kart properties
 *                  will be used.
 * \param play_sound If true this will cause a sfx to be played even if the
 *                  terrain hasn't changed. It is used by the zipper powerup.
 */
void Kart::handleZipper(const Material *material, bool play_sound)
{
    /** The additional speed allowed on top of the kart-specific maximum kart
     *  speed. */
    float max_speed_increase;

    /**Time the zipper stays activated. */
    float duration;
    /** A one time additional speed gain - the kart will instantly add this
     *  amount of speed to its current speed. */
    float speed_gain;
    /** Time it takes for the zipper advantage to fade out. */
    float fade_out_time;
    /** Additional engine force. */
    float engine_force;

    if(material)
    {
        material->getZipperParameter(&max_speed_increase, &duration,
                                     &speed_gain, &fade_out_time, &engine_force);
        if(max_speed_increase<0)
            max_speed_increase = m_kart_properties->getZipperMaxSpeedIncrease();
        if(duration<0)
            duration           = m_kart_properties->getZipperDuration();
        if(speed_gain<0)
            speed_gain         = m_kart_properties->getZipperSpeedGain();
        if(fade_out_time<0)
            fade_out_time      = m_kart_properties->getZipperFadeOutTime();
        if(engine_force<0)
            engine_force       = m_kart_properties->getZipperForce();
    }
    else
    {
        max_speed_increase = m_kart_properties->getZipperMaxSpeedIncrease();
        duration           = m_kart_properties->getZipperDuration();
        speed_gain         = m_kart_properties->getZipperSpeedGain();
        fade_out_time      = m_kart_properties->getZipperFadeOutTime();
        engine_force       = m_kart_properties->getZipperForce();
    }
    // Ignore a zipper that's activated while braking
    if(m_controls.getBrake() || m_speed<0) return;

    m_max_speed->instantSpeedIncrease(MaxSpeed::MS_INCREASE_ZIPPER,
                                     max_speed_increase, speed_gain,
                                     engine_force, duration, fade_out_time);
    // Play custom character sound (weee!)
    playCustomSFX(SFXManager::CUSTOM_ZIPPER);
    m_controller->handleZipper(play_sound);
}   // handleZipper

// -----------------------------------------------------------------------------
/** Updates the current nitro status.
 *  \param dt Time step size.
 */
void Kart::updateNitro(float dt)
{
    if (m_controls.getNitro() && m_min_nitro_time <= 0.0f)
    {
        m_min_nitro_time = m_kart_properties->getNitroMinConsumptionTime();
    }
    if (m_min_nitro_time > 0.0f)
    {
        m_min_nitro_time -= dt;

        // when pressing the key, don't allow the min time to go under zero.
        // If it went under zero, it would be reset
        if (m_controls.getNitro() && m_min_nitro_time <= 0.0f)
            m_min_nitro_time = 0.1f;
    }

    bool increase_speed = (m_controls.getNitro() && isOnGround());
    if (!increase_speed && m_min_nitro_time <= 0.0f)
    {
        if(m_nitro_sound->getStatus() == SFXBase::SFX_PLAYING)
            m_nitro_sound->stop();
        return;
    }

    m_collected_energy -= dt * m_kart_properties->getNitroConsumption();
    if (m_collected_energy < 0)
    {
        if(m_nitro_sound->getStatus() == SFXBase::SFX_PLAYING)
            m_nitro_sound->stop();
        m_collected_energy = 0;
        return;
    }

    if (increase_speed)
    {
        if(m_nitro_sound->getStatus() != SFXBase::SFX_PLAYING)
            m_nitro_sound->play();
        m_max_speed->increaseMaxSpeed(MaxSpeed::MS_INCREASE_NITRO,
                                     m_kart_properties->getNitroMaxSpeedIncrease(),
                                     m_kart_properties->getNitroEngineForce(),
                                     m_kart_properties->getNitroDuration(),
                                     m_kart_properties->getNitroFadeOutTime());
    }
    else
    {
        if(m_nitro_sound->getStatus() == SFXBase::SFX_PLAYING)
            m_nitro_sound->stop();
    }
}   // updateNitro

// -----------------------------------------------------------------------------
/** Activates a slipstream effect */
void Kart::setSlipstreamEffect(float f)
{
    m_kart_gfx->setCreationRateAbsolute(KartGFX::KGFX_ZIPPER, f);
}   // setSlipstreamEffect

// -----------------------------------------------------------------------------
/** Called when the kart crashes against another kart.
 *  \param k The kart that was hit.
 *  \param update_attachments If true the attachment of this kart and the
 *          other kart hit will be updated (e.g. bombs will be moved)
 */
void Kart::crashed(AbstractKart *k, bool update_attachments)
{
    if(update_attachments)
    {
        assert(k);
        getAttachment()->handleCollisionWithKart(k);
    }
    m_controller->crashed(k);
    playCrashSFX(NULL, k);
}   // crashed(Kart, update_attachments

// -----------------------------------------------------------------------------
/** Kart hits the track with a given material.
 *  \param m Material hit, can be NULL if no specific material exists.
 *  \param normal The normal of the hit (used to push a kart back, which avoids
 *         that karts sometimes can get stuck).
 */
void Kart::crashed(const Material *m, const Vec3 &normal)
{
    playCrashSFX(m, NULL);
#ifdef DEBUG
    // Simple debug output for people playing without sound.
    // This makes it easier to see if a kart hit the track (esp.
    // after a jump).
    // FIXME: This should be removed once the physics are fixed.
    if(UserConfigParams::m_physics_debug)
    {
        // Add a counter to make it easier to see if a new line of
        // output was added.
        static int counter=0;
        Log::info("Kart","Kart %s hit track: %d material %s.",
               getIdent().c_str(), counter++,
               m ? m->getTexFname().c_str() : "None");
    }
#endif

    const LinearWorld *lw = dynamic_cast<LinearWorld*>(World::getWorld());
    if(m_kart_properties->getTerrainImpulseType()
                             ==KartProperties::IMPULSE_NORMAL &&
        m_vehicle->getCentralImpulseTime()<=0                     )
    {
        // Restrict impule to plane defined by gravity (i.e. X/Z plane).
        // This avoids the problem that karts can be pushed up, e.g. above
        // a fence.
        btVector3 gravity = m_body->getGravity();
        gravity.normalize();
        Vec3 impulse =  normal - gravity* btDot(normal, gravity);
        if(impulse.getX() || impulse.getZ())
            impulse.normalize();
        else
            impulse = Vec3(0, 0, -1); // Arbitrary
        // Impulse depends of kart speed - and speed can be negative
        // If the speed is too low, karts can still get stuck into a wall
        // so make sure there is always enough impulse to avoid this
        float abs_speed = fabsf(getSpeed());
        impulse *= ( abs_speed<10 ? 10.0f : sqrt(abs_speed) )
                 * m_kart_properties->getCollisionTerrainImpulse();
        m_bounce_back_time = 0.2f;
        m_vehicle->setTimedCentralImpulse(0.1f, impulse);
    }
    // If there is a quad graph, push the kart towards the previous
    // graph node center (we have to use the previous point since the
    // kart might have only now reached the new quad, meaning the kart
    // would be pushed forward).
    else if(m_kart_properties->getTerrainImpulseType()
                                 ==KartProperties::IMPULSE_TO_DRIVELINE &&
            lw && m_vehicle->getCentralImpulseTime()<=0 &&
            World::getWorld()->getTrack()->isPushBackEnabled())
    {
        int sector = lw->getSectorForKart(this);
        if(sector!=Graph::UNKNOWN_SECTOR)
        {
            // Use the first predecessor node, which is the most
            // natural one (i.e. the one on the main driveline).
            const DriveNode* dn = DriveGraph::get()->getNode(
                DriveGraph::get()->getNode(sector)->getPredecessor(0));
            Vec3 impulse = dn->getCenter() - getXYZ();
            impulse.setY(0);
            if(impulse.getX() || impulse.getZ())
                impulse.normalize();
            else
                impulse = Vec3(0, 0, -1); // Arbitrary
            impulse *= m_kart_properties->getCollisionTerrainImpulse();
            m_bounce_back_time = 0.2f;
            m_vehicle->setTimedCentralImpulse(0.1f, impulse);
        }

    }
    /** If a kart is crashing against the track, the collision is often
     *  reported more than once, resulting in a machine gun effect, and too
     *  long disabling of the engine. Therefore, this reaction is disabled
     *  for 0.5 seconds after a crash.
     */
    if(m && m->getCollisionReaction() != Material::NORMAL &&
        !getKartAnimation())
    {
#ifndef SERVER_ONLY
        std::string particles = m->getCrashResetParticles();
        if (particles.size() > 0)
        {
            ParticleKind* kind =
                ParticleKindManager::get()->getParticles(particles);
            if (kind != NULL)
            {
                if (m_collision_particles == NULL)
                {
                    Vec3 position(-getKartWidth()*0.35f, 0.06f,
                                  getKartLength()*0.5f);
                    m_collision_particles  =
                        new ParticleEmitter(kind, position, getNode());
                }
                else
                {
                    m_collision_particles->setParticleType(kind);
                }
            }
            else
            {
                Log::error("Kart","Unknown particles kind <%s> in material "
                                "crash-reset properties\n", particles.c_str());
            }
        }
#endif
        if (m->getCollisionReaction() == Material::RESCUE)
        {
            new RescueAnimation(this);
        }
        else if (m->getCollisionReaction() == Material::PUSH_BACK)
        {
            // This variable is set to 0.2 in case of a kart-terrain collision
            if (m_bounce_back_time <= 0.2f)
            {
                btVector3 push = m_body->getLinearVelocity().normalized();
                push[1] = 0.1f;
                m_body->applyCentralImpulse( -4000.0f*push );
                m_bounce_back_time = 2.0f;
            }   // if m_bounce_back_time <= 0.2f
        }   // if (m->getCollisionReaction() == Material::PUSH_BACK)
    }   // if(m && m->getCollisionReaction() != Material::NORMAL &&
        //   !getKartAnimation())
    m_controller->crashed(m);
}   // crashed(Material)

// -----------------------------------------------------------------------------
/** Common code used when a kart or a material was hit.
 * @param m The material collided into, or NULL if none
 * @param k The kart collided into, or NULL if none
 */
void Kart::playCrashSFX(const Material* m, AbstractKart *k)
{
    if(World::getWorld()->getTimeSinceStart()-m_time_last_crash < 0.5f) return;

    m_time_last_crash = World::getWorld()->getTimeSinceStart();
    // After a collision disable the engine for a short time so that karts
    // can 'bounce back' a bit (without this the engine force will prevent
    // karts from bouncing back, they will instead stuck towards the obstable).
    if(m_bounce_back_time<=0.0f)
    {
        if (m_body->getLinearVelocity().length()> 0.555f)
        {
            // In case that the sfx is longer than 0.5 seconds, only play it if
            // it's not already playing.
            if (isShielded() || (k != NULL && k->isShielded()))
            {
                if (m_boing_sound->getStatus() != SFXBase::SFX_PLAYING)
                    m_boing_sound->play(getXYZ());
            }
            else
            {
                if (m_crash_sound->getStatus() != SFXBase::SFX_PLAYING)
                {
                    m_crash_sound->play(getXYZ());
                }
            }
        }    // if lin_vel > 0.555
    }   // if m_bounce_back_time <= 0
}   // playCrashSFX

// -----------------------------------------------------------------------------
/** Plays a beep sfx.
 */
void Kart::beep()
{
    // If the custom horn can't play (isn't defined) then play the default one
    if (!playCustomSFX(SFXManager::CUSTOM_HORN))
    {
        m_beep_sound->play(getXYZ());
    }

} // beep

// -----------------------------------------------------------------------------
/*
    playCustomSFX()

    This function will play a particular character voice for this kart.  It
    returns whether or not a character voice sample exists for the particular
    event.  If there is no voice sample, a default can be played instead.

    Use entries from the CustomSFX enumeration as a parameter (see
    SFXManager::get().hpp).  eg. playCustomSFX(SFXManager::CUSTOM_CRASH)

    Obviously we don't want a certain character voicing multiple phrases
    simultaneously.  It just sounds bad.  There are two ways of avoiding this:

    1.  If there is already a voice sample playing for the character
        don't play another until it is finished.

    2.  If there is already a voice sample playing for the character
        stop the sample, and play the new one.

    Currently we're doing #2.

    rforder

*/

bool Kart::playCustomSFX(unsigned int type)
{
    // (TODO: add back when properly done)
    return false;

    /*
    bool ret = false;

    // Stop all other character voices for this kart before playing a new one
    // we don't want overlapping phrases coming from the same kart
    for (unsigned int n = 0; n < SFXManager::NUM_CUSTOMS; n++)
    {
        if (m_custom_sounds[n] != NULL)
        {
            // If the sound we're trying to play is already playing
            // don't stop it, we'll just let it finish.
            if (type != n) m_custom_sounds[n]->stop();
        }
    }

    if (type < SFXManager::NUM_CUSTOMS)
    {
        if (m_custom_sounds[type] != NULL)
        {
            ret = true;
            //printf("Kart SFX: playing %s for %s.\n",
            //    SFXManager::get()->getCustomTagName(type),
            //    m_kart_properties->getIdent().c_str());
            // If it's already playing, let it finish
            if (m_custom_sounds[type]->getStatus() != SFXManager::SFX_PLAYING)
            {
                m_custom_sounds[type]->play();
            }
        }
    }
    return ret;
     */
}
// ----------------------------------------------------------------------------
/** Updates the physics for this kart: computing the driving force, set
 *  steering, handles skidding, terrain impact on kart, ...
 *  \param dt Time step size.
 */
void Kart::updatePhysics(float dt)
{
    // Check if accel is pressed for the first time. The actual timing
    // is done in getStartupBoost - it returns 0 if the start was actually
    // too slow to qualify for a boost.
    if(!m_has_started && m_controls.getAccel())
    {
        m_has_started = true;
        float f       = getStartupBoost();
        if(f >= 0.0f)
        {
            m_kart_gfx->setCreationRateAbsolute(KartGFX::KGFX_ZIPPER, 100*f);
            m_max_speed->instantSpeedIncrease(MaxSpeed::MS_INCREASE_ZIPPER,
                                              0.9f*f, f,
                                              /*engine_force*/200.0f,
                                              /*duration*/5.0f,
                                              /*fade_out_time*/5.0f);
        }
    }

    m_bounce_back_time-=dt;

    updateEnginePowerAndBrakes(dt);

    // apply flying physics if relevant
    if (m_flying)
        updateFlying();

    m_skidding->update(dt, isOnGround(), m_controls.getSteer(),
                       m_controls.getSkidControl());
    m_vehicle->setVisualRotation(m_skidding->getVisualSkidRotation());
    if(( m_skidding->getSkidState() == Skidding::SKID_ACCUMULATE_LEFT ||
         m_skidding->getSkidState() == Skidding::SKID_ACCUMULATE_RIGHT  ) &&
        m_skidding->getGraphicalJumpOffset()==0)
    {
        if(m_skid_sound->getStatus()!=SFXBase::SFX_PLAYING && !isWheeless())
            m_skid_sound->play(getXYZ());
    }
    else if(m_skid_sound->getStatus()==SFXBase::SFX_PLAYING)
    {
        m_skid_sound->stop();
    }

    float steering = getMaxSteerAngle() * m_skidding->getSteeringFraction();
    m_vehicle->setSteeringValue(steering, 0);
    m_vehicle->setSteeringValue(steering, 1);

    updateSliding();

    // Cap speed if necessary
    const Material *m = getMaterial();

    float min_speed =  m && m->isZipper() ? m->getZipperMinSpeed() : -1.0f;
    m_max_speed->setMinSpeed(min_speed);
    m_max_speed->update(dt);


    updateEngineSFX();
#ifdef XX
    Log::info("Kart","angVel %f %f %f heading %f suspension %f %f %f %f"
       ,m_body->getAngularVelocity().getX()
       ,m_body->getAngularVelocity().getY()
       ,m_body->getAngularVelocity().getZ()
       ,getHeading()
       ,m_vehicle->getWheelInfo(0).m_raycastInfo.m_suspensionLength
       ,m_vehicle->getWheelInfo(1).m_raycastInfo.m_suspensionLength
       ,m_vehicle->getWheelInfo(2).m_raycastInfo.m_suspensionLength
       ,m_vehicle->getWheelInfo(3).m_raycastInfo.m_suspensionLength
       );
#endif

}   // updatephysics

//-----------------------------------------------------------------------------
/** Adjust the engine sound effect depending on the speed of the kart.
 */
void Kart::updateEngineSFX()
{
    // when going faster, use higher pitch for engine
    if(!m_engine_sound || !SFXManager::get()->sfxAllowed())
        return;

    if(isOnGround())
    {
        float max_speed = m_max_speed->getCurrentMaxSpeed();

        // Engine noise is based half in total speed, half in fake gears:
        // With a sawtooth graph like /|/|/| we get 3 even spaced gears,
        // ignoring the gear settings from stk_config, but providing a
        // good enough brrrBRRRbrrrBRRR sound effect. Speed factor makes
        // it a "staired sawtooth", so more acoustically rich.
        float f = max_speed > 0 ? m_speed/max_speed : 1.0f;
        // Speed at this stage is not yet capped, so it can be > 1, which
        // results in odd engine sfx.
        if (f>1.0f) f=1.0f;

        float gears = 3.0f * fmod(f, 0.333334f);
        assert(!std::isnan(f));
        m_engine_sound->setSpeedPosition(0.6f + (f + gears) * 0.35f, getXYZ());
    }
    else
    {
        // When flying, fixed value but not too high pitch
        // This gives some variation (vs previous "on wheels" one)
        m_engine_sound->setSpeedPosition(0.9f, getXYZ());
    }
}   // updateEngineSFX

//-----------------------------------------------------------------------------
/** Sets the engine power. It considers the engine specs, items that influence
 *  the available power, and braking/steering.
 */
void Kart::updateEnginePowerAndBrakes(float dt)
{
    updateNitro(dt);
    float engine_power = getActualWheelForce();

    // apply parachute physics if relevant
    if(m_attachment->getType()==Attachment::ATTACH_PARACHUTE)
        engine_power*=0.2f;

    // apply bubblegum physics if relevant
    if (m_bubblegum_time > 0.0f)
    {
        engine_power = 0.0f;
        m_body->applyTorque(btVector3(0.0, m_bubblegum_torque, 0.0));
    }

    if(m_controls.getAccel())   // accelerating
    {
        // For a short time after a collision disable the engine,
        // so that the karts can bounce back a bit from the obstacle.
        if(m_bounce_back_time>0.0f)
            engine_power = 0.0f;
        // let a player going backwards accelerate quickly (e.g. if a player
        // hits a wall, he needs to be able to start again quickly after
        // going backwards)
        else if(m_speed < 0.0f)
            engine_power *= 5.0f;

        // Lose some traction when skidding, to balance the advantage
        if (m_controls.getSkidControl() &&
            m_kart_properties->getSkidVisualTime() == 0)
            engine_power *= 0.5f;

        applyEngineForce(engine_power*m_controls.getAccel());

        // Either all or no brake is set, so test only one to avoid
        // resetting all brakes most of the time.
        if(m_vehicle->getWheelInfo(0).m_brake &&
            !World::getWorld()->isStartPhase())
            m_vehicle->setAllBrakes(0);
        m_brake_time = 0;
    }
    else
    {   // not accelerating
        if(m_controls.getBrake())
        {   // check if the player is currently only slowing down
            // or moving backwards
            if(m_speed > 0.0f)
            {   // Still going forward while braking
                applyEngineForce(-engine_power*2.5f);
                m_brake_time += dt;
                // Apply the brakes - include the time dependent brake increase
                float f = 1 + m_brake_time
                            * m_kart_properties->getEngineBrakeTimeIncrease();
                m_vehicle->setAllBrakes(m_kart_properties->getEngineBrakeFactor() * f);
            }
            else   // m_speed < 0
            {
                m_vehicle->setAllBrakes(0);
                // going backward, apply reverse gear ratio (unless he goes
                // too fast backwards)
                if ( -m_speed <  m_max_speed->getCurrentMaxSpeed()
                                 *m_kart_properties->getEngineMaxSpeedReverseRatio())
                {
                    // The backwards acceleration is artificially increased to
                    // allow players to get "unstuck" quicker if they hit e.g.
                    // a wall.
                    applyEngineForce(-engine_power*2.5f);
                }
                else  // -m_speed >= max speed on this terrain
                {
                    applyEngineForce(0.0f);
                }

            }   // m_speed <00
        }
        else   // !m_brake
        {
            m_brake_time = 0;
            // lift the foot from throttle, brakes with 10% engine_power
            assert(!std::isnan(m_controls.getAccel()));
            assert(!std::isnan(engine_power));
            applyEngineForce(-m_controls.getAccel()*engine_power*0.1f);

            // If not giving power (forward or reverse gear), and speed is low
            // we are "parking" the kart, so in battle mode we can ambush people
            if(std::abs(m_speed) < 5.0f)
                m_vehicle->setAllBrakes(20.0f);
        }   // !m_brake
    }   // not accelerating
}   // updateEnginePowerAndBrakes

// ----------------------------------------------------------------------------
/** Handles sliding, i.e. the kart sliding off terrain that is too steep.
 */
void Kart::updateSliding()
{
    // dynamically determine friction so that the kart looses its traction
    // when trying to drive on too steep surfaces. Below angles of 0.25 rad,
    // you have full traction; above 0.5 rad angles you have absolutely none;
    // inbetween  there is a linear change in friction
    float friction = 1.0f;
    bool enable_sliding = false;

    // This way the current handling of sliding can be disabled
    // for certain material (e.g. the curve in skyline on which otherwise
    // karts could not drive).
    // We also had a crash reported here, which was caused by not
    // having a material here - no idea how this could have happened,
    // but this problem is now avoided by testing if there is a material
    if (isOnGround() &&
         (!getMaterial() || !getMaterial()->highTireAdhesion()))
    {
        const btMatrix3x3 &m = m_vehicle->getChassisWorldTransform().getBasis();
        // To get the angle between up=(0,1,0), we have to do:
        // m*(0,1,0) to get the up vector of the kart, then the
        // scalar product between this and (0,1,0) - which is m[1][1]:
        float distanceFromUp = m[1][1];

        if (distanceFromUp < 0.85f)
        {
            friction = 0.0f;
            enable_sliding = true;
        }
        else if (distanceFromUp > 0.9f)
        {
            friction = 1.0f;
        }
        else
        {
            friction = (distanceFromUp - 0.85f) / 0.5f;
            enable_sliding = true;
        }
    }

    for (unsigned int i=0; i<4; i++)
    {
        btWheelInfo& wheel = m_vehicle->getWheelInfo(i);
        wheel.m_frictionSlip = friction*m_kart_properties->getFrictionSlip();
    }

    m_vehicle->setSliding(enable_sliding);
}   // updateSliding

// ----------------------------------------------------------------------------
/** Adjusts kart translation if the kart is flying (in debug mode).
 */
void Kart::updateFlying()
{
    m_body->setLinearVelocity(m_body->getLinearVelocity() * 0.99f);

    if (m_controls.getAccel())
    {
        btVector3 velocity = m_body->getLinearVelocity();
        if (velocity.length() < 25)
        {
            float orientation = getHeading();
            m_body->applyCentralImpulse(btVector3(100.0f*sin(orientation), 0.0,
                100.0f*cos(orientation)));
        }
    }
    else if (m_controls.getBrake())
    {
        btVector3 velocity = m_body->getLinearVelocity();
        if (velocity.length() > -15)
        {
            float orientation = getHeading();
            m_body->applyCentralImpulse(btVector3(-100.0f*sin(orientation), 0.0,
                -100.0f*cos(orientation)));
        }
    }

    if (m_controls.getSteer()!= 0.0f)
    {
        m_body->applyTorque(btVector3(0.0, m_controls.getSteer()*3500.0f, 0.0));
    }

    // dampen any roll while flying, makes the kart hard to control
    btVector3 velocity = m_body->getAngularVelocity();
    velocity.setX(0);
    velocity.setZ(0);
    m_body->setAngularVelocity(velocity);

}   // updateFlying

// ----------------------------------------------------------------------------
/** Attaches the right model, creates the physics and loads all special
 *  effects (particle systems etc.)
 *  \param type Type of the kart.
 *  \param is_animated_model True if the model is animated.
 */
void Kart::loadData(RaceManager::KartType type, bool is_animated_model)
{
    bool always_animated = (type == RaceManager::KT_PLAYER && race_manager->getNumPlayers() == 1);
    m_node = m_kart_model->attachModel(is_animated_model, always_animated);

#ifdef DEBUG
    m_node->setName( (getIdent()+"(lod-node)").c_str() );
#endif

    // Attachment must be created after attachModel, since only then the
    // scene node will exist (to which the attachment is added). But the
    // attachment is needed in createPhysics (which gets the mass, which
    // is dependent on the attachment).
    m_attachment = new Attachment(this);
    createPhysics();

<<<<<<< HEAD
=======
    // Attach Particle System

    Track *track = World::getWorld()->getTrack();
#ifndef SERVER_ONLY
    if (type == RaceManager::KT_PLAYER      &&
        UserConfigParams::m_weather_effects &&
        track->getSkyParticles() != NULL)
    {
        track->getSkyParticles()->setBoxSizeXZ(150.0f, 150.0f);

        m_sky_particles_emitter =
            new ParticleEmitter(track->getSkyParticles(),
                                core::vector3df(0.0f, 30.0f, 100.0f),
                                getNode(),
                                true);

        // FIXME: in multiplayer mode, this will result in several instances
        //        of the heightmap being calculated and kept in memory
        m_sky_particles_emitter->addHeightMapAffector(track);
    }
#endif

    Vec3 position(0, getKartHeight()*0.35f, -getKartLength()*0.35f);

>>>>>>> 019e61ec
    m_slipstream = new SlipStream(this);

    if (m_kart_properties->getSkidEnabled())
    {
        m_skidmarks = new SkidMarks(*this);
        m_skidmarks->adjustFog(
            track_manager->getTrack(race_manager->getTrackName())
                         ->isFogEnabled() );
    }
#ifndef SERVER_ONLY
    if (!CVS->supportsShadows())
    {
        m_shadow = new Shadow(m_kart_properties.get(), m_node,
                              -m_kart_model->getLowestPoint());
    }
#endif
    World::getWorld()->kartAdded(this, m_node);
}   // loadData

// ----------------------------------------------------------------------------
/** Applies engine power to all the wheels that are traction capable,
 *  so other parts of code do not have to be adjusted to simulate different
 *  kinds of vehicles in the general case, only if they are trying to
 *  simulate traction control, diferentials or multiple independent electric
 *  engines, they will have to tweak the power in a per wheel basis.
 */
void Kart::applyEngineForce(float force)
{
    assert(!std::isnan(force));
    // Split power to simulate a 4WD 40-60, other values possible
    // FWD or RWD is a matter of putting a 0 and 1 in the right place
    float frontForce = force*0.4f;
    float rearForce = force*0.6f;
    // Front wheels
    for(unsigned int i=0; i<2; i++)
    {
        m_vehicle->applyEngineForce (frontForce, i);
    }
    // Rear wheels
    for(unsigned int i=2; i<4; i++)
    {
        m_vehicle->applyEngineForce (rearForce, i);
    }
}   // applyEngineForce

//-----------------------------------------------------------------------------
/** Computes the transform of the graphical kart chasses with regards to the
 *  physical chassis. This function is called once the kart comes to rest
 *  before the race starts (see World::resetAllKarts). Based on the current
 *  physical kart position it computes an (at this stage Y-only) offset by
 *  which the graphical chassis is moved so that it appears the way it is
 *  designed in blender. This means that the distance of the wheels from the
 *  chassis (i.e. suspension) appears as in blender when karts are in rest.
 *  See updateGraphics for more details.
 */
void Kart::kartIsInRestNow()
{
    AbstractKart::kartIsInRestNow();
    float f = 0;
    for(int i=0; i<m_vehicle->getNumWheels(); i++)
    {
        const btWheelInfo &wi = m_vehicle->getWheelInfo(i);
        f += wi.m_raycastInfo.m_suspensionLength;
    }

    // The offset 'lowest point' is added to avoid that the
    // visual chassis appears in the ground (it could be any
    // constant, there is no real reason to use the lowest point
    // but that value has worked good in the past). See documentation
    // for updateGraphics() for full details.
    m_graphical_y_offset = -f / m_vehicle->getNumWheels()
                         + m_kart_model->getLowestPoint();

    m_kart_model->setDefaultSuspension();
}   // kartIsInRestNow

//-----------------------------------------------------------------------------
/** Updates the graphics model. It is responsible for positioning the graphical
 *  chasses at an 'appropriate' position: typically, the physical model has
 *  much longer suspension, so if the graphical chassis would be at the same
 *  location as the physical chassis, the wheels would be too far away.
 *  Instead the default suspension length is saved once the kart have been
 *  settled at start up (see World::resetAllKarts, which just runs several
 *  physics-only simulation steps so that karts come to a rest). Then at
 *  race time, only the difference between the current suspension length and
 *  this default suspension length is used. The graphical kart chassis will be
 *  offset so that when the kart is in rest, i.e. suspension length ==
 *  default suspension length, the kart will look the way it was modelled in
 *  blender. To explain the various offsets used, here a view from the side
 *  focusing on the Y axis only (X/Z position of the graphical chassis is
 *  identical to the physical chassis):
 *
 * Y|     | visual kart                |       physical kart
 *  |     |                            |
 *  |     |                            |
 *  |     |                            |
 *  |     |                            +-------------COG---------------
 *  |     |                            :
 *  |     +---------low------          :
 *  |     O                            :
 *  +--------------------------------------------------------------------------
 *                                                                            X
 *  'O'   : visual wheel                ':'  : raycast from physics
 *  'low' : lowest Y coordinate of      COG  : Center of gravity (at bottom of
 *          model                              chassis)
 *
 *  The visual kart is stored so that if it is shown at (0,0,0) it would be
 *  the same as in blender. This on the other hand means, if the kart is shown
 *  at the position of the physical chassis (which is at COG in the picture
 *  above), the kart and its wheels would be floating in the air (exactly by
 *  as much as the suspension length), and the wheels would be exactly at the
 *  bottom of the physical chassis (i.e. just on the plane going through COG
 *  and parallel to the ground).
 *  If we want to align the visual chassis to be the same as the physical
 *  chassis, we would need to subtract 'low' from the physical position.
 *  If the kart is then displayed at COG.y-low, the bottom of the kart (which
 *  is at 'low' above ground) would be at COG.y-low + low = COG.y --> visual
 *  and physical chassis are identical.
 *
 *  Unfortunately, the suspension length used in the physics is much too high,
 *  the karts would be way above their wheels, basically disconneccted
 *  (typical physical suspension length is around 0.28, while the distance
 *  between wheel and chassis in blender is in the order of 0.10 --> so there
 *  would be an additional distance of around 0.18 between wheel chassis as
 *  designed in blender and in stk - even more if the kart is driving downhill
 *  when the suspension extends further to keep contact with the ground).
 *  To make the visuals look closer to what they are in blender, an additional
 *  offset is added: before the start of a race the physics simulation is run
 *  to find a stable position for each kart (see World::resetAllKarts). Once
 *  a kart is stable, we save this suspension length in m_graphical_y_offset.
 *  This offset is subtracted from the COG of the kart. So if the kart is in
 *  rest (i.e. suspenion == default_suspension == m_graphical_y_offset),
 *  The kart is showen exactly at the same height above ground as it is in
 *  blender. If the suspension is shorter by DY (because the kart is
 *  accelerating, the ground goes up, ...), the visual chassis is lowered by
 *  DY as well.
 *
 *  While the above algorithm indeed results in the right position of the
 *  visual chassis, in reality the visual chassis is too low. For example,
 *  nolok's chassis has its lowest point at the rear at around 0.10 above the
 *  ground (and the lowest point overall is 0.05, though this is at the front
 *  and so not easily visible), so if the suspension is compressed by more than
 *  that, the chassiswill appear to be in the ground. Testing on the sand track
 *  shows that the suspension is compressed by 0.12 (and up to 0.16 in some
 *  extreme points), which means that the chassis will appear to be in the
 *  ground quite easily. Therefore the chassis is actually moved up a bit to
 *  avoid this problem. Historically (due to never sorting out that formula
 *  properly) the chassis was moved twice as high as its lowest point, e.g.
 *  nolok's lowest point is at 0.05, so the whole chassis was raised by 0.05
 *  (this was not done by design, but because of a bug ;)  ). Since this visual
 *  offset has worked well in the past, the visual chassis is moved by the
 *  same amount higher.
 *
 *  Of course this means that the Y position of the wheels (relative to the
 *  visual kart chassis) needs to be adjusted: if the kart is in rest, the
 *  wheels are exactly on the ground. If the suspension is shorter, that wheel
 *  would appear to be partly in the ground, and if the suspension is longer,
 *  the wheel would not touch the ground.
 *
 *  The wheels must be offset by how much the current suspension length is
 *  longer or shorter than the default (i.e. at rest) suspension length.
 *  This is done in KartModel (pos is the position of the wheel relative
 *  to the visual kart chassis):
 *          pos.Y += m_default_physics_suspension[i]
 *                  - wi.m_raycastInfo.m_suspensionLength
 *  But since the chassis is raised an additional 'getLowestPoint' (see
 *  desctiption two paragraphs above), the wheels need to be lowered by that
 *  amount so that they still touch the ground (the wheel nodes are child of
 *  the chassis scene node, so if the chassis is raised by X, the wheels need
 *  to be lowered by X).
 *  This function also takes additional graphical effects into account, e.g.
 *  a (visual only) jump when skidding, and leaning of the kart.
 *  \param offset_xyz Offset to be added to the position.
 *  \param rotation Additional rotation.
 */
void Kart::updateGraphics(float dt, const Vec3& offset_xyz,
                          const btQuaternion& rotation)
{
    // Upate particle effects (creation rate, and emitter size
    // depending on speed)
    // --------------------------------------------------------
    float nitro_frac = 0;
    if ( (m_controls.getNitro() || m_min_nitro_time > 0.0f) &&
         isOnGround() &&  m_collected_energy > 0            )
    {
        // fabs(speed) is important, otherwise the negative number will
        // become a huge unsigned number in the particle scene node!
        nitro_frac = fabsf(getSpeed()) / (m_kart_properties->getEngineMaxSpeed());
        // The speed of the kart can be higher (due to powerups) than
        // the normal maximum speed of the kart.
        if(nitro_frac>1.0f) nitro_frac = 1.0f;
    }
    m_kart_gfx->updateNitroGraphics(nitro_frac);
    
    // Handle leaning of karts
    // -----------------------
    // Note that we compare with maximum speed of the kart, not
    // maximum speed including terrain effects. This avoids that
    // leaning might get less if a kart gets a special that increases
    // its maximum speed, but not the current speed (by much). On the
    // other hand, that ratio can often be greater than 1.
    float speed_frac = m_speed / m_kart_properties->getEngineMaxSpeed();
    if(speed_frac>1.0f)
        speed_frac = 1.0f;
    else if (speed_frac < 0.0f)  // no leaning when backwards driving
        speed_frac = 0.0f;

    const float steer_frac = m_skidding->getSteeringFraction();

    const float roll_speed = m_kart_properties->getLeanSpeed() * DEGREE_TO_RAD;
    if(speed_frac > 0.8f && fabsf(steer_frac)>0.5f)
    {
        // Use steering ^ 7, which means less effect at lower
        // steering
        const float f = m_skidding->getSteeringFraction();
        const float f2 = f*f;
        const float max_lean = -m_kart_properties->getLeanMax() * DEGREE_TO_RAD
                             * f2*f2*f2*f
                             * speed_frac;
        if(max_lean>0)
        {
            m_current_lean += dt* roll_speed;
            if(m_current_lean > max_lean)
                m_current_lean = max_lean;
        }
        else if(max_lean<0)
        {
            m_current_lean -= dt*roll_speed;
            if(m_current_lean < max_lean)
                m_current_lean = max_lean;
        }
    }
    else if(m_current_lean!=0.0f)
    {
        // Disable any potential roll factor that is still applied
        // --------------------------------------------------------
        if(m_current_lean>0)
        {
            m_current_lean -= dt * roll_speed;
            if(m_current_lean < 0.0f)
                m_current_lean = 0.0f;
        }
        else
        {
            m_current_lean += dt * roll_speed;
            if(m_current_lean>0.0f)
                m_current_lean = 0.0f;
        }
    }

    // If the kart is leaning, part of the kart might end up 'in' the track.
    // To avoid this, raise the kart enough to offset the leaning.
    float lean_height = tan(m_current_lean) * getKartWidth()*0.5f;

    Vec3 center_shift(0, 0, 0);

    center_shift.setY(m_skidding->getGraphicalJumpOffset()
                      + fabsf(lean_height)
                      +m_graphical_y_offset);
    center_shift = getTrans().getBasis() * center_shift;

    float heading = m_skidding->getVisualSkidRotation();
    Moveable::updateGraphics(dt, center_shift,
                             btQuaternion(heading, 0, -m_current_lean));

    // m_speed*dt is the distance the kart has moved, which determines
    // how much the wheels need to rotate.
    m_kart_model->update(dt, m_speed*dt, getSteerPercent(), m_speed, lean_height);

    // Determine the shadow position from the terrain Y position. This
    // leaves the shadow on the ground even if the kart is jumping because
    // of skidding (shadows are disabled when wheel are not on the track).
    if (m_shadow)
    {
        const bool emergency = getKartAnimation() != NULL;
        m_shadow->update(isOnGround() && !emergency,
            getTrans().inverse()(m_terrain_info->getHitPoint()).getY()
            - m_skidding->getGraphicalJumpOffset()
            - m_graphical_y_offset
            - m_kart_model->getLowestPoint());
    }
#ifdef XX
    // cheap wheelie effect
    if (m_controls.getNitro())
    {
        m_node->updateAbsolutePosition();
        m_kart_model->getWheelNodes()[0]->updateAbsolutePosition();
        float wheel_y = m_kart_model->getWheelNodes()[0]->getAbsolutePosition().Y;

        core::vector3df rot = m_node->getRotation();

        float ratio = 0.8f;  //float(m_zipper_fire->getCreationRate())
                //   /float(m_zipper_fire->getParticlesInfo()->getMaxRate());

        const float a = (13.4f - ratio*13.0f);
        float dst = -45.0f*sin((a*a)/180.f*M_PI);

        rot.X = dst;
        m_node->setRotation(rot);

        m_node->updateAbsolutePosition();
        m_kart_model->getWheelNodes()[0]->updateAbsolutePosition();
        float wheel_y_after = m_kart_model->getWheelNodes()[0]->getAbsolutePosition().Y;

        m_node->setPosition(m_node->getPosition() + core::vector3df(0,wheel_y_after - wheel_y,0));
    }
#endif

}   // updateGraphics

// ----------------------------------------------------------------------------
btQuaternion Kart::getVisualRotation() const
{
    return getRotation()
         * btQuaternion(m_skidding->getVisualSkidRotation(), 0, 0);
}   // getVisualRotation

// ----------------------------------------------------------------------------
/** Sets a text that is being displayed on top of a kart. This can be 'leader'
 *  for the leader kart in a FTL race, the name of a driver, or even debug
 *  output.
 *  \param text The text to display
 */
void Kart::setOnScreenText(const wchar_t *text)
{
#ifndef SERVER_ONLY
    BoldFace* bold_face = font_manager->getFont<BoldFace>();
    core::dimension2d<u32> textsize = bold_face->getDimension(text);

    if (CVS->isGLSL())
    {
        scene::ISceneNode* tb =
            new STKTextBillboard(text, bold_face,
            GUIEngine::getSkin()->getColor("font::bottom"),
            GUIEngine::getSkin()->getColor("font::top"),
            getNode(), irr_driver->getSceneManager(), -1,
            core::vector3df(0.0f, 1.5f, 0.0f),
            core::vector3df(1.0f, 1.0f, 1.0f));
        tb->drop();
    }
    else
    {
        scene::ISceneManager* sm = irr_driver->getSceneManager();
        sm->addBillboardTextSceneNode(GUIEngine::getFont() ? GUIEngine::getFont()
                                                           : GUIEngine::getTitleFont(),
            text,
            getNode(),
            core::dimension2df(textsize.Width/55.0f,
            textsize.Height/55.0f),
            core::vector3df(0.0f, 1.5f, 0.0f),
            -1, // id
            GUIEngine::getSkin()->getColor("font::bottom"),
            GUIEngine::getSkin()->getColor("font::top"));
    }

    // No need to store the reference to the billboard scene node:
    // It has one reference to the parent, and will get deleted
    // when the parent is deleted.
#endif
}   // setOnScreenText

// ------------------------------------------------------------------------
/** Returns the normal of the terrain the kart is over atm. This is
  * defined even if the kart is flying.
  */
const Vec3& Kart::getNormal() const
{
    return m_terrain_info->getNormal();
}   // getNormal

/* EOF */<|MERGE_RESOLUTION|>--- conflicted
+++ resolved
@@ -2539,8 +2539,6 @@
     m_attachment = new Attachment(this);
     createPhysics();
 
-<<<<<<< HEAD
-=======
     // Attach Particle System
 
     Track *track = World::getWorld()->getTrack();
@@ -2565,7 +2563,6 @@
 
     Vec3 position(0, getKartHeight()*0.35f, -getKartLength()*0.35f);
 
->>>>>>> 019e61ec
     m_slipstream = new SlipStream(this);
 
     if (m_kart_properties->getSkidEnabled())
