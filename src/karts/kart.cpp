--- conflicted
+++ resolved
@@ -1170,15 +1170,10 @@
 
     m_kart_gfx->update(dt);
     if (m_collision_particles) m_collision_particles->update(dt);
-<<<<<<< HEAD
-
-    updatePhysics(dt);
-=======
-    
+
     PROFILER_PUSH_CPU_MARKER("Kart::updatePhysics", 0x60, 0x34, 0x7F);
     updatePhysics(dt);
     PROFILER_POP_CPU_MARKER();
->>>>>>> 04dd7869
 
     if(!m_controls.m_fire) m_fire_clicked = 0;
 
