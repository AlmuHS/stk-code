--- conflicted
+++ resolved
@@ -1756,13 +1756,8 @@
             m_nitro_sound->stop();
         return;
     }
-<<<<<<< HEAD
+
     m_collected_energy -= dt * m_characteristic->getNitroConsumption();
-=======
-
-    m_collected_energy -= dt * m_kart_properties->getNitroConsumption() *
-                          m_difficulty->getNitroConsumption();
->>>>>>> aff41a25
     if (m_collected_energy < 0)
     {
         if(m_nitro_sound->getStatus() == SFXBase::SFX_PLAYING)
