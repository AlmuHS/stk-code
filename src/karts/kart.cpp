//
//  SuperTuxKart - a fun racing game with go-kart
//  Copyright (C) 2004-2015 Steve Baker <sjbaker1@airmail.net>
//  Copyright (C) 2006-2015 SuperTuxKart-Team, Joerg Henrichs, Steve Baker
//
//  This program is free software; you can redistribute it and/or
//  modify it under the terms of the GNU General Public License
//  as published by the Free Software Foundation; either version 3
//  of the License, or (at your option) any later version.
//
//  This program is distributed in the hope that it will be useful,
//  but WITHOUT ANY WARRANTY; without even the implied warranty of
//  MERCHANTABILITY or FITNESS FOR A PARTICULAR PURPOSE.  See the
//  GNU General Public License for more details.
//
//  You should have received a copy of the GNU General Public License
//  along with this program; if not, write to the Free Software
//  Foundation, Inc., 59 Temple Place - Suite 330, Boston, MA  02111-1307, USA.

#include "karts/kart.hpp"
<<<<<<< HEAD

#include "audio/music_manager.hpp"
=======
#include "graphics/central_settings.hpp"
>>>>>>> 1ef082b2
#include "audio/sfx_manager.hpp"
#include "audio/sfx_base.hpp"
#include "challenges/challenge_status.hpp"
#include "challenges/unlock_manager.hpp"
#include "config/player_manager.hpp"
#include "config/user_config.hpp"
#include "graphics/camera.hpp"
#include "graphics/explosion.hpp"
#include "graphics/irr_driver.hpp"
#include "graphics/material_manager.hpp"
#include "graphics/particle_emitter.hpp"
#include "graphics/particle_kind.hpp"
#include "graphics/particle_kind_manager.hpp"
#include "graphics/shadow.hpp"
#include "graphics/skid_marks.hpp"
#include "graphics/slip_stream.hpp"
#include "graphics/stk_text_billboard.hpp"
#include "graphics/stars.hpp"
#include "guiengine/scalable_font.hpp"
#include "karts/abstract_characteristic.hpp"
#include "karts/cached_characteristic.hpp"
#include "karts/explosion_animation.hpp"
#include "karts/kart_gfx.hpp"
#include "karts/kart_rewinder.hpp"
#include "karts/rescue_animation.hpp"
#include "modes/overworld.hpp"
#include "modes/soccer_world.hpp"
#include "modes/world.hpp"
#include "io/file_manager.hpp"
#include "items/attachment.hpp"
#include "items/item_manager.hpp"
#include "items/projectile_manager.hpp"
#include "karts/controller/end_controller.hpp"
#include "karts/abstract_kart_animation.hpp"
#include "karts/kart_model.hpp"
#include "karts/kart_properties_manager.hpp"
#include "karts/max_speed.hpp"
#include "karts/skidding.hpp"
#include "modes/linear_world.hpp"
<<<<<<< HEAD
#include "network/network_manager.hpp"
#include "network/rewind_manager.hpp"
#include "network/race_state.hpp"
=======
#include "network/network_config.hpp"
#include "network/race_event_manager.hpp"
>>>>>>> 1ef082b2
#include "physics/btKart.hpp"
#include "physics/btKartRaycast.hpp"
#include "physics/physics.hpp"
#include "race/history.hpp"
#include "tracks/terrain_info.hpp"
#include "tracks/track.hpp"
#include "tracks/track_manager.hpp"
#include "utils/constants.hpp"
#include "utils/log.hpp" //TODO: remove after debugging is done
#include "utils/vs.hpp"
#include "utils/profiler.hpp"

#include <ICameraSceneNode.h>
#include <ISceneManager.h>

#include <algorithm> // for min and max
#include <iostream>
#include <cmath>

#include <math.h>
#include <iostream>
#include <algorithm> // for min and max

#include <ICameraSceneNode.h>
#include <ISceneManager.h>


#if defined(WIN32) && !defined(__CYGWIN__)  && !defined(__MINGW32__)
   // Disable warning for using 'this' in base member initializer list
#  pragma warning(disable:4355)
#endif

/** The kart constructor.
 *  \param ident  The identifier for the kart model to use.
 *  \param position The position (or rank) for this kart (between 1 and
 *         number of karts). This is used to determine the start position.
 *  \param init_transform  The initial position and rotation for this kart.
 */
Kart::Kart (const std::string& ident, unsigned int world_kart_id,
            int position, const btTransform& init_transform,
            PerPlayerDifficulty difficulty,
            video::E_RENDER_TYPE rt)
     : AbstractKart(ident, world_kart_id, position, init_transform,
             difficulty, rt)

#if defined(WIN32) && !defined(__CYGWIN__) && !defined(__MINGW32__)
#  pragma warning(1:4355)
#endif
{
    m_max_speed            = new MaxSpeed(this);
    m_terrain_info         = new TerrainInfo();
    m_powerup              = new Powerup(this);
    m_vehicle              = NULL;
    m_initial_position     = position;
    m_race_position        = position;
    m_collected_energy     = 0;
    m_finished_race        = false;
    m_race_result          = false;
    m_finish_time          = 0.0f;
    m_bubblegum_time       = 0.0f;
    m_bubblegum_torque     = 0.0f;
    m_invulnerable_time    = 0.0f;
    m_squash_time          = 0.0f;

    m_shadow               = NULL;
    m_wheel_box            = NULL;
    m_collision_particles  = NULL;
    m_slipstream           = NULL;
    m_skidmarks            = NULL;
    m_controller           = NULL;
    m_saved_controller     = NULL;
    m_flying               = false;
    m_sky_particles_emitter= NULL;
    m_stars_effect         = NULL;
    m_is_jumping           = false;
    m_min_nitro_time       = 0.0f;
    m_fire_clicked         = 0;
    m_wrongway_counter     = 0;
    m_type                 = RaceManager::KT_AI;

    m_view_blocked_by_plunger = 0;
    m_has_caught_nolok_bubblegum = false;

    // Initialize custom sound vector (TODO: add back when properly done)
    // m_custom_sounds.resize(SFXManager::NUM_CUSTOMS);

    // Set position and heading:
    m_reset_transform         = init_transform;
    m_speed                   = 0.0f;

    m_kart_model->setKart(this);

    // Create SFXBase for each custom sound (TODO: add back when properly done)
    /*
    for (int n = 0; n < SFXManager::NUM_CUSTOMS; n++)
    {
        int id = m_kart_properties->getCustomSfxId((SFXManager::CustomSFX)n);

        // If id == -1 the custom sound was not defined in the .irrkart config file
        if (id != -1)
        {
            m_custom_sounds[n] = SFXManager::get()->newSFX(id);
        }
    }*/

    m_engine_sound  = SFXManager::get()->createSoundSource(m_kart_properties->getEngineSfxType());
    m_beep_sound    = SFXManager::get()->createSoundSource( "horn"  );
    m_crash_sound   = SFXManager::get()->createSoundSource( "crash" );
    m_boing_sound   = SFXManager::get()->createSoundSource( "boing" );
    m_goo_sound     = SFXManager::get()->createSoundSource( "goo"   );
    m_skid_sound    = SFXManager::get()->createSoundSource( "skid"  );
    m_nitro_sound   = SFXManager::get()->createSoundSource( "nitro" );
    m_terrain_sound          = NULL;
    m_previous_terrain_sound = NULL;

}   // Kart

// -----------------------------------------------------------------------------
/** This is a second initialisation phase, necessary since in the constructor
 *  virtual functions are not called for any superclasses.
 *  \param type Type of the kart.
*/
void Kart::init(RaceManager::KartType type)
{
    m_type = type;

    // In multiplayer mode, sounds are NOT positional
    if (race_manager->getNumLocalPlayers() > 1)
    {
        if (type == RaceManager::KT_PLAYER)
        {
            // players have louder sounds than AIs
            const float factor = std::min(1.0f, race_manager->getNumLocalPlayers()/2.0f);
            m_goo_sound->setVolume( 1.0f / factor );
            m_skid_sound->setVolume( 1.0f / factor );
            m_crash_sound->setVolume( 1.0f / factor );
            m_boing_sound->setVolume( 1.0f / factor );
            m_beep_sound->setVolume( 1.0f / factor );
            m_nitro_sound->setVolume( 1.0f / factor );
        }
        else
        {
            m_goo_sound->setVolume( 1.0f / race_manager->getNumberOfKarts() );
            m_skid_sound->setVolume( 1.0f / race_manager->getNumberOfKarts() );
            m_crash_sound->setVolume( 1.0f / race_manager->getNumberOfKarts() );
            m_beep_sound->setVolume( 1.0f / race_manager->getNumberOfKarts() );
            m_boing_sound->setVolume( 1.0f / race_manager->getNumberOfKarts() );
            m_nitro_sound->setVolume( 1.0f / race_manager->getNumberOfKarts() );
        }
    }

    if(!m_engine_sound)
    {
        Log::error("Kart","Could not allocate a sfx object for the kart. Further errors may ensue!");
    }


    bool animations = true;
    const int anims = UserConfigParams::m_show_steering_animations;
    if (anims == ANIMS_NONE)
    {
        animations = false;
    }
    else if (anims == ANIMS_PLAYERS_ONLY && type != RaceManager::KT_PLAYER)
    {
        animations = false;
    }
    loadData(type, animations);

    m_kart_gfx = new KartGFX(this);
    m_skidding = new Skidding(this);
    // Create the stars effect
    m_stars_effect =
        new Stars(getNode(),
                  core::vector3df(0.0f,
                                  getKartModel()->getModel()
                                        ->getBoundingBox().MaxEdge.Y,
                                  0.0f)                               );

    reset();

	m_rewinder = new KartRewinder(this);
}   // init

// ----------------------------------------------------------------------------
/** The destructor frees the memory of this kart, but note that the actual kart
 *  model is still stored in the kart_properties (m_kart_model variable), so
 *  it is not reloaded).
 */
Kart::~Kart()
{
	delete m_rewinder;

    // Delete all custom sounds (TODO: add back when properly done)
    /*
    for (int n = 0; n < SFXManager::NUM_CUSTOMS; n++)
    {
        if (m_custom_sounds[n] != NULL)
            SFXManager::get()->deleteSFX(m_custom_sounds[n]);
    }*/

    m_engine_sound->deleteSFX();
    m_crash_sound ->deleteSFX();
    m_skid_sound  ->deleteSFX();
    m_goo_sound   ->deleteSFX();
    m_beep_sound  ->deleteSFX();
    m_boing_sound ->deleteSFX();
    m_nitro_sound ->deleteSFX();
    delete m_kart_gfx;
    if(m_terrain_sound)          m_terrain_sound->deleteSFX();
    if(m_previous_terrain_sound) m_previous_terrain_sound->deleteSFX();
    if(m_collision_particles)    delete m_collision_particles;
    if(m_slipstream)             delete m_slipstream;
    if(m_sky_particles_emitter)  delete m_sky_particles_emitter;
    if(m_attachment)             delete m_attachment;
    if(m_stars_effect)          delete m_stars_effect;

    delete m_shadow;
    if (m_wheel_box) m_wheel_box->remove();
    if(m_skidmarks) delete m_skidmarks ;

    // Ghost karts don't have a body
    if(m_body)
    {
        World::getWorld()->getPhysics()->removeKart(this);
        delete m_vehicle;
        delete m_vehicle_raycaster;
    }

    for(int i=0; i<m_kart_chassis.getNumChildShapes(); i++)
    {
        delete m_kart_chassis.getChildShape(i);
    }
    delete m_skidding;
    delete m_max_speed;
    delete m_terrain_info;
    delete m_powerup;

    if(m_controller)
        delete m_controller;
    if(m_saved_controller)
        delete m_saved_controller;
}   // ~Kart

//-----------------------------------------------------------------------------
/** Reset before a new race. It will remove all attachments, and
 *  puts the kart back at its original start position.
 */
void Kart::reset()
{
    if (m_flying)
    {
        m_flying = false;
        stopFlying();
    }

    // Add karts back in case that they have been removed (i.e. in battle
    // mode) - but only if they actually have a body (e.g. ghost karts
    // don't have one).
    if(m_body)
        World::getWorld()->getPhysics()->addKart(this);

    m_min_nitro_time = 0.0f;

    // Reset star effect in case that it is currently being shown.
    m_stars_effect->reset();
    m_max_speed->reset();
    m_powerup->reset();

    // Reset animations and wheels
    m_kart_model->reset();

    // If the controller was replaced (e.g. replaced by end controller),
    // restore the original controller.
    if(m_saved_controller)
    {
        m_controller       = m_saved_controller;
        m_saved_controller = NULL;
    }
    m_kart_model->setAnimation(KartModel::AF_DEFAULT);
    m_attachment->clear();
    m_kart_gfx->reset();
    m_skidding->reset();


    if (m_collision_particles)
        m_collision_particles->setCreationRateAbsolute(0.0f);

    m_race_position        = m_initial_position;
    m_finished_race        = false;
    m_eliminated           = false;
    m_finish_time          = 0.0f;
    m_bubblegum_time       = 0.0f;
    m_bubblegum_torque     = 0.0f;
    m_invulnerable_time    = 0.0f;
    m_squash_time          = 0.0f;
    m_node->setScale(core::vector3df(1.0f, 1.0f, 1.0f));
    m_collected_energy     = 0;
    m_has_started          = false;
    m_bounce_back_time     = 0.0f;
    m_brake_time           = 0.0f;
    m_time_last_crash      = 0.0f;
    m_speed                = 0.0f;
    m_current_lean         = 0.0f;
    m_view_blocked_by_plunger = 0.0f;
    m_bubblegum_time       = 0.0f;
    m_bubblegum_torque     = 0.0f;
    m_has_caught_nolok_bubblegum = false;
    m_is_jumping           = false;

    // In case that the kart was in the air, in which case its
    // linear damping is 0
    if(m_body)
        m_body->setDamping(m_kart_properties->getStabilityChassisLinearDamping(),
                           m_kart_properties->getStabilityChassisAngularDamping());

    if(m_terrain_sound)
    {
        m_terrain_sound->deleteSFX();
        m_terrain_sound = NULL;
    }
    if(m_previous_terrain_sound)
    {
        m_previous_terrain_sound->deleteSFX();
        m_previous_terrain_sound = NULL;
    }

    if(m_engine_sound)
        m_engine_sound->stop();

    m_controls.reset();
    m_slipstream->reset();
    if(m_vehicle)
    {
        m_vehicle->reset();
    }

    setTrans(m_reset_transform);

    applyEngineForce (0.0f);

    AbstractKart::reset();
    if (m_skidmarks)
    {
        m_skidmarks->reset();
        const Track *track =
            track_manager->getTrack( race_manager->getTrackName() );
        m_skidmarks->adjustFog(track->isFogEnabled() );
    }

    Vec3 front(0, 0, getKartLength()*0.5f);
    m_xyz_front = getTrans()(front);

    m_terrain_info->update(getTrans().getBasis());

    // Reset is also called when the kart is created, at which time
    // m_controller is not yet defined, so this has to be tested here.
    if(m_controller)
        m_controller->reset();

    // 3 strikes mode can hide the wheels
    scene::ISceneNode** wheels = getKartModel()->getWheelNodes();
    if(wheels[0]) wheels[0]->setVisible(true);
    if(wheels[1]) wheels[1]->setVisible(true);
    if(wheels[2]) wheels[2]->setVisible(true);
    if(wheels[3]) wheels[3]->setVisible(true);

}   // reset

// -----------------------------------------------------------------------------
void Kart::increaseMaxSpeed(unsigned int category, float add_speed,
                            float engine_force, float duration,
                            float fade_out_time)
{
    m_max_speed->increaseMaxSpeed(category, add_speed, engine_force, duration,
                                  fade_out_time);
}   // increaseMaxSpeed

// -----------------------------------------------------------------------------
void Kart::setSlowdown(unsigned int category, float max_speed_fraction,
                       float fade_in_time)
{
    m_max_speed->setSlowdown(category, max_speed_fraction, fade_in_time);
}   // setSlowdown

// -----------------------------------------------------------------------------
float Kart::getCurrentMaxSpeed() const
{
    return m_max_speed->getCurrentMaxSpeed();
}   // getCurrentMaxSpeed
// -----------------------------------------------------------------------------
float Kart::getSpeedIncreaseTimeLeft(unsigned int category) const
{
    return m_max_speed->getSpeedIncreaseTimeLeft(category);
}   // getSpeedIncreaseTimeLeft

// -----------------------------------------------------------------------------
/** Returns the current material the kart is on. */
const Material *Kart::getMaterial() const
{
    return m_terrain_info->getMaterial();
}   // getMaterial

// -----------------------------------------------------------------------------
/** Returns the previous material the kart was one (which might be
 *  the same as getMaterial() ). */
const Material *Kart::getLastMaterial() const
{
    return m_terrain_info->getLastMaterial();
}   // getLastMaterial
// -----------------------------------------------------------------------------
/** Returns the pitch of the terrain depending on the heading. */
float Kart::getTerrainPitch(float heading) const
{
    return m_terrain_info->getTerrainPitch(heading);
}   // getTerrainPitch

// -----------------------------------------------------------------------------
/** Returns the height of the terrain. we're currently above */
float Kart::getHoT() const
{
    return m_terrain_info->getHoT();
}   // getHoT

// ----------------------------------------------------------------------------
/** Sets the powerup this kart has collected.
 *  \param t Type of the powerup.
 *  \param n Number of powerups collected.
 */
void Kart::setPowerup(PowerupManager::PowerupType t, int n)
{
    m_powerup->set(t, n);
}   // setPowerup

// -----------------------------------------------------------------------------
int Kart::getNumPowerup() const
{
    return m_powerup->getNum();
}   // getNumPowerup

// -----------------------------------------------------------------------------
/** Saves the old controller in m_saved_controller and stores a new
 *  controller. The save controller is needed in case of a reset.
 *  \param controller The new controller to use (atm it's always an
 *         end controller).
 */
void Kart::setController(Controller *controller)
{
    assert(m_saved_controller==NULL);
    m_saved_controller = m_controller;
    m_controller       = controller;
}   // setController

// -----------------------------------------------------------------------------
/** Sets the position in race this kart has .
 *  The position in this race for this kart (1<=p<=n)
 */
void Kart::setPosition(int p)
{
    m_controller->setPosition(p);
    m_race_position = p;
}   // setPosition

// -----------------------------------------------------------------------------
/** Sets that the view is blocked by a plunger. The duration depends on
 *  the difficulty, see KartPorperties getPlungerInFaceTime.
 */
void Kart::blockViewWithPlunger()
{
    // Avoid that a plunger extends the plunger time
    if(m_view_blocked_by_plunger<=0 && !isShielded())
        m_view_blocked_by_plunger = m_kart_properties->getPlungerInFaceTime();
    if(isShielded())
    {
<<<<<<< HEAD
        decreaseShieldTime(0.0f); //decrease the default amount of time
        Log::verbose("Kart", "Decreasing shield, because of removing the plunger.");
=======
        decreaseShieldTime();
>>>>>>> 1ef082b2
    }
}   // blockViewWithPlunger

// -----------------------------------------------------------------------------
/** Returns a transform that will align an object with the kart: the heading
 *  and the pitch will be set appropriately. A custom pitch value can be
 *  specified in order to overwrite the terrain pitch (which would be used
 *  otherwise).
 *  \param custom_pitch Pitch value to overwrite the terrain pitch. A value of
 *         -1 indicates that the custom_pitch value should not be used, instead
 *         the actual pitch of the terrain is to be used.
 */
btTransform Kart::getAlignedTransform(const float custom_pitch)
{
    btTransform trans = getTrans();

    float pitch = (custom_pitch == -1 ? getTerrainPitch(getHeading())
                                      : custom_pitch);

    btMatrix3x3 m;
    m.setEulerZYX(pitch, getHeading()+m_skidding->getVisualSkidRotation(),
                  0.0f);
    trans.setBasis(m);

    return trans;
}   // getAlignedTransform

// ----------------------------------------------------------------------------
float Kart::getTimeFullSteer(float steer) const
{
    return m_kart_properties->getTurnTimeFullSteer().get(steer);
}   // getTimeFullSteer

// ----------------------------------------------------------------------------
/** Creates the physical representation of this kart. Atm it uses the actual
 *  extention of the kart model to determine the size of the collision body.
 */
void Kart::createPhysics()
{
    // First: Create the chassis of the kart
    // -------------------------------------
    const float kart_length = getKartLength();
    const float kart_width  = getKartWidth();
    float       kart_height = getKartHeight();

    // improve physics for tall karts
    if (kart_height > kart_length*0.6f)
    {
        kart_height = kart_length*0.6f;
    }

    const Vec3 &bevel = m_kart_properties->getBevelFactor();
    Vec3 wheel_pos[4];
    assert(bevel.getX() || bevel.getY() || bevel.getZ());

    Vec3 orig_factor(1, 1, 1 - bevel.getZ());
    Vec3 bevel_factor(1.0f - bevel.getX(), 1.0f - bevel.getY(), 1.0f);
    btConvexHullShape *hull = new btConvexHullShape();
    for (int y = -1; y <= 1; y += 2)
    {
        for (int z = -1; z <= 1; z += 2)
        {
            for (int x = -1; x <= 1; x += 2)
            {
                Vec3 p(x*kart_width  *0.5f,
                       y*kart_height *0.5f,
                       z*kart_length *0.5f);

                hull->addPoint(p*orig_factor);
                hull->addPoint(p*bevel_factor);
                // Store the x/z position for the wheels as a weighted average
                // of the two bevelled points.
                if (y == -1)
                {
                    int index = (x + 1) / 2 + 1 - z;  // get index of wheel
                    float f = m_kart_properties->getPhysicalWheelPosition();
                    // f < 0 indicates to use the old physics position, i.e.
                    // to place the wheels outside of the chassis
                    if(f<0)
                    {
                        // All wheel positions are relative to the center of
                        // the collision shape.
                        wheel_pos[index].setX(x*0.5f*kart_width);
                        // The y position of the wheels (i.e. the points where
                        // the suspension is attached to) is just at the
                        // bottom of the kart. That is half the kart height
                        // down.
                        wheel_pos[index].setY(- 0.5f*kart_height);
                        wheel_pos[index].setZ((0.5f*kart_length-0.25f)* z);

                    }
                    else
                    {
                        wheel_pos[index] = p*(orig_factor*(1.0f - f) + bevel_factor*f);
                        wheel_pos[index].setY(0);
                    }
                }  // if y==-1
            }   // for x
        }   // for z
    }   // for y

    // This especially enables proper drawing of the point cloud
    hull->initializePolyhedralFeatures();

    btTransform shiftCenterOfGravity;
    shiftCenterOfGravity.setIdentity();
    // Shift center of gravity downwards, so that the kart
    // won't topple over too easy.
    shiftCenterOfGravity.setOrigin(m_kart_properties->getGravityCenterShift());
    m_kart_chassis.addChildShape(shiftCenterOfGravity, hull);

    // Set mass and inertia
    // --------------------
    float mass = m_kart_properties->getMass();

    // Position the chassis
    // --------------------
    btTransform trans;
    trans.setIdentity();
    createBody(mass, trans, &m_kart_chassis,
               m_kart_properties->getRestitution());
    m_user_pointer.set(this);
    m_body->setDamping(m_kart_properties->getStabilityChassisLinearDamping(),
                       m_kart_properties->getStabilityChassisAngularDamping() );

    // Reset velocities
    // ----------------
    m_body->setLinearVelocity (btVector3(0.0f,0.0f,0.0f));
    m_body->setAngularVelocity(btVector3(0.0f,0.0f,0.0f));

    // Create the actual vehicle
    // -------------------------
    m_vehicle_raycaster =
        new btKartRaycaster(World::getWorld()->getPhysics()->getPhysicsWorld(),
                            stk_config->m_smooth_normals &&
                            World::getWorld()->getTrack()->smoothNormals());
    m_vehicle = new btKart(m_body, m_vehicle_raycaster, this);

    // never deactivate the vehicle
    m_body->setActivationState(DISABLE_DEACTIVATION);

    // Add wheels
    // ----------
    float suspension_rest = m_kart_properties->getSuspensionRest();

    btVector3 wheel_direction(0.0f, -1.0f, 0.0f);
    btVector3 wheel_axle(-1.0f, 0.0f, 0.0f);

    btKart::btVehicleTuning tuning;
    tuning.m_maxSuspensionTravel =
        m_kart_properties->getSuspensionTravel();
    tuning.m_maxSuspensionForce    =
        m_kart_properties->getSuspensionMaxForce();

    const Vec3 &cs = m_kart_properties->getGravityCenterShift();
    for(unsigned int i=0; i<4; i++)
    {
        bool is_front_wheel = i<2;
        btWheelInfo& wheel = m_vehicle->addWheel(
                            wheel_pos[i]+cs,
                            wheel_direction, wheel_axle, suspension_rest,
                            m_kart_model->getWheelGraphicsRadius(i),
                            tuning, is_front_wheel);
        wheel.m_suspensionStiffness      = m_kart_properties->getSuspensionStiffness();
        wheel.m_wheelsDampingRelaxation  = m_kart_properties->getWheelsDampingRelaxation();
        wheel.m_wheelsDampingCompression = m_kart_properties->getWheelsDampingCompression();
        wheel.m_frictionSlip             = m_kart_properties->getFrictionSlip();
        wheel.m_rollInfluence            = m_kart_properties->getStabilityRollInfluence();
    }
    // Obviously these allocs have to be properly managed/freed
    btTransform t;
    t.setIdentity();
    World::getWorld()->getPhysics()->addKart(this);

}   // createPhysics

// ----------------------------------------------------------------------------

void Kart::flyUp()
{
    m_flying = true;
    Moveable::flyUp();
}   // flyUp

// ----------------------------------------------------------------------------
void Kart::flyDown()
{
    if (isNearGround())
    {
        stopFlying();
        m_flying = false;
    }
    else
    {
        Moveable::flyDown();
    }
}   // flyDown

// ----------------------------------------------------------------------------
/** Starts the engine sound effect. Called once the track intro phase is over.
 */
void Kart::startEngineSFX()
{
    if(!m_engine_sound)
        return;

    // In multiplayer mode, sounds are NOT positional (because we have
    // multiple listeners) so the engine sounds of all AIs is constantly
    // heard. So reduce volume of all sounds.
    if (race_manager->getNumLocalPlayers() > 1)
    {
        const int np = race_manager->getNumLocalPlayers();
        const int nai = race_manager->getNumberOfKarts() - np;

        // player karts twice as loud as AIs toghether
        const float players_volume = (np * 2.0f) / (np*2.0f + np);

        if (m_controller->isLocalPlayerController())
            m_engine_sound->setVolume( players_volume / np );
        else
            m_engine_sound->setVolume( (1.0f - players_volume) / nai );
    }

    m_engine_sound->setSpeed(0.6f);
    m_engine_sound->setLoop(true);
    m_engine_sound->play();
}   // startEngineSFX

//-----------------------------------------------------------------------------
/** Returns true if the kart is 'resting', i.e. (nearly) not moving.
 */
bool Kart::isInRest() const
{
    return fabsf(m_body->getLinearVelocity ().y())<0.2f;
}  // isInRest

//-----------------------------------------------------------------------------
/** Multiplies the velocity of the kart by a factor f (both linear
 *  and angular). This is used by anvils, which suddenly slow down the kart
 *  when they are attached.
 */
void Kart::adjustSpeed(float f)
{
    m_body->setLinearVelocity(m_body->getLinearVelocity()*f);
    m_body->setAngularVelocity(m_body->getAngularVelocity()*f);
}   // adjustSpeed

//-----------------------------------------------------------------------------
/** This method is to be called every time the mass of the kart is updated,
 *  which includes attaching an anvil to the kart (and detaching).
 */
void Kart::updateWeight()
{
    float mass = m_kart_properties->getMass() + m_attachment->weightAdjust();

    btVector3 inertia;
    m_kart_chassis.calculateLocalInertia(mass, inertia);
    m_body->setMassProps(mass, inertia);
}   // updateWeight

// ------------------------------------------------------------------------
/** Returns the (maximum) speed for a given turn radius.
 *  \param radius The radius for which the speed needs to be computed. */
float Kart::getSpeedForTurnRadius(float radius) const
{
    InterpolationArray turn_angle_at_speed = m_kart_properties->getTurnRadius();
    // Convert the turn radius into turn angle
    for(std::size_t i = 0; i < turn_angle_at_speed.size(); i++)
        turn_angle_at_speed.setY(i, sin(m_kart_properties->getWheelBase() /
            turn_angle_at_speed.getY(i)));

    float angle = sin(m_kart_properties->getWheelBase() / radius);
    return turn_angle_at_speed.getReverse(angle);
}   // getSpeedForTurnRadius

// ------------------------------------------------------------------------
/** Returns the maximum steering angle (depending on speed). */
float Kart::getMaxSteerAngle(float speed) const
{
    InterpolationArray turn_angle_at_speed = m_kart_properties->getTurnRadius();
    // Convert the turn radius into turn angle
    for(std::size_t i = 0; i < turn_angle_at_speed.size(); i++)
        turn_angle_at_speed.setY(i, sin(m_kart_properties->getWheelBase() /
            turn_angle_at_speed.getY(i)));

    return turn_angle_at_speed.get(speed);
}   // getMaxSteerAngle

//-----------------------------------------------------------------------------
/** Sets that this kart has finished the race and finishing time. It also
 *  notifies the race_manager about the race completion for this kart.
 *  \param time The finishing time for this kart. It can either be the
 *         actual time when the kart finished (in which case time() =
 *         world->getTime()), or the estimated time in case that all
 *         player kart have finished the race and all AI karts get
 *         an estimated finish time set.
 *  \param from_server In a network game, only the server can notify
 *         about a kart finishing a race. This parameter is to distinguish
 *         between a local detection (which is ignored on clients in a
 *         network game), and a server notification.
 */
void Kart::finishedRace(float time, bool from_server)
{
    // m_finished_race can be true if e.g. an AI kart was set to finish
    // because the race was over (i.e. estimating the finish time). If
    // this kart then crosses the finish line (with the end controller)
    // it would trigger a race end again.
    if(m_finished_race) return;

/*    if(!from_server)
    {
        if(NetworkConfig::get()->isServer())
        {
            RaceEventManager::getInstance()->kartFinishedRace(this, time);
        }   // isServer

        // Ignore local detection of a kart finishing a race in a 
        // network game.
        else if(NetworkConfig::get()->isClient())
        {
            return;
        }
    }   // !from_server
*/
    m_finished_race = true;
    m_finish_time   = time;
    m_controller->finishedRace(time);
    m_kart_model->finishedRace();
    race_manager->kartFinishedRace(this, time);

    if ((race_manager->getMinorMode() == RaceManager::MINOR_MODE_NORMAL_RACE ||
         race_manager->getMinorMode() == RaceManager::MINOR_MODE_TIME_TRIAL  ||
         race_manager->getMinorMode() == RaceManager::MINOR_MODE_FOLLOW_LEADER)
         && m_controller->isPlayerController())
    {
        RaceGUIBase* m = World::getWorld()->getRaceGUI();
        if (m)
        {
            if (race_manager->
                getMinorMode() == RaceManager::MINOR_MODE_FOLLOW_LEADER &&
                getPosition() == 2)
                m->addMessage(_("You won the race!"), this, 2.0f);
            else if (race_manager->getMinorMode() == RaceManager::MINOR_MODE_NORMAL_RACE ||
                     race_manager->getMinorMode() == RaceManager::MINOR_MODE_TIME_TRIAL)
            {
                m->addMessage((getPosition() == 1 ?
                _("You won the race!") : _("You finished the race!")) ,
                this, 2.0f);
            }
        }
    }

    if (race_manager->getMinorMode() == RaceManager::MINOR_MODE_NORMAL_RACE   ||
        race_manager->getMinorMode() == RaceManager::MINOR_MODE_TIME_TRIAL    ||
        race_manager->getMinorMode() == RaceManager::MINOR_MODE_FOLLOW_LEADER ||
        race_manager->getMinorMode() == RaceManager::MINOR_MODE_3_STRIKES     ||
        race_manager->getMinorMode() == RaceManager::MINOR_MODE_SOCCER        ||
        race_manager->getMinorMode() == RaceManager::MINOR_MODE_EASTER_EGG)
    {
        // Save for music handling in race result gui
        setRaceResult();
        if(!isGhostKart())
        {
            setController(new EndController(this, m_controller));
        }
        // Skip animation if this kart is eliminated
        if (m_eliminated || isGhostKart()) return;

        m_kart_model->setAnimation(m_race_result ?
            KartModel::AF_WIN_START : KartModel::AF_LOSE_START);
    }
}   // finishedRace

//-----------------------------------------------------------------------------
void Kart::setRaceResult()
{
    if (race_manager->getMinorMode() == RaceManager::MINOR_MODE_NORMAL_RACE ||
        race_manager->getMinorMode() == RaceManager::MINOR_MODE_TIME_TRIAL)
    {
        if (m_controller->isLocalPlayerController()) // if player is on this computer
        {
            PlayerProfile *player = PlayerManager::getCurrentPlayer();
            const ChallengeStatus *challenge = player->getCurrentChallengeStatus();
            // In case of a GP challenge don't make the end animation depend
            // on if the challenge is fulfilled
            if (challenge && !challenge->getData()->isGrandPrix())
            {
                if (challenge->getData()->isChallengeFulfilled())
                    m_race_result = true;
                else
                    m_race_result = false;
            }
            else if (this->getPosition() <= 0.5f*race_manager->getNumberOfKarts() ||
                     this->getPosition() == 1)
                m_race_result = true;
            else
                m_race_result = false;
        }
        else
        {
            if (this->getPosition() <= 0.5f*race_manager->getNumberOfKarts() ||
                this->getPosition() == 1)
                m_race_result = true;
            else
                m_race_result = false;
        }
    }
    else if (race_manager->getMinorMode() == RaceManager::MINOR_MODE_FOLLOW_LEADER ||
             race_manager->getMinorMode() == RaceManager::MINOR_MODE_3_STRIKES)
    {
        // the kart wins if it isn't eliminated
        m_race_result = !this->isEliminated();
    }
    else if (race_manager->getMinorMode() == RaceManager::MINOR_MODE_SOCCER)
    {
        SoccerWorld* sw = dynamic_cast<SoccerWorld*>(World::getWorld());
        m_race_result = sw->getKartSoccerResult(this->getWorldKartId());
    }
    else if (race_manager->getMinorMode() == RaceManager::MINOR_MODE_EASTER_EGG)
    {
        // Easter egg mode only has one player, so always win
        m_race_result = true;
    }
    else
        Log::warn("Kart", "Unknown game mode given.");

}   // setRaceResult

//-----------------------------------------------------------------------------
/** Called when an item is collected. It will either adjust the collected
 *  energy, or update the attachment or powerup for this kart.
 *  \param item The item that was hit.
 *  \param add_info Additional info, used in networking games to force
 *         a specific item to be used (instead of a random item) to keep
 *         all karts in synch.
 */
void Kart::collectedItem(Item *item, int add_info)
{
    float old_energy          = m_collected_energy;
    const Item::ItemType type = item->getType();

    switch (type)
    {
    case Item::ITEM_BANANA:
        m_attachment->hitBanana(item, add_info);
        break;
    case Item::ITEM_NITRO_SMALL:
        m_collected_energy += m_kart_properties->getNitroSmallContainer();
        break;
    case Item::ITEM_NITRO_BIG:
        m_collected_energy += m_kart_properties->getNitroBigContainer();
        break;
    case Item::ITEM_BONUS_BOX  :
        {
            m_powerup->hitBonusBox(*item, add_info);
            break;
        }
    case Item::ITEM_BUBBLEGUM:
        m_has_caught_nolok_bubblegum = (item->getEmitter() != NULL &&
                                    item->getEmitter()->getIdent() == "nolok");

        // slow down
        m_bubblegum_time = m_kart_properties->getBubblegumDuration();
        m_bubblegum_torque = ((rand()%2)
                           ?  m_kart_properties->getBubblegumTorque()
                           : -m_kart_properties->getBubblegumTorque());
        m_max_speed->setSlowdown(MaxSpeed::MS_DECREASE_BUBBLE,
                                 m_kart_properties->getBubblegumSpeedFraction() ,
                                 m_kart_properties->getBubblegumFadeInTime(),
                                 m_bubblegum_time);
        m_goo_sound->setPosition(getXYZ());
        m_goo_sound->play();
        // Play appropriate custom character sound
        playCustomSFX(SFXManager::CUSTOM_GOO);
        break;
    default        : break;
    }   // switch TYPE

    if ( m_collected_energy > m_kart_properties->getNitroMax())
        m_collected_energy = m_kart_properties->getNitroMax();
    m_controller->collectedItem(*item, add_info, old_energy);

}   // collectedItem

//-----------------------------------------------------------------------------
/** Called the first time a kart accelerates after 'ready-set-go'. It searches
 *  through the startup times to find the appropriate slot, and returns the
 *  speed-boost from the corresponding entry.
 *  If the kart started too slow (i.e. slower than the longest time in the
 *  startup times list), it returns 0.
 */
float Kart::getStartupBoost() const
{
    float t = World::getWorld()->getTime();
    std::vector<float> startup_times = m_kart_properties->getStartupTime();
    for (unsigned int i = 0; i < startup_times.size(); i++)
    {
        if (t <= startup_times[i])
            return m_kart_properties->getStartupBoost()[i];
    }
    return 0;
}   // getStartupBoost

//-----------------------------------------------------------------------------
/** Simulates gears by adjusting the force of the engine. It also takes the
 *  effect of the zipper into account.
 */
float Kart::getActualWheelForce()
{
    float add_force = m_max_speed->getCurrentAdditionalEngineForce();
    assert(!std::isnan(add_force));
    const std::vector<float>& gear_ratio=m_kart_properties->getGearSwitchRatio();
    for(unsigned int i=0; i<gear_ratio.size(); i++)
    {
        if(m_speed <= m_kart_properties->getEngineMaxSpeed() * gear_ratio[i])
        {
            assert(!std::isnan(m_kart_properties->getEnginePower()));
            assert(!std::isnan(m_kart_properties->getGearPowerIncrease()[i]));
            return m_kart_properties->getEnginePower()
                 * m_kart_properties->getGearPowerIncrease()[i]
                 + add_force;
        }
    }
    assert(!std::isnan(m_kart_properties->getEnginePower()));
    return m_kart_properties->getEnginePower() + add_force * 2;

}   // getActualWheelForce

//-----------------------------------------------------------------------------
/** The kart is on ground if all 4 wheels touch the ground, and if no special
 *  animation (rescue, explosion etc.) is happening).
 */
bool Kart::isOnGround() const
{
    return ((int)m_vehicle->getNumWheelsOnGround() == m_vehicle->getNumWheels()
          && !getKartAnimation());
}   // isOnGround

//-----------------------------------------------------------------------------
/** The kart is near the ground, but not necessarily on it (small jumps). This
 *  is used to determine when to stop flying.
*/
bool Kart::isNearGround() const
{
    if(m_terrain_info->getHoT()==Track::NOHIT)
        return false;
    else
        return ((getXYZ().getY() - m_terrain_info->getHoT())
                 < stk_config->m_near_ground);
}   // isNearGround

// ------------------------------------------------------------------------
/**
 * Enables a kart shield protection for a certain amount of time.
 */
void Kart::setShieldTime(float t)
{
    if(isShielded())
    {
        getAttachment()->setTimeLeft(t);
    }
}
// ------------------------------------------------------------------------
/**
 * Returns true if the kart is protected by a shield.
 */
bool Kart::isShielded() const
{
    if(getAttachment() != NULL)
    {
        Attachment::AttachmentType type = getAttachment()->getType();
        return type == Attachment::ATTACH_BUBBLEGUM_SHIELD ||
               type == Attachment::ATTACH_NOLOK_BUBBLEGUM_SHIELD;
    }
    else
    {
        return false;
    }
}   // isShielded

// ------------------------------------------------------------------------
/**
 *Returns the remaining time the kart is protected by a shield.
 */
float Kart::getShieldTime() const
{
    if(isShielded())
        return getAttachment()->getTimeLeft();
    else
        return 0.0f;
}   // getShieldTime

// ------------------------------------------------------------------------
/**
 * Decreases the kart's shield time.
 * \param t The time substracted from the shield timer. If t == 0.0f, the default amout of time is substracted.
 */
void Kart::decreaseShieldTime()
{
    if (isShielded())
    {
        getAttachment()->setTimeLeft(0.0f);
    }
}   // decreaseShieldTime

//-----------------------------------------------------------------------------
/** Shows the star effect for a certain time.
 *  \param t Time to show the star effect for.
 */
void Kart::showStarEffect(float t)
{
    m_stars_effect->showFor(t);
}   // showStarEffect

//-----------------------------------------------------------------------------
void Kart::eliminate()
{
    if (!getKartAnimation())
    {
        World::getWorld()->getPhysics()->removeKart(this);
    }
    if (m_stars_effect)
    {
        m_stars_effect->reset();
        m_stars_effect->update(1);
    }

    m_kart_gfx->setCreationRateAbsolute(KartGFX::KGFX_TERRAIN, 0);
    m_eliminated = true;

    m_node->setVisible(false);
}   // eliminate

//-----------------------------------------------------------------------------
/** Updates the kart in each time step. It updates the physics setting,
 *  particle effects, camera position, etc.
 *  \param dt Time step size.
 */
void Kart::update(float dt)
{
#ifdef DEBUG_TO_COMPARE_KART_PHYSICS
    // This information is useful when comparing kart physics, e.g. to
    // see top speed, acceleration (i.e. time to top speed) etc.
    Log::verbose("physics", "%s t %f xyz %f %f %f %f v %f %f %f %f maxv %f",
        getIdent().c_str(),
        World::getWorld()->getTime(),
        getXYZ().getX(), getXYZ().getY(), getXYZ().getZ(),
        getXYZ().length(),
        getVelocity().getX(), getVelocity().getY(), getVelocity().getZ(),
        getVelocity().length(),
        m_max_speed->getCurrentMaxSpeed());
#endif

    // update star effect (call will do nothing if stars are not activated)
    m_stars_effect->update(dt);

    if(m_squash_time>=0)
    {
        m_squash_time-=dt;
        // If squasing time ends, reset the model
        if(m_squash_time<=0)
        {
            m_node->setScale(core::vector3df(1.0f, 1.0f, 1.0f));
            if (m_vehicle->getNumWheels() > 0)
            {
                scene::ISceneNode **wheels = m_kart_model->getWheelNodes();
                for (int i = 0; i < 4 && i < m_vehicle->getNumWheels(); ++i)
                {
                    if (wheels[i])
                        wheels[i]->setParent(m_node);
                }
            }
        }
    }   // if squashed

    if (m_bubblegum_time > 0.0f)
    {
        m_bubblegum_time -= dt;
        if (m_bubblegum_time <= 0.0f)
        {
            m_bubblegum_torque = 0.0f;
        }
    }

    // Update the position and other data taken from the physics
    Moveable::update(dt);

    if(!history->replayHistory() && !RewindManager::get()->isRewinding())
        m_controller->update(dt);

    // if its view is blocked by plunger, decrease remaining time
    if(m_view_blocked_by_plunger > 0) m_view_blocked_by_plunger -= dt;
    //unblock the view if kart just became shielded
    if(isShielded())
        m_view_blocked_by_plunger = 0.0f;
    // Decrease remaining invulnerability time
    if(m_invulnerable_time>0)
    {
        m_invulnerable_time-=dt;
    }

    m_slipstream->update(dt);

    // TODO: hiker said this probably will be moved to btKart or so when updating bullet engine.
    // Neutralize any yaw change if the kart leaves the ground, so the kart falls more or less
    // straight after jumping, but still allowing some "boat shake" (roll and pitch).
    // Otherwise many non perfect jumps end in a total roll over or a serious change of
    // direction, sometimes 90 or even full U turn (real but less fun for a karting game).
    // As side effect steering becames a bit less responsive (any wheel on air), but not too bad.
    if(!isOnGround()) {
        btVector3 speed = m_body->getAngularVelocity();
        speed.setX(speed.getX() * 0.95f);
        speed.setY(speed.getY() * 0.25f); // or 0.0f for sharp neutralization of yaw
        speed.setZ(speed.getZ() * 0.95f);
        m_body->setAngularVelocity(speed);
        // This one keeps the kart pointing "100% as launched" instead,
        // like in ski jump sports, too boring but also works.
        //m_body->setAngularVelocity(btVector3(0,0,0));
        // When the kart is jumping, linear damping reduces the falling speed
        // of a kart so much that it can appear to be in slow motion. So
        // disable linear damping if a kart is in the air
        m_body->setDamping(0, m_kart_properties->getStabilityChassisAngularDamping());
    }
    else
    {
        m_body->setDamping(m_kart_properties->getStabilityChassisLinearDamping(),
                           m_kart_properties->getStabilityChassisAngularDamping());
    }

    if(m_kart_animation)
        m_kart_animation->update(dt);

    m_attachment->update(dt);

    m_kart_gfx->update(dt);
    if (m_collision_particles) m_collision_particles->update(dt);

    PROFILER_PUSH_CPU_MARKER("Kart::updatePhysics", 0x60, 0x34, 0x7F);
    updatePhysics(dt);
    PROFILER_POP_CPU_MARKER();

    if(!m_controls.m_fire) m_fire_clicked = 0;

    if(m_controls.m_fire && !m_fire_clicked && !m_kart_animation)
    {
        // use() needs to be called even if there currently is no collecteable
        // since use() can test if something needs to be switched on/off.
        m_powerup->use() ;
        World::getWorld()->onFirePressed(getController());
        m_fire_clicked = 1;
    }

    /* (TODO: add back when properly done)
    for (int n = 0; n < SFXManager::NUM_CUSTOMS; n++)
    {
        if (m_custom_sounds[n] != NULL) m_custom_sounds[n]->position   ( getXYZ() );
    }
     */

    m_beep_sound->setPosition   ( getXYZ() );
    m_crash_sound->setPosition  ( getXYZ() );
    m_skid_sound->setPosition   ( getXYZ() );
    m_boing_sound->setPosition  ( getXYZ() );
    m_nitro_sound->setPosition  ( getXYZ() );

    // Check if a kart is (nearly) upside down and not moving much -->
    // automatic rescue
    // But only do this if auto-rescue is enabled (i.e. it will be disabled in
    // battle mode), and the material the kart is driving on does not have
    // gravity (which atm affects the roll angle).
    if(World::getWorld()->getTrack()->isAutoRescueEnabled()     &&
        (!m_terrain_info->getMaterial() ||
         !m_terrain_info->getMaterial()->hasGravity())          &&
        !getKartAnimation() && fabs(getRoll())>60*DEGREE_TO_RAD &&
                              fabs(getSpeed())<3.0f                )
    {
        new RescueAnimation(this, /*is_auto_rescue*/true);
    }

    // Make sure that the ray doesn't hit the kart. This is done by
    // resetting the collision filter group, so that this collision
    // object is ignored during raycasting.
    short int old_group = 0;
    if(m_body->getBroadphaseHandle())
    {
        old_group = m_body->getBroadphaseHandle()->m_collisionFilterGroup;
        m_body->getBroadphaseHandle()->m_collisionFilterGroup = 0;
    }

    Vec3 front(0, 0, getKartLength()*0.5f);
    m_xyz_front = getTrans()(front);

    // After the physics step was done, the position of the wheels (as stored
    // in wheelInfo) is actually outdated, since the chassis was moved
    // according to the force acting from the wheels. So the cnter of the
    // chassis is not at the center of the wheels anymore, it is somewhat
    // moved forward (depending on speed and fps). In very extreme cases
    // (see bug 2246) the center of the chassis can actually be ahead of the
    // front wheels. So if we do a raycast to detect the terrain from the
    // current chassis, that raycast might be ahead of the wheels - which
    // results in incorrect rescues (the wheels are still on the ground,
    // but the raycast happens ahead of the front wheels and are over
    // a rescue texture).
    // To avoid this problem, we do the raycast for terrain detection from
    // the center of the 4 wheel positions (in world coordinates).

    Vec3 from(0, 0, 0);
    for (unsigned int i = 0; i < 4; i++)
        from += m_vehicle->getWheelInfo(i).m_raycastInfo.m_hardPointWS;

    // Add a certain epsilon (0.3) to the height of the kart. This avoids
    // problems of the ray being cast from under the track (which happened
    // e.g. on tux tollway when jumping down from the ramp, when the chassis
    // partly tunnels through the track). While tunneling should not be
    // happening (since Z velocity is clamped), the epsilon is left in place
    // just to be on the safe side (it will not hit the chassis itself).
    from = from/4 + Vec3(0,0.3f,0);

    m_terrain_info->update(getTrans().getBasis(), from);

    if(m_body->getBroadphaseHandle())
    {
        m_body->getBroadphaseHandle()->m_collisionFilterGroup = old_group;
    }

    PROFILER_PUSH_CPU_MARKER("Kart::Update (material)", 0x60, 0x34, 0x7F);
    handleMaterialGFX();
    const Material* material=m_terrain_info->getMaterial();
    if (!material)   // kart falling off the track
    {
        if (!m_flying)
        {
            float g = World::getWorld()->getTrack()->getGravity();
            Vec3 gravity(0, -g, 0);
            btRigidBody *body = getVehicle()->getRigidBody();
            body->setGravity(gravity);
        }
        // let kart fall a bit before rescuing
        const Vec3 *min, *max;
        World::getWorld()->getTrack()->getAABB(&min, &max);
        if(min->getY() - getXYZ().getY() > 17 && !m_flying &&
           !getKartAnimation())
            new RescueAnimation(this);
    }
    else
    {
        if (!m_flying)
        {
            float g = World::getWorld()->getTrack()->getGravity();
            Vec3 gravity(0.0f, -g, 0.0f);
            btRigidBody *body = getVehicle()->getRigidBody();
            // If the material should overwrite the gravity,
            if (material->hasGravity())
            {
                Vec3 normal = m_terrain_info->getNormal();
                gravity = normal * -g;
            }
            body->setGravity(gravity);
        }   // if !flying
        handleMaterialSFX(material);
        if     (material->isDriveReset() && isOnGround())
            new RescueAnimation(this);
        else if(material->isZipper()     && isOnGround())
        {
            handleZipper(material);
            showZipperFire();
        }
        else
        {
            m_max_speed->setSlowdown(MaxSpeed::MS_DECREASE_TERRAIN,
                                     material->getMaxSpeedFraction(),
                                     material->getSlowDownTime()     );
#ifdef DEBUG
            if(UserConfigParams::m_material_debug)
            {
                Log::info("Kart","%s\tfraction %f\ttime %f.",
                       material->getTexFname().c_str(),
                       material->getMaxSpeedFraction(),
                       material->getSlowDownTime()       );
            }
#endif
        }
    }   // if there is material
    PROFILER_POP_CPU_MARKER();

    // Check if any item was hit.
    // check it if we're not in a network world, or if we're on the server
    // (when network mode is on)
    if (!RaceEventManager::getInstance()->isRunning() ||
        NetworkConfig::get()->isServer())
        ItemManager::get()->checkItemHit(this);

    static video::SColor pink(255, 255, 133, 253);
    static video::SColor green(255, 61, 87, 23);

    // draw skidmarks if relevant (we force pink skidmarks on when hitting a bubblegum)
    if(m_kart_properties->getSkidEnabled())
    {
        m_skidmarks->update(dt,
                            m_bubblegum_time > 0,
                            (m_bubblegum_time > 0 ? (m_has_caught_nolok_bubblegum ? &green : &pink) : NULL) );
    }

    const bool emergency = getKartAnimation()!=NULL;

    if (emergency)
    {
        m_view_blocked_by_plunger = 0.0f;
        if (m_flying)
        {
            stopFlying();
            m_flying = false;
        }
    }

    // Remove the shadow if the kart is not on the ground (if a kart
    // is rescued isOnGround might still be true, since the kart rigid
    // body was removed from the physics, but still retain the old
    // values for the raycasts).
    if (!isOnGround() && !getKartAnimation())
    {
        const Material *m      = getMaterial();
        const Material *last_m = getLastMaterial();

        // A jump starts only the kart isn't already jumping, is on a new
        // (or no) texture.
        if (!m_is_jumping && last_m && last_m != m &&
            m_kart_model->getAnimation() == KartModel::AF_DEFAULT)
        {
            float v = getVelocity().getY();
            float force = World::getWorld()->getTrack()->getGravity();
            // Velocity / force is the time it takes to reach the peak
            // of the jump (i.e. when vertical speed becomes 0). Assuming
            // that jump start height and end height are the same, it will
            // take the same time again to reach the bottom
            float t = 2.0f * v/force;

            // Jump if either the jump is estimated to be long enough, or
            // the texture has the jump property set.
            if (t > m_kart_properties->getJumpAnimationTime() ||
                last_m->isJumpTexture())
            {
                m_kart_model->setAnimation(KartModel::AF_JUMP_START);
            }

            m_is_jumping = true;
        }
    }
    else if (m_is_jumping)
    {
        // Kart touched ground again
        m_is_jumping = false;
        m_kart_model->setAnimation(KartModel::AF_DEFAULT);

        if (!getKartAnimation())
        {
            HitEffect *effect =  new Explosion(getXYZ(), "jump",
                                              "jump_explosion.xml");
            projectile_manager->addHitEffect(effect);
        }
    }

<<<<<<< HEAD
    // Store current controls if there was any change from the previous state:
    m_rewinder->update();

=======
>>>>>>> 1ef082b2
}   // update

//-----------------------------------------------------------------------------
/** Show fire to go with a zipper.
 */
void Kart::showZipperFire()
{
    m_kart_gfx->setCreationRateAbsolute(KartGFX::KGFX_ZIPPER, 800.0f);
}

//-----------------------------------------------------------------------------
/** Squashes this kart: it will scale the kart in up direction, and causes
 *  a slowdown while this kart is squashed.
 *  \param time How long the kart will be squashed. A value of 0 will reset
 *         the kart to be unsquashed.
 *  \param slowdown Reduction of max speed.
 */
void Kart::setSquash(float time, float slowdown)
{
    if (isInvulnerable()) return;

    if (isShielded())
    {
<<<<<<< HEAD
        decreaseShieldTime(stk_config->m_bubblegum_shield_time/2.0f);
        Log::verbose("Kart", "Decreasing shield");
=======
        decreaseShieldTime();
>>>>>>> 1ef082b2
        return;
    }

    if(m_attachment->getType()==Attachment::ATTACH_BOMB && time>0)
    {
        ExplosionAnimation::create(this);
        return;
    }
    m_node->setScale(core::vector3df(1.0f, 0.5f, 1.0f));
    m_max_speed->setSlowdown(MaxSpeed::MS_DECREASE_SQUASH, slowdown,
                             0.1f, time);
    if (m_vehicle->getNumWheels() > 0)
    {
        if (!m_wheel_box)
            m_wheel_box = irr_driver->getSceneManager()->addDummyTransformationSceneNode(m_node);
        scene::ISceneNode **wheels = m_kart_model->getWheelNodes();
        for (int i = 0; i < 4 && i < m_vehicle->getNumWheels(); ++i)
        {
            if (wheels[i])
                wheels[i]->setParent(m_wheel_box);
        }
        m_wheel_box->getRelativeTransformationMatrix().setScale(core::vector3df(1.0f, 2.0f, 1.0f));
    }
    m_squash_time  = time;
}   // setSquash

//-----------------------------------------------------------------------------
/** Plays any terrain specific sound effect.
 */
void Kart::handleMaterialSFX(const Material *material)
{
    // If a terrain specific sfx is already being played, when a new
    // terrain is entered, an old sfx should be finished (once, not
    // looped anymore of course). The m_terrain_sound is then copied
    // to a m_previous_terrain_sound, for which looping is disabled.
    // In case that three sfx needed to be played (i.e. a previous is
    // playing, a current is playing, and a new terrain with sfx is
    // entered), the oldest (previous) sfx is stopped and deleted.

    // FIXME: if there are already two sfx playing, don't add another
    // one. This should reduce the performance impact when driving 
    // on the bridge in Cocoa.
    if(getLastMaterial()!=material && !m_previous_terrain_sound)
    {
        // First stop any previously playing terrain sound
        // and remove it, so that m_previous_terrain_sound
        // can be used again.
        if(m_previous_terrain_sound)
        {
            m_previous_terrain_sound->deleteSFX();
        }
        m_previous_terrain_sound = m_terrain_sound;
        if(m_previous_terrain_sound)
            m_previous_terrain_sound->setLoop(false);

        const std::string &s = material->getSFXName();

        // In multiplayer mode sounds are NOT positional, because we have
        // multiple listeners. This would make the sounds of all AIs be
        // audible at all times. So silence AI karts.
        if (s.size()!=0 && (race_manager->getNumPlayers()==1 ||
                            m_controller->isLocalPlayerController()  ) )
        {
            m_terrain_sound = SFXManager::get()->createSoundSource(s);
            m_terrain_sound->play();
            m_terrain_sound->setLoop(true);
        }
        else
        {
            m_terrain_sound = NULL;
        }
    }

    if(m_previous_terrain_sound &&
        m_previous_terrain_sound->getStatus()==SFXBase::SFX_STOPPED)
    {
        // We don't modify the position of m_previous_terrain_sound
        // anymore, so that it keeps on playing at the place where the
        // kart left the material.
        m_previous_terrain_sound->deleteSFX();
        m_previous_terrain_sound = NULL;
    }

    bool m_schedule_pause = m_flying ||
                        dynamic_cast<RescueAnimation*>(getKartAnimation()) ||
                        dynamic_cast<ExplosionAnimation*>(getKartAnimation());

    // terrain sound is not necessarily a looping sound so check its status before
    // setting its speed, to avoid 'ressuscitating' sounds that had already stopped
    if(m_terrain_sound &&
      (m_terrain_sound->getStatus()==SFXBase::SFX_PLAYING ||
       m_terrain_sound->getStatus()==SFXBase::SFX_PAUSED))
    {
        m_terrain_sound->setPosition(getXYZ());
        material->setSFXSpeed(m_terrain_sound, m_speed, m_schedule_pause);
    }

}   // handleMaterialSFX

//-----------------------------------------------------------------------------
/** Handles material specific GFX, mostly particle effects. Particle
 *  effects can be triggered by two different situations: either
 *  because a kart drives on top of a terrain with a special effect,
 *  or because the kart is driving or falling under a surface (e.g.
 *  water), and the terrain effect is coming from that surface. Those
 *  effects are exclusive - you either get the effect from the terrain
 *  you are driving on, or the effect from a surface the kart is
 *  (partially) under. The surface effect is triggered, if either the
 *  kart is falling, or if the surface the kart is driving on has
 *  the 'isBelowSurface' property set.
 */
void Kart::handleMaterialGFX()
{
    const Material *material = getMaterial();

    // First test: give the terrain effect, if the kart is
    // on top of a surface (i.e. not falling), actually touching
    // something with the wheels, and the material has not the
    // below surface property set.
    if (material && isOnGround() && !material->isBelowSurface() &&
        !getKartAnimation()      && UserConfigParams::m_graphical_effects)
    {

        // Get the appropriate particle data depending on
        // wether the kart is skidding or driving.
        const ParticleKind* pk =
            material->getParticlesWhen(m_skidding->isSkidding()
                                                    ? Material::EMIT_ON_SKID
                                                    : Material::EMIT_ON_DRIVE);
        if(!pk)
        {
            // Disable potentially running particle effects
            m_kart_gfx->setCreationRateAbsolute(KartGFX::KGFX_TERRAIN, 0);
            return;  // no particle effect, return
        }
        m_kart_gfx->updateTerrain(pk);
        return;
    }

    // Now the kart is either falling, or driving on a terrain which
    // has the 'below surface' flag set. Detect if there is a surface
    // on top of the kart.
    // --------------------------------------------------------------
    if (m_controller->isLocalPlayerController() && !hasFinishedRace())
    {
        for(unsigned int i=0; i<Camera::getNumCameras(); i++)
        {
            Camera *camera = Camera::getCamera(i);
            if(camera->getKart()!=this) continue;

            if (material && material->hasFallingEffect() && !m_flying)
            {
                camera->setMode(Camera::CM_FALLING);
            }
            else if (camera->getMode() != Camera::CM_NORMAL &&
                     camera->getMode() != Camera::CM_REVERSE)
            {
                camera->setMode(Camera::CM_NORMAL);
            }
        }   // for i in all cameras for this kart
    }   // camera != final camera

    if (!UserConfigParams::m_graphical_effects)
        return;

    // Use the middle of the contact points of the two rear wheels
    // as the point from which to cast the ray upwards
    const btWheelInfo::RaycastInfo &ri2 =
        getVehicle()->getWheelInfo(2).m_raycastInfo;
    const btWheelInfo::RaycastInfo &ri3 =
        getVehicle()->getWheelInfo(3).m_raycastInfo;
    Vec3 from = (ri2.m_contactPointWS + ri3.m_contactPointWS)*0.5f;
    Vec3 xyz;
    const Material *surface_material;
    if(!m_terrain_info->getSurfaceInfo(from, &xyz, &surface_material))
    {
        m_kart_gfx->setCreationRateAbsolute(KartGFX::KGFX_TERRAIN, 0);
        return;
    }
    const ParticleKind *pk =
        surface_material->getParticlesWhen(Material::EMIT_ON_DRIVE);

    if(!pk || m_flying || dynamic_cast<RescueAnimation*>(getKartAnimation()))
        return;

    // Now the kart is under a surface, and there is a surface effect
    // --------------------------------------------------------------
    m_kart_gfx->setParticleKind(KartGFX::KGFX_TERRAIN, pk);
    m_kart_gfx->setXYZ(KartGFX::KGFX_TERRAIN, xyz);

    const float distance = xyz.distance2(from);
    float ratio;
    if      (distance < 2.0f) ratio = 1.0f;
    else if (distance < 4.0f) ratio = (4.0f-distance)*0.5f;
    else                      ratio = -1.0f;  // No more particles
    m_kart_gfx->setCreationRateRelative(KartGFX::KGFX_TERRAIN, ratio);

    // Play special sound effects for this terrain
    // -------------------------------------------
    const std::string &s = surface_material->getSFXName();
    if (s != "" && !dynamic_cast<RescueAnimation*>(getKartAnimation())&&
        (m_terrain_sound == NULL ||
         m_terrain_sound->getStatus() == SFXBase::SFX_STOPPED))
    {
        if (m_previous_terrain_sound) m_previous_terrain_sound->deleteSFX();
        m_previous_terrain_sound = m_terrain_sound;
        if(m_previous_terrain_sound)
            m_previous_terrain_sound->setLoop(false);

        m_terrain_sound = SFXManager::get()->createSoundSource(s);
        m_terrain_sound->play();
        m_terrain_sound->setLoop(false);
    }

}   // handleMaterialGFX

//-----------------------------------------------------------------------------
/** Sets zipper time, and apply one time additional speed boost. It can be
 *  used with a specific material, in which case the zipper parmaters are
 *  taken from this material (parameters that are <0 will be using the
 *  kart-specific values from kart-properties.
 *  \param material If not NULL, will be used to determine the zipper
 *                  parameters, otherwise the defaults from kart properties
 *                  will be used.
 * \param play_sound If true this will cause a sfx to be played even if the
 *                  terrain hasn't changed. It is used by the zipper powerup.
 */
void Kart::handleZipper(const Material *material, bool play_sound)
{
    /** The additional speed allowed on top of the kart-specific maximum kart
     *  speed. */
    float max_speed_increase;

    /**Time the zipper stays activated. */
    float duration;
    /** A one time additional speed gain - the kart will instantly add this
     *  amount of speed to its current speed. */
    float speed_gain;
    /** Time it takes for the zipper advantage to fade out. */
    float fade_out_time;
    /** Additional engine force. */
    float engine_force;

    if(material)
    {
        material->getZipperParameter(&max_speed_increase, &duration,
                                     &speed_gain, &fade_out_time, &engine_force);
        if(max_speed_increase<0)
            max_speed_increase = m_kart_properties->getZipperMaxSpeedIncrease();
        if(duration<0)
            duration           = m_kart_properties->getZipperDuration();
        if(speed_gain<0)
            speed_gain         = m_kart_properties->getZipperSpeedGain();
        if(fade_out_time<0)
            fade_out_time      = m_kart_properties->getZipperFadeOutTime();
        if(engine_force<0)
            engine_force       = m_kart_properties->getZipperForce();
    }
    else
    {
        max_speed_increase = m_kart_properties->getZipperMaxSpeedIncrease();
        duration           = m_kart_properties->getZipperDuration();
        speed_gain         = m_kart_properties->getZipperSpeedGain();
        fade_out_time      = m_kart_properties->getZipperFadeOutTime();
        engine_force       = m_kart_properties->getZipperForce();
    }
    // Ignore a zipper that's activated while braking
    if(m_controls.m_brake || m_speed<0) return;

    m_max_speed->instantSpeedIncrease(MaxSpeed::MS_INCREASE_ZIPPER,
                                     max_speed_increase, speed_gain,
                                     engine_force, duration, fade_out_time);
    // Play custom character sound (weee!)
    playCustomSFX(SFXManager::CUSTOM_ZIPPER);
    m_controller->handleZipper(play_sound);
}   // handleZipper

// -----------------------------------------------------------------------------
/** Updates the current nitro status.
 *  \param dt Time step size.
 */
void Kart::updateNitro(float dt)
{
    if (m_controls.m_nitro && m_min_nitro_time <= 0.0f)
    {
        m_min_nitro_time = m_kart_properties->getNitroMinConsumptionTime();
    }
    if (m_min_nitro_time > 0.0f)
    {
        m_min_nitro_time -= dt;

        // when pressing the key, don't allow the min time to go under zero.
        // If it went under zero, it would be reset
        if (m_controls.m_nitro && m_min_nitro_time <= 0.0f)
            m_min_nitro_time = 0.1f;
    }

    bool increase_speed = (m_controls.m_nitro && isOnGround());
    if (!increase_speed && m_min_nitro_time <= 0.0f)
    {
        if(m_nitro_sound->getStatus() == SFXBase::SFX_PLAYING)
            m_nitro_sound->stop();
        return;
    }

    m_collected_energy -= dt * m_kart_properties->getNitroConsumption();
    if (m_collected_energy < 0)
    {
        if(m_nitro_sound->getStatus() == SFXBase::SFX_PLAYING)
            m_nitro_sound->stop();
        m_collected_energy = 0;
        return;
    }

    if (increase_speed)
    {
        if(m_nitro_sound->getStatus() != SFXBase::SFX_PLAYING)
            m_nitro_sound->play();
        m_max_speed->increaseMaxSpeed(MaxSpeed::MS_INCREASE_NITRO,
                                     m_kart_properties->getNitroMaxSpeedIncrease(),
                                     m_kart_properties->getNitroEngineForce(),
                                     m_kart_properties->getNitroDuration(),
                                     m_kart_properties->getNitroFadeOutTime());
    }
    else
    {
        if(m_nitro_sound->getStatus() == SFXBase::SFX_PLAYING)
            m_nitro_sound->stop();
    }
}   // updateNitro

// -----------------------------------------------------------------------------
/** Activates a slipstream effect */
void Kart::setSlipstreamEffect(float f)
{
    m_kart_gfx->setCreationRateAbsolute(KartGFX::KGFX_ZIPPER, f);
}   // setSlipstreamEffect

// -----------------------------------------------------------------------------
/** Called when the kart crashes against another kart.
 *  \param k The kart that was hit.
 *  \param update_attachments If true the attachment of this kart and the
 *          other kart hit will be updated (e.g. bombs will be moved)
 */
void Kart::crashed(AbstractKart *k, bool update_attachments)
{
    if(update_attachments)
    {
        assert(k);
        getAttachment()->handleCollisionWithKart(k);
    }
    m_controller->crashed(k);
    playCrashSFX(NULL, k);
}   // crashed(Kart, update_attachments

// -----------------------------------------------------------------------------
/** Kart hits the track with a given material.
 *  \param m Material hit, can be NULL if no specific material exists.
 *  \param normal The normal of the hit (used to push a kart back, which avoids
 *         that karts sometimes can get stuck).
 */
void Kart::crashed(const Material *m, const Vec3 &normal)
{
    playCrashSFX(m, NULL);
#ifdef DEBUG
    // Simple debug output for people playing without sound.
    // This makes it easier to see if a kart hit the track (esp.
    // after a jump).
    // FIXME: This should be removed once the physics are fixed.
    if(UserConfigParams::m_physics_debug)
    {
        // Add a counter to make it easier to see if a new line of
        // output was added.
        static int counter=0;
        Log::info("Kart","Kart %s hit track: %d material %s.",
               getIdent().c_str(), counter++,
               m ? m->getTexFname().c_str() : "None");
    }
#endif

    const LinearWorld *lw = dynamic_cast<LinearWorld*>(World::getWorld());
    if(m_kart_properties->getTerrainImpulseType()
                             ==KartProperties::IMPULSE_NORMAL &&
        m_vehicle->getCentralImpulseTime()<=0                     )
    {
        // Restrict impule to plane defined by gravity (i.e. X/Z plane).
        // This avoids the problem that karts can be pushed up, e.g. above
        // a fence.
        btVector3 gravity = m_body->getGravity();
        gravity.normalize();
        Vec3 impulse =  normal - gravity* btDot(normal, gravity);
        if(impulse.getX() || impulse.getZ())
            impulse.normalize();
        else
            impulse = Vec3(0, 0, -1); // Arbitrary
        // Impulse depends of kart speed - and speed can be negative
        // If the speed is too low, karts can still get stuck into a wall
        // so make sure there is always enough impulse to avoid this
        float abs_speed = fabsf(getSpeed());
        impulse *= ( abs_speed<10 ? 10.0f : sqrt(abs_speed) )
                 * m_kart_properties->getCollisionTerrainImpulse();
        m_bounce_back_time = 0.2f;
        m_vehicle->setTimedCentralImpulse(0.1f, impulse);
    }
    // If there is a quad graph, push the kart towards the previous
    // graph node center (we have to use the previous point since the
    // kart might have only now reached the new quad, meaning the kart
    // would be pushed forward).
    else if(m_kart_properties->getTerrainImpulseType()
                                 ==KartProperties::IMPULSE_TO_DRIVELINE &&
            lw && m_vehicle->getCentralImpulseTime()<=0 &&
            World::getWorld()->getTrack()->isPushBackEnabled())
    {
        int sector = lw->getSectorForKart(this);
        if(sector!=QuadGraph::UNKNOWN_SECTOR)
        {
            // Use the first predecessor node, which is the most
            // natural one (i.e. the one on the main driveline).
            const GraphNode &gn = QuadGraph::get()->getNode(
                QuadGraph::get()->getNode(sector).getPredecessor(0));
            Vec3 impulse = gn.getCenter() - getXYZ();
            impulse.setY(0);
            if(impulse.getX() || impulse.getZ())
                impulse.normalize();
            else
                impulse = Vec3(0, 0, -1); // Arbitrary
            impulse *= m_kart_properties->getCollisionTerrainImpulse();
            m_bounce_back_time = 0.2f;
            m_vehicle->setTimedCentralImpulse(0.1f, impulse);
        }

    }
    /** If a kart is crashing against the track, the collision is often
     *  reported more than once, resulting in a machine gun effect, and too
     *  long disabling of the engine. Therefore, this reaction is disabled
     *  for 0.5 seconds after a crash.
     */
    if(m && m->getCollisionReaction() != Material::NORMAL &&
        !getKartAnimation())
    {
        std::string particles = m->getCrashResetParticles();
        if (particles.size() > 0)
        {
            ParticleKind* kind =
                ParticleKindManager::get()->getParticles(particles);
            if (kind != NULL)
            {
                if (m_collision_particles == NULL)
                {
                    Vec3 position(-getKartWidth()*0.35f, 0.06f,
                                  getKartLength()*0.5f);
                    m_collision_particles  =
                        new ParticleEmitter(kind, position, getNode());
                }
                else
                {
                    m_collision_particles->setParticleType(kind);
                }
            }
            else
            {
                Log::error("Kart","Unknown particles kind <%s> in material "
                                "crash-reset properties\n", particles.c_str());
            }
        }

        if (m->getCollisionReaction() == Material::RESCUE)
        {
            new RescueAnimation(this);
        }
        else if (m->getCollisionReaction() == Material::PUSH_BACK)
        {
            // This variable is set to 0.2 in case of a kart-terrain collision
            if (m_bounce_back_time <= 0.2f)
            {
                btVector3 push = m_body->getLinearVelocity().normalized();
                push[1] = 0.1f;
                m_body->applyCentralImpulse( -4000.0f*push );
                m_bounce_back_time = 2.0f;
            }   // if m_bounce_back_time <= 0.2f
        }   // if (m->getCollisionReaction() == Material::PUSH_BACK)
    }   // if(m && m->getCollisionReaction() != Material::NORMAL &&
        //   !getKartAnimation())
    m_controller->crashed(m);
}   // crashed(Material)

// -----------------------------------------------------------------------------
/** Common code used when a kart or a material was hit.
 * @param m The material collided into, or NULL if none
 * @param k The kart collided into, or NULL if none
 */
void Kart::playCrashSFX(const Material* m, AbstractKart *k)
{
    if(World::getWorld()->getTime()-m_time_last_crash < 0.5f) return;

    m_time_last_crash = World::getWorld()->getTime();
    // After a collision disable the engine for a short time so that karts
    // can 'bounce back' a bit (without this the engine force will prevent
    // karts from bouncing back, they will instead stuck towards the obstable).
    if(m_bounce_back_time<=0.0f)
    {
        if (m_body->getLinearVelocity().length()> 0.555f)
        {
            // In case that the sfx is longer than 0.5 seconds, only play it if
            // it's not already playing.
            if (isShielded() || (k != NULL && k->isShielded()))
            {
                if (m_boing_sound->getStatus() != SFXBase::SFX_PLAYING)
                    m_boing_sound->play(getXYZ());
            }
            else
            {
                if (m_crash_sound->getStatus() != SFXBase::SFX_PLAYING)
                {
                    m_crash_sound->play(getXYZ());
                }
            }
        }    // if lin_vel > 0.555
    }   // if m_bounce_back_time <= 0
}   // playCrashSFX

// -----------------------------------------------------------------------------
/** Plays a beep sfx.
 */
void Kart::beep()
{
    // If the custom horn can't play (isn't defined) then play the default one
    if (!playCustomSFX(SFXManager::CUSTOM_HORN))
    {
        m_beep_sound->play(getXYZ());
    }

} // beep

// -----------------------------------------------------------------------------
/*
    playCustomSFX()

    This function will play a particular character voice for this kart.  It
    returns whether or not a character voice sample exists for the particular
    event.  If there is no voice sample, a default can be played instead.

    Use entries from the CustomSFX enumeration as a parameter (see
    SFXManager::get().hpp).  eg. playCustomSFX(SFXManager::CUSTOM_CRASH)

    Obviously we don't want a certain character voicing multiple phrases
    simultaneously.  It just sounds bad.  There are two ways of avoiding this:

    1.  If there is already a voice sample playing for the character
        don't play another until it is finished.

    2.  If there is already a voice sample playing for the character
        stop the sample, and play the new one.

    Currently we're doing #2.

    rforder

*/

bool Kart::playCustomSFX(unsigned int type)
{
    // (TODO: add back when properly done)
    return false;

    /*
    bool ret = false;

    // Stop all other character voices for this kart before playing a new one
    // we don't want overlapping phrases coming from the same kart
    for (unsigned int n = 0; n < SFXManager::NUM_CUSTOMS; n++)
    {
        if (m_custom_sounds[n] != NULL)
        {
            // If the sound we're trying to play is already playing
            // don't stop it, we'll just let it finish.
            if (type != n) m_custom_sounds[n]->stop();
        }
    }

    if (type < SFXManager::NUM_CUSTOMS)
    {
        if (m_custom_sounds[type] != NULL)
        {
            ret = true;
            //printf("Kart SFX: playing %s for %s.\n",
            //    SFXManager::get()->getCustomTagName(type),
            //    m_kart_properties->getIdent().c_str());
            // If it's already playing, let it finish
            if (m_custom_sounds[type]->getStatus() != SFXManager::SFX_PLAYING)
            {
                m_custom_sounds[type]->play();
            }
        }
    }
    return ret;
     */
}
// ----------------------------------------------------------------------------
/** Updates the physics for this kart: computing the driving force, set
 *  steering, handles skidding, terrain impact on kart, ...
 *  \param dt Time step size.
 */
void Kart::updatePhysics(float dt)
{
    // Check if accel is pressed for the first time. The actual timing
    // is done in getStartupBoost - it returns 0 if the start was actually
    // too slow to qualify for a boost.
    if(!m_has_started && m_controls.m_accel)
    {
        m_has_started = true;
<<<<<<< HEAD
        float f       = m_kart_properties->getStartupBoost();

        // Only give the additional engine_force if a boost was reached
        // (otherwise even with f==0, the 200 engine force would apply)
        if(f>0)
            m_max_speed->instantSpeedIncrease(MaxSpeed::MS_INCREASE_ZIPPER,
                                              0.9f*f, f,
                                              /*engine_force*/200.0f,
                                              /*duration*/5.0f,
                                              /*fade_out_time*/5.0f);
=======
        float f       = getStartupBoost();
        m_max_speed->instantSpeedIncrease(MaxSpeed::MS_INCREASE_ZIPPER,
                                          0.9f*f, f,
                                          /*engine_force*/200.0f,
                                          /*duration*/5.0f,
                                          /*fade_out_time*/5.0f);
>>>>>>> 1ef082b2
    }

    m_bounce_back_time-=dt;

    updateEnginePowerAndBrakes(dt);

    // apply flying physics if relevant
    if (m_flying)
        updateFlying();

    m_skidding->update(dt, isOnGround(), m_controls.m_steer,
                       m_controls.m_skid);
    m_vehicle->setVisualRotation(m_skidding->getVisualSkidRotation());
    if(( m_skidding->getSkidState() == Skidding::SKID_ACCUMULATE_LEFT ||
         m_skidding->getSkidState() == Skidding::SKID_ACCUMULATE_RIGHT  ) &&
        m_skidding->getGraphicalJumpOffset()==0)
    {
        if(m_skid_sound->getStatus()!=SFXBase::SFX_PLAYING && !isWheeless())
            m_skid_sound->play(getXYZ());
    }
    else if(m_skid_sound->getStatus()==SFXBase::SFX_PLAYING)
    {
        m_skid_sound->stop();
    }

    float steering = getMaxSteerAngle() * m_skidding->getSteeringFraction();
    m_vehicle->setSteeringValue(steering, 0);
    m_vehicle->setSteeringValue(steering, 1);

    updateSliding();

    // Compute the speed of the kart.
    m_speed = getVehicle()->getRigidBody()->getLinearVelocity().length();

    // calculate direction of m_speed
    const btTransform& chassisTrans = getVehicle()->getChassisWorldTransform();
    btVector3 forwardW (
               chassisTrans.getBasis()[0][2],
               chassisTrans.getBasis()[1][2],
               chassisTrans.getBasis()[2][2]);

    if (forwardW.dot(getVehicle()->getRigidBody()->getLinearVelocity()) < btScalar(0.))
        m_speed *= -1.f;

    // Cap speed if necessary
    const Material *m = getMaterial();

    float min_speed =  m && m->isZipper() ? m->getZipperMinSpeed() : -1.0f;
    m_max_speed->setMinSpeed(min_speed);
    m_max_speed->update(dt);

    // To avoid tunneling (which can happen on long falls), clamp the
    // velocity in Y direction. Tunneling can happen if the Y velocity
    // is larger than the maximum suspension travel (per frame), since then
    // the wheel suspension can not stop/slow down the fall (though I am
    // not sure if this is enough in all cases!). So the speed is limited
    // to suspensionTravel / dt with dt = 1/60 (since this is the dt
    // bullet is using).

    // Only apply if near ground instead of purely based on speed avoiding
    // the "parachute on top" look.
    const Vec3 &v = m_body->getLinearVelocity();
    if(/*isNearGround() &&*/ v.getY() < - m_kart_properties->getSuspensionTravel() * 60)
    {
        Vec3 v_clamped = v;
        // clamp the speed to 99% of the maxium falling speed.
        v_clamped.setY(-m_kart_properties->getSuspensionTravel() * 60 * 0.99f);
        //m_body->setLinearVelocity(v_clamped);
    }

    //at low velocity, forces on kart push it back and forth so we ignore this
    if(fabsf(m_speed) < 0.2f) // quick'n'dirty workaround for bug 1776883
         m_speed = 0;

    if (dynamic_cast<RescueAnimation*>(getKartAnimation()) ||
        dynamic_cast<ExplosionAnimation*>(getKartAnimation()))
    {
        m_speed = 0;
    }

    updateEngineSFX();
#ifdef XX
    Log::info("Kart","forward %f %f %f %f  side %f %f %f %f angVel %f %f %f heading %f"
       ,m_vehicle->m_forwardImpulse[0]
       ,m_vehicle->m_forwardImpulse[1]
       ,m_vehicle->m_forwardImpulse[2]
       ,m_vehicle->m_forwardImpulse[3]
       ,m_vehicle->m_sideImpulse[0]
       ,m_vehicle->m_sideImpulse[1]
       ,m_vehicle->m_sideImpulse[2]
       ,m_vehicle->m_sideImpulse[3]
       ,m_body->getAngularVelocity().getX()
       ,m_body->getAngularVelocity().getY()
       ,m_body->getAngularVelocity().getZ()
       ,getHeading()
       );
#endif

}   // updatephysics

//-----------------------------------------------------------------------------
/** Adjust the engine sound effect depending on the speed of the kart.
 */
void Kart::updateEngineSFX()
{
    // when going faster, use higher pitch for engine
    if(!m_engine_sound || !SFXManager::get()->sfxAllowed())
        return;

    if(isOnGround())
    {
        float max_speed = m_max_speed->getCurrentMaxSpeed();

        // Engine noise is based half in total speed, half in fake gears:
        // With a sawtooth graph like /|/|/| we get 3 even spaced gears,
        // ignoring the gear settings from stk_config, but providing a
        // good enough brrrBRRRbrrrBRRR sound effect. Speed factor makes
        // it a "staired sawtooth", so more acoustically rich.
        float f = max_speed > 0 ? m_speed/max_speed : 1.0f;
        // Speed at this stage is not yet capped, so it can be > 1, which
        // results in odd engine sfx.
        if (f>1.0f) f=1.0f;

        float gears = 3.0f * fmod(f, 0.333334f);
        assert(!std::isnan(f));
        m_engine_sound->setSpeedPosition(0.6f + (f + gears) * 0.35f, getXYZ());
    }
    else
    {
        // When flying, fixed value but not too high pitch
        // This gives some variation (vs previous "on wheels" one)
        m_engine_sound->setSpeedPosition(0.9f, getXYZ());
    }
}   // updateEngineSFX

//-----------------------------------------------------------------------------
/** Sets the engine power. It considers the engine specs, items that influence
 *  the available power, and braking/steering.
 */
void Kart::updateEnginePowerAndBrakes(float dt)
{
    updateNitro(dt);
    float engine_power = getActualWheelForce();

    // apply parachute physics if relevant
    if(m_attachment->getType()==Attachment::ATTACH_PARACHUTE)
        engine_power*=0.2f;

    // apply bubblegum physics if relevant
    if (m_bubblegum_time > 0.0f)
    {
        engine_power = 0.0f;
        m_body->applyTorque(btVector3(0.0, m_bubblegum_torque, 0.0));
    }

    if(m_controls.m_accel)   // accelerating
    {
        // For a short time after a collision disable the engine,
        // so that the karts can bounce back a bit from the obstacle.
        if(m_bounce_back_time>0.0f)
            engine_power = 0.0f;
        // let a player going backwards accelerate quickly (e.g. if a player
        // hits a wall, he needs to be able to start again quickly after
        // going backwards)
        else if(m_speed < 0.0f)
            engine_power *= 5.0f;

        // Lose some traction when skidding, to balance the advantage
        if (m_controls.m_skid &&
            m_kart_properties->getSkidVisualTime() == 0)
            engine_power *= 0.5f;

        applyEngineForce(engine_power*m_controls.m_accel);

        // Either all or no brake is set, so test only one to avoid
        // resetting all brakes most of the time.
        if(m_vehicle->getWheelInfo(0).m_brake &&
            !World::getWorld()->isStartPhase())
            m_vehicle->setAllBrakes(0);
        m_brake_time = 0;
    }
    else
    {   // not accelerating
        if(m_controls.m_brake)
        {   // check if the player is currently only slowing down
            // or moving backwards
            if(m_speed > 0.0f)
            {   // Still going forward while braking
                applyEngineForce(0.f);
                m_brake_time += dt;
                // Apply the brakes - include the time dependent brake increase
                float f = 1 + m_brake_time
                            * m_kart_properties->getEngineBrakeTimeIncrease();
                m_vehicle->setAllBrakes(m_kart_properties->getEngineBrakeFactor() * f);
            }
            else   // m_speed < 0
            {
                m_vehicle->setAllBrakes(0);
                // going backward, apply reverse gear ratio (unless he goes
                // too fast backwards)
                if ( -m_speed <  m_max_speed->getCurrentMaxSpeed()
                                 *m_kart_properties->getEngineMaxSpeedReverseRatio())
                {
                    // The backwards acceleration is artificially increased to
                    // allow players to get "unstuck" quicker if they hit e.g.
                    // a wall.
                    applyEngineForce(-engine_power*2.5f);
                }
                else  // -m_speed >= max speed on this terrain
                {
                    applyEngineForce(0.0f);
                }

            }   // m_speed <00
        }
        else   // !m_brake
        {
            m_brake_time = 0;
            // lift the foot from throttle, brakes with 10% engine_power
            assert(!std::isnan(m_controls.m_accel));
            assert(!std::isnan(engine_power));
            applyEngineForce(-m_controls.m_accel*engine_power*0.1f);

            // If not giving power (forward or reverse gear), and speed is low
            // we are "parking" the kart, so in battle mode we can ambush people
            if(std::abs(m_speed) < 5.0f)
                m_vehicle->setAllBrakes(20.0f);
        }   // !m_brake
    }   // not accelerating
}   // updateEnginePowerAndBrakes

// ----------------------------------------------------------------------------
/** Handles sliding, i.e. the kart sliding off terrain that is too steep.
 */
void Kart::updateSliding()
{
    // dynamically determine friction so that the kart looses its traction
    // when trying to drive on too steep surfaces. Below angles of 0.25 rad,
    // you have full traction; above 0.5 rad angles you have absolutely none;
    // inbetween  there is a linear change in friction
    float friction = 1.0f;
    bool enable_sliding = false;

    // This way the current handling of sliding can be disabled
    // for certain material (e.g. the curve in skyline on which otherwise
    // karts could not drive).
    // We also had a crash reported here, which was caused by not
    // having a material here - no idea how this could have happened,
    // but this problem is now avoided by testing if there is a material
    if (isOnGround() &&
         (!getMaterial() || !getMaterial()->highTireAdhesion()))
    {
        const btMatrix3x3 &m = m_vehicle->getChassisWorldTransform().getBasis();
        // To get the angle between up=(0,1,0), we have to do:
        // m*(0,1,0) to get the up vector of the kart, then the
        // scalar product between this and (0,1,0) - which is m[1][1]:
        float distanceFromUp = m[1][1];

        if (distanceFromUp < 0.85f)
        {
            friction = 0.0f;
            enable_sliding = true;
        }
        else if (distanceFromUp > 0.9f)
        {
            friction = 1.0f;
        }
        else
        {
            friction = (distanceFromUp - 0.85f) / 0.5f;
            enable_sliding = true;
        }
    }

    for (unsigned int i=0; i<4; i++)
    {
        btWheelInfo& wheel = m_vehicle->getWheelInfo(i);
        wheel.m_frictionSlip = friction*m_kart_properties->getFrictionSlip();
    }

    m_vehicle->setSliding(enable_sliding);
}   // updateSliding

// ----------------------------------------------------------------------------
/** Adjusts kart translation if the kart is flying (in debug mode).
 */
void Kart::updateFlying()
{
    m_body->setLinearVelocity(m_body->getLinearVelocity() * 0.99f);

    if (m_controls.m_accel)
    {
        btVector3 velocity = m_body->getLinearVelocity();
        if (velocity.length() < 25)
        {
            float orientation = getHeading();
            m_body->applyCentralImpulse(btVector3(100.0f*sin(orientation), 0.0,
                100.0f*cos(orientation)));
        }
    }
    else if (m_controls.m_brake)
    {
        btVector3 velocity = m_body->getLinearVelocity();
        if (velocity.length() > -15)
        {
            float orientation = getHeading();
            m_body->applyCentralImpulse(btVector3(-100.0f*sin(orientation), 0.0,
                -100.0f*cos(orientation)));
        }
    }

    if (m_controls.m_steer != 0.0f)
    {
        m_body->applyTorque(btVector3(0.0, m_controls.m_steer * 3500.0f, 0.0));
    }

    // dampen any roll while flying, makes the kart hard to control
    btVector3 velocity = m_body->getAngularVelocity();
    velocity.setX(0);
    velocity.setZ(0);
    m_body->setAngularVelocity(velocity);

}   // updateFlying

// ----------------------------------------------------------------------------
/** Attaches the right model, creates the physics and loads all special
 *  effects (particle systems etc.)
 *  \param type Type of the kart.
 *  \param is_animated_model True if the model is animated.
 */
void Kart::loadData(RaceManager::KartType type, bool is_animated_model)
{
    bool always_animated = (type == RaceManager::KT_PLAYER && race_manager->getNumPlayers() == 1);
    m_node = m_kart_model->attachModel(is_animated_model, always_animated);

#ifdef DEBUG
    m_node->setName( (getIdent()+"(lod-node)").c_str() );
#endif

    // Attachment must be created after attachModel, since only then the
    // scene node will exist (to which the attachment is added). But the
    // attachment is needed in createPhysics (which gets the mass, which
    // is dependent on the attachment).
    m_attachment = new Attachment(this);
    createPhysics();

    // Attach Particle System

    Track *track = World::getWorld()->getTrack();
    if (type == RaceManager::KT_PLAYER      &&
        UserConfigParams::m_weather_effects &&
        track->getSkyParticles() != NULL)
    {
        track->getSkyParticles()->setBoxSizeXZ(150.0f, 150.0f);

        m_sky_particles_emitter =
            new ParticleEmitter(track->getSkyParticles(),
                                core::vector3df(0.0f, 30.0f, 100.0f),
                                getNode(),
                                true);

        // FIXME: in multiplayer mode, this will result in several instances
        //        of the heightmap being calculated and kept in memory
        m_sky_particles_emitter->addHeightMapAffector(track);
    }

    Vec3 position(0, getKartHeight()*0.35f, -getKartLength()*0.35f);

    m_slipstream = new SlipStream(this);

    if (m_kart_properties->getSkidEnabled())
    {
        m_skidmarks = new SkidMarks(*this);
        m_skidmarks->adjustFog(
            track_manager->getTrack(race_manager->getTrackName())
                         ->isFogEnabled() );
    }

    if (!CVS->supportsShadows())
    {
        m_shadow = new Shadow(m_kart_properties.get(), m_node,
                              -m_kart_model->getLowestPoint());
    }
    World::getWorld()->kartAdded(this, m_node);
}   // loadData

// ----------------------------------------------------------------------------
/** Applies engine power to all the wheels that are traction capable,
 *  so other parts of code do not have to be adjusted to simulate different
 *  kinds of vehicles in the general case, only if they are trying to
 *  simulate traction control, diferentials or multiple independent electric
 *  engines, they will have to tweak the power in a per wheel basis.
 */
void Kart::applyEngineForce(float force)
{
    assert(!std::isnan(force));
    // Split power to simulate a 4WD 40-60, other values possible
    // FWD or RWD is a matter of putting a 0 and 1 in the right place
    float frontForce = force*0.4f;
    float rearForce = force*0.6f;
    // Front wheels
    for(unsigned int i=0; i<2; i++)
    {
        m_vehicle->applyEngineForce (frontForce, i);
    }
    // Rear wheels
    for(unsigned int i=2; i<4; i++)
    {
        m_vehicle->applyEngineForce (rearForce, i);
    }
}   // applyEngineForce

//-----------------------------------------------------------------------------
/** Computes the transform of the graphical kart chasses with regards to the
 *  physical chassis. This function is called once the kart comes to rest
 *  before the race starts (see World::resetAllKarts). Based on the current
 *  physical kart position it computes an (at this stage Y-only) offset by
 *  which the graphical chassis is moved so that it appears the way it is
 *  designed in blender. This means that the distance of the wheels from the
 *  chassis (i.e. suspension) appears as in blender when karts are in rest.
 *  See updateGraphics for more details.
 */
void Kart::kartIsInRestNow()
{
    AbstractKart::kartIsInRestNow();
    float f = 0;
    for(int i=0; i<m_vehicle->getNumWheels(); i++)
    {
        const btWheelInfo &wi = m_vehicle->getWheelInfo(i);
        f += wi.m_raycastInfo.m_suspensionLength;
    }

    // The offset 'lowest point' is added to avoid that the
    // visual chassis appears in the ground (it could be any
    // constant, there is no real reason to use the lowest point
    // but that value has worked good in the past). See documentation
    // for updateGraphics() for full details.
    m_graphical_y_offset = -f / m_vehicle->getNumWheels()
                         + m_kart_model->getLowestPoint();

    m_kart_model->setDefaultSuspension();
}   // kartIsInRestNow

//-----------------------------------------------------------------------------
/** Updates the graphics model. It is responsible for positioning the graphical
 *  chasses at an 'appropriate' position: typically, the physical model has
 *  much longer suspension, so if the graphical chassis would be at the same
 *  location as the physical chassis, the wheels would be too far away.
 *  Instead the default suspension length is saved once the kart have been
 *  settled at start up (see World::resetAllKarts, which just runs several
 *  physics-only simulation steps so that karts come to a rest). Then at
 *  race time, only the difference between the current suspension length and
 *  this default suspension length is used. The graphical kart chassis will be
 *  offset so that when the kart is in rest, i.e. suspension length ==
 *  default suspension length, the kart will look the way it was modelled in
 *  blender. To explain the various offsets used, here a view from the side
 *  focusing on the Y axis only (X/Z position of the graphical chassis is
 *  identical to the physical chassis):
 *
 * Y|     | visual kart                |       physical kart
 *  |     |                            |
 *  |     |                            |
 *  |     |                            |
 *  |     |                            +-------------COG---------------
 *  |     |                            :
 *  |     +---------low------          :
 *  |     O                            :
 *  +--------------------------------------------------------------------------
 *                                                                            X
 *  'O'   : visual wheel                ':'  : raycast from physics
 *  'low' : lowest Y coordinate of      COG  : Center of gravity (at bottom of
 *          model                              chassis)
 *
 *  The visual kart is stored so that if it is shown at (0,0,0) it would be
 *  the same as in blender. This on the other hand means, if the kart is shown
 *  at the position of the physical chassis (which is at COG in the picture
 *  above), the kart and its wheels would be floating in the air (exactly by
 *  as much as the suspension length), and the wheels would be exactly at the
 *  bottom of the physical chassis (i.e. just on the plane going through COG
 *  and parallel to the ground).
 *  If we want to align the visual chassis to be the same as the physical
 *  chassis, we would need to subtract 'low' from the physical position.
 *  If the kart is then displayed at COG.y-low, the bottom of the kart (which
 *  is at 'low' above ground) would be at COG.y-low + low = COG.y --> visual
 *  and physical chassis are identical.
 *
 *  Unfortunately, the suspension length used in the physics is much too high,
 *  the karts would be way above their wheels, basically disconneccted
 *  (typical physical suspension length is around 0.28, while the distance
 *  between wheel and chassis in blender is in the order of 0.10 --> so there
 *  would be an additional distance of around 0.18 between wheel chassis as
 *  designed in blender and in stk - even more if the kart is driving downhill
 *  when the suspension extends further to keep contact with the ground).
 *  To make the visuals look closer to what they are in blender, an additional
 *  offset is added: before the start of a race the physics simulation is run
 *  to find a stable position for each kart (see World::resetAllKarts). Once
 *  a kart is stable, we save this suspension length in m_graphical_y_offset.
 *  This offset is subtracted from the COG of the kart. So if the kart is in
 *  rest (i.e. suspenion == default_suspension == m_graphical_y_offset),
 *  The kart is showen exactly at the same height above ground as it is in
 *  blender. If the suspension is shorter by DY (because the kart is
 *  accelerating, the ground goes up, ...), the visual chassis is lowered by
 *  DY as well.
 *
 *  While the above algorithm indeed results in the right position of the
 *  visual chassis, in reality the visual chassis is too low. For example,
 *  nolok's chassis has its lowest point at the rear at around 0.10 above the
 *  ground (and the lowest point overall is 0.05, though this is at the front
 *  and so not easily visible), so if the suspension is compressed by more than
 *  that, the chassiswill appear to be in the ground. Testing on the sand track
 *  shows that the suspension is compressed by 0.12 (and up to 0.16 in some
 *  extreme points), which means that the chassis will appear to be in the
 *  ground quite easily. Therefore the chassis is actually moved up a bit to
 *  avoid this problem. Historically (due to never sorting out that formula
 *  properly) the chassis was moved twice as high as its lowest point, e.g.
 *  nolok's lowest point is at 0.05, so the whole chassis was raised by 0.05
 *  (this was not done by design, but because of a bug ;)  ). Since this visual
 *  offset has worked well in the past, the visual chassis is moved by the
 *  same amount higher.
 *
 *  Of course this means that the Y position of the wheels (relative to the
 *  visual kart chassis) needs to be adjusted: if the kart is in rest, the
 *  wheels are exactly on the ground. If the suspension is shorter, that wheel
 *  would appear to be partly in the ground, and if the suspension is longer,
 *  the wheel would not touch the ground.
 *
 *  The wheels must be offset by how much the current suspension length is
 *  longer or shorter than the default (i.e. at rest) suspension length.
 *  This is done in KartModel (pos is the position of the wheel relative
 *  to the visual kart chassis):
 *          pos.Y += m_default_physics_suspension[i]
 *                  - wi.m_raycastInfo.m_suspensionLength
 *  But since the chassis is raised an additional 'getLowestPoint' (see
 *  desctiption two paragraphs above), the wheels need to be lowered by that
 *  amount so that they still touch the ground (the wheel nodes are child of
 *  the chassis scene node, so if the chassis is raised by X, the wheels need
 *  to be lowered by X).
 *  This function also takes additional graphical effects into account, e.g.
 *  a (visual only) jump when skidding, and leaning of the kart.
 *  \param offset_xyz Offset to be added to the position.
 *  \param rotation Additional rotation.
 */
void Kart::updateGraphics(float dt, const Vec3& offset_xyz,
                          const btQuaternion& rotation)
{
    // Upate particle effects (creation rate, and emitter size
    // depending on speed)
    // --------------------------------------------------------
    float nitro_frac = 0;
    if ( (m_controls.m_nitro || m_min_nitro_time > 0.0f) &&
         isOnGround() &&  m_collected_energy > 0            )
    {
        // fabs(speed) is important, otherwise the negative number will
        // become a huge unsigned number in the particle scene node!
        nitro_frac = fabsf(getSpeed()) / (m_kart_properties->getEngineMaxSpeed());
        // The speed of the kart can be higher (due to powerups) than
        // the normal maximum speed of the kart.
        if(nitro_frac>1.0f) nitro_frac = 1.0f;
    }
    m_kart_gfx->updateNitroGraphics(nitro_frac);
    
    // Handle leaning of karts
    // -----------------------
    // Note that we compare with maximum speed of the kart, not
    // maximum speed including terrain effects. This avoids that
    // leaning might get less if a kart gets a special that increases
    // its maximum speed, but not the current speed (by much). On the
    // other hand, that ratio can often be greater than 1.
    float speed_frac = m_speed / m_kart_properties->getEngineMaxSpeed();
    if(speed_frac>1.0f)
        speed_frac = 1.0f;
    else if (speed_frac < 0.0f)  // no leaning when backwards driving
        speed_frac = 0.0f;

    const float steer_frac = m_skidding->getSteeringFraction();

    const float roll_speed = m_kart_properties->getLeanSpeed() * DEGREE_TO_RAD;
    if(speed_frac > 0.8f && fabsf(steer_frac)>0.5f)
    {
        // Use steering ^ 7, which means less effect at lower
        // steering
        const float f = m_skidding->getSteeringFraction();
        const float f2 = f*f;
        const float max_lean = -m_kart_properties->getLeanMax() * DEGREE_TO_RAD
                             * f2*f2*f2*f
                             * speed_frac;
        if(max_lean>0)
        {
            m_current_lean += dt* roll_speed;
            if(m_current_lean > max_lean)
                m_current_lean = max_lean;
        }
        else if(max_lean<0)
        {
            m_current_lean -= dt*roll_speed;
            if(m_current_lean < max_lean)
                m_current_lean = max_lean;
        }
    }
    else if(m_current_lean!=0.0f)
    {
        // Disable any potential roll factor that is still applied
        // --------------------------------------------------------
        if(m_current_lean>0)
        {
            m_current_lean -= dt * roll_speed;
            if(m_current_lean < 0.0f)
                m_current_lean = 0.0f;
        }
        else
        {
            m_current_lean += dt * roll_speed;
            if(m_current_lean>0.0f)
                m_current_lean = 0.0f;
        }
    }

    // If the kart is leaning, part of the kart might end up 'in' the track.
    // To avoid this, raise the kart enough to offset the leaning.
    float lean_height = tan(fabsf(m_current_lean)) * getKartWidth()*0.5f;

    Vec3 center_shift(0, 0, 0);

    center_shift.setY(m_skidding->getGraphicalJumpOffset()
                      + lean_height
                      +m_graphical_y_offset);
    center_shift = getTrans().getBasis() * center_shift;

    float heading = m_skidding->getVisualSkidRotation();
    Moveable::updateGraphics(dt, center_shift,
                             btQuaternion(heading, 0, m_current_lean));

    // m_speed*dt is the distance the kart has moved, which determines
    // how much the wheels need to rotate.
    m_kart_model->update(dt, m_speed*dt, getSteerPercent(), m_speed);

    // Determine the shadow position from the terrain Y position. This
    // leaves the shadow on the ground even if the kart is jumping because
    // of skidding (shadows are disabled when wheel are not on the track).
    if (m_shadow)
    {
        const bool emergency = getKartAnimation() != NULL;
        m_shadow->update(isOnGround() && !emergency,
            m_terrain_info->getHoT() - getXYZ().getY()
            - m_skidding->getGraphicalJumpOffset()
            - m_graphical_y_offset
            - m_kart_model->getLowestPoint());
    }
#ifdef XX
    // cheap wheelie effect
    if (m_controls.m_nitro)
    {
        m_node->updateAbsolutePosition();
        m_kart_model->getWheelNodes()[0]->updateAbsolutePosition();
        float wheel_y = m_kart_model->getWheelNodes()[0]->getAbsolutePosition().Y;

        core::vector3df rot = m_node->getRotation();

        float ratio = 0.8f;  //float(m_zipper_fire->getCreationRate())
                //   /float(m_zipper_fire->getParticlesInfo()->getMaxRate());

        const float a = (13.4f - ratio*13.0f);
        float dst = -45.0f*sin((a*a)/180.f*M_PI);

        rot.X = dst;
        m_node->setRotation(rot);

        m_node->updateAbsolutePosition();
        m_kart_model->getWheelNodes()[0]->updateAbsolutePosition();
        float wheel_y_after = m_kart_model->getWheelNodes()[0]->getAbsolutePosition().Y;

        m_node->setPosition(m_node->getPosition() + core::vector3df(0,wheel_y_after - wheel_y,0));
    }
#endif

}   // updateGraphics

// ----------------------------------------------------------------------------
btQuaternion Kart::getVisualRotation() const
{
    return getRotation()
         * btQuaternion(m_skidding->getVisualSkidRotation(), 0, 0);
}   // getVisualRotation

// ----------------------------------------------------------------------------
/** Sets a text that is being displayed on top of a kart. This can be 'leader'
 *  for the leader kart in a FTL race, the name of a driver, or even debug
 *  output.
 *  \param text The text to display
 */
void Kart::setOnScreenText(const wchar_t *text)
{
    core::dimension2d<u32> textsize = GUIEngine::getFont()->getDimension(text);

    // FIXME: Titlefont is the only font guaranteed to be loaded if STK
    // is started without splash screen (since "Loading" is shown even in this
    // case). A smaller font would be better

    if (CVS->isGLSL())
    {
        gui::ScalableFont* font = GUIEngine::getFont() ? GUIEngine::getFont()
                                                       : GUIEngine::getTitleFont();
        new STKTextBillboard(text, font,
            GUIEngine::getSkin()->getColor("font::bottom"),
            GUIEngine::getSkin()->getColor("font::top"),
            getNode(), irr_driver->getSceneManager(), -1,
            core::vector3df(0.0f, 1.5f, 0.0f),
            core::vector3df(1.0f, 1.0f, 1.0f));
    }
    else
    {
        scene::ISceneManager* sm = irr_driver->getSceneManager();
        sm->addBillboardTextSceneNode(GUIEngine::getFont() ? GUIEngine::getFont()
                                                           : GUIEngine::getTitleFont(),
            text,
            getNode(),
            core::dimension2df(textsize.Width/55.0f,
            textsize.Height/55.0f),
            core::vector3df(0.0f, 1.5f, 0.0f),
            -1, // id
            GUIEngine::getSkin()->getColor("font::bottom"),
            GUIEngine::getSkin()->getColor("font::top"));
    }

    // No need to store the reference to the billboard scene node:
    // It has one reference to the parent, and will get deleted
    // when the parent is deleted.
}   // setOnScreenText

/* EOF */<|MERGE_RESOLUTION|>--- conflicted
+++ resolved
@@ -18,12 +18,7 @@
 //  Foundation, Inc., 59 Temple Place - Suite 330, Boston, MA  02111-1307, USA.
 
 #include "karts/kart.hpp"
-<<<<<<< HEAD
-
-#include "audio/music_manager.hpp"
-=======
-#include "graphics/central_settings.hpp"
->>>>>>> 1ef082b2
+
 #include "audio/sfx_manager.hpp"
 #include "audio/sfx_base.hpp"
 #include "challenges/challenge_status.hpp"
@@ -31,6 +26,7 @@
 #include "config/player_manager.hpp"
 #include "config/user_config.hpp"
 #include "graphics/camera.hpp"
+#include "graphics/central_settings.hpp"
 #include "graphics/explosion.hpp"
 #include "graphics/irr_driver.hpp"
 #include "graphics/material_manager.hpp"
@@ -43,34 +39,29 @@
 #include "graphics/stk_text_billboard.hpp"
 #include "graphics/stars.hpp"
 #include "guiengine/scalable_font.hpp"
-#include "karts/abstract_characteristic.hpp"
-#include "karts/cached_characteristic.hpp"
-#include "karts/explosion_animation.hpp"
-#include "karts/kart_gfx.hpp"
-#include "karts/kart_rewinder.hpp"
-#include "karts/rescue_animation.hpp"
-#include "modes/overworld.hpp"
-#include "modes/soccer_world.hpp"
-#include "modes/world.hpp"
 #include "io/file_manager.hpp"
 #include "items/attachment.hpp"
 #include "items/item_manager.hpp"
 #include "items/projectile_manager.hpp"
+#include "karts/abstract_characteristic.hpp"
+#include "karts/abstract_kart_animation.hpp"
+#include "karts/cached_characteristic.hpp"
 #include "karts/controller/end_controller.hpp"
-#include "karts/abstract_kart_animation.hpp"
+#include "karts/explosion_animation.hpp"
+#include "karts/kart_gfx.hpp"
 #include "karts/kart_model.hpp"
 #include "karts/kart_properties_manager.hpp"
+#include "karts/kart_rewinder.hpp"
 #include "karts/max_speed.hpp"
+#include "karts/rescue_animation.hpp"
 #include "karts/skidding.hpp"
 #include "modes/linear_world.hpp"
-<<<<<<< HEAD
-#include "network/network_manager.hpp"
-#include "network/rewind_manager.hpp"
-#include "network/race_state.hpp"
-=======
+#include "modes/overworld.hpp"
+#include "modes/soccer_world.hpp"
+#include "modes/world.hpp"
 #include "network/network_config.hpp"
 #include "network/race_event_manager.hpp"
->>>>>>> 1ef082b2
+#include "network/rewind_manager.hpp"
 #include "physics/btKart.hpp"
 #include "physics/btKartRaycast.hpp"
 #include "physics/physics.hpp"
@@ -545,12 +536,7 @@
         m_view_blocked_by_plunger = m_kart_properties->getPlungerInFaceTime();
     if(isShielded())
     {
-<<<<<<< HEAD
-        decreaseShieldTime(0.0f); //decrease the default amount of time
-        Log::verbose("Kart", "Decreasing shield, because of removing the plunger.");
-=======
         decreaseShieldTime();
->>>>>>> 1ef082b2
     }
 }   // blockViewWithPlunger
 
@@ -1513,12 +1499,8 @@
         }
     }
 
-<<<<<<< HEAD
     // Store current controls if there was any change from the previous state:
     m_rewinder->update();
-
-=======
->>>>>>> 1ef082b2
 }   // update
 
 //-----------------------------------------------------------------------------
@@ -1542,12 +1524,7 @@
 
     if (isShielded())
     {
-<<<<<<< HEAD
-        decreaseShieldTime(stk_config->m_bubblegum_shield_time/2.0f);
-        Log::verbose("Kart", "Decreasing shield");
-=======
         decreaseShieldTime();
->>>>>>> 1ef082b2
         return;
     }
 
@@ -2159,25 +2136,15 @@
     if(!m_has_started && m_controls.m_accel)
     {
         m_has_started = true;
-<<<<<<< HEAD
-        float f       = m_kart_properties->getStartupBoost();
-
+        float f       = getStartupBoost();
         // Only give the additional engine_force if a boost was reached
         // (otherwise even with f==0, the 200 engine force would apply)
-        if(f>0)
+        if (f > 0)
             m_max_speed->instantSpeedIncrease(MaxSpeed::MS_INCREASE_ZIPPER,
                                               0.9f*f, f,
                                               /*engine_force*/200.0f,
                                               /*duration*/5.0f,
                                               /*fade_out_time*/5.0f);
-=======
-        float f       = getStartupBoost();
-        m_max_speed->instantSpeedIncrease(MaxSpeed::MS_INCREASE_ZIPPER,
-                                          0.9f*f, f,
-                                          /*engine_force*/200.0f,
-                                          /*duration*/5.0f,
-                                          /*fade_out_time*/5.0f);
->>>>>>> 1ef082b2
     }
 
     m_bounce_back_time-=dt;
