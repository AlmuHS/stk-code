//
//  SuperTuxKart - a fun racing game with go-kart
//  Copyright (C) 2016 SuperTuxKart-Team
//
//  This program is free software; you can redistribute it and/or
//  modify it under the terms of the GNU General Public License
//  as published by the Free Software Foundation; either version 3
//  of the License, or (at your option) any later version.
//
//  This program is distributed in the hope that it will be useful,
//  but WITHOUT ANY WARRANTY; without even the implied warranty of
//  MERCHANTABILITY or FITNESS FOR A PARTICULAR PURPOSE.  See the
//  GNU General Public License for more details.
//
//  You should have received a copy of the GNU General Public License
//  along with this program; if not, write to the Free Software
//  Foundation, Inc., 59 Temple Place - Suite 330, Boston, MA  02111-1307, USA.

#ifndef HEADER_GHOST_CONTROLLER_HPP
#define HEADER_GHOST_CONTROLLER_HPP

#include "karts/controller/controller.hpp"
#include "states_screens/state_manager.hpp"

#include <vector>

/** A class for Ghost controller.
 * \ingroup controller
 */
class GhostController : public Controller
{
private:
    /** Pointer to the last index in m_all_times that is smaller than
     *  the current world time. */
    unsigned int m_current_index;

    /** The current world time. */
    float m_current_time;

    /** The list of the times at which the events of kart were reached. */
    std::vector<float> m_all_times;

public:
             GhostController(AbstractKart *kart);
    virtual ~GhostController() {};
    virtual void reset() OVERRIDE;
    virtual void update (float dt) OVERRIDE;
    virtual bool disableSlipstreamBonus() const OVERRIDE { return true; }
    virtual void crashed(const Material *m) OVERRIDE {}
    virtual void crashed(const AbstractKart *k) OVERRIDE {}
    virtual void handleZipper(bool play_sound) OVERRIDE {}
    virtual void finishedRace(float time) OVERRIDE {}
    virtual void collectedItem(const Item &item, int add_info=-1,
                               float previous_energy=0) OVERRIDE {}
    virtual void setPosition(int p) OVERRIDE {}
    virtual bool isPlayerController() const OVERRIDE { return false; }
    virtual bool isLocalPlayerController() const OVERRIDE { return false; }
    virtual void action(PlayerAction action, int value) OVERRIDE;
<<<<<<< HEAD
    virtual void skidBonusTriggered() {};
    virtual void newLap(int lap) {};
    virtual void saveState(BareNetworkString *buffer) const {};
    virtual void rewindTo(BareNetworkString *buffer) {};

=======
    virtual void skidBonusTriggered() OVERRIDE {}
    virtual void newLap(int lap) OVERRIDE {}
>>>>>>> 6e848037
    void         addReplayTime(float time);
    // ------------------------------------------------------------------------
    bool         isReplayEnd() const
                         { return m_current_index + 1 >= m_all_times.size(); }
    // ------------------------------------------------------------------------
    float        getReplayDelta() const
    {
        assert(m_current_index < m_all_times.size());
        return ((m_current_time - m_all_times[m_current_index]) /
            (m_all_times[m_current_index + 1] - m_all_times[m_current_index]));
    }
    // ------------------------------------------------------------------------
    unsigned int getCurrentReplayIndex() const
                                                   { return m_current_index; }
    // ------------------------------------------------------------------------
};   // GhostController

#endif<|MERGE_RESOLUTION|>--- conflicted
+++ resolved
@@ -56,16 +56,11 @@
     virtual bool isPlayerController() const OVERRIDE { return false; }
     virtual bool isLocalPlayerController() const OVERRIDE { return false; }
     virtual void action(PlayerAction action, int value) OVERRIDE;
-<<<<<<< HEAD
-    virtual void skidBonusTriggered() {};
-    virtual void newLap(int lap) {};
+    virtual void skidBonusTriggered() OVERRIDE {}
+    virtual void newLap(int lap) OVERRIDE {}
     virtual void saveState(BareNetworkString *buffer) const {};
     virtual void rewindTo(BareNetworkString *buffer) {};
 
-=======
-    virtual void skidBonusTriggered() OVERRIDE {}
-    virtual void newLap(int lap) OVERRIDE {}
->>>>>>> 6e848037
     void         addReplayTime(float time);
     // ------------------------------------------------------------------------
     bool         isReplayEnd() const
