//
//  SuperTuxKart - a fun racing game with go-kart
//  Copyright (C) 2004-2005 Steve Baker <sjbaker1@airmail.net>
//  Copyright (C) 2006-2007 Eduardo Hernandez Munoz
//  Copyright (C) 2008-2015 Joerg Henrichs
//
//  This program is free software; you can redistribute it and/or
//  modify it under the terms of the GNU General Public License
//  as published by the Free Software Foundation; either version 3
//  of the License, or (at your option) any later version.
//
//  This program is distributed in the hope that it will be useful,
//  but WITHOUT ANY WARRANTY; without even the implied warranty of
//  MERCHANTABILITY or FITNESS FOR A PARTICULAR PURPOSE.  See the
//  GNU General Public License for more details.
//
//  You should have received a copy of the GNU General Public License
//  along with this program; if not, write to the Free Software
//  Foundation, Inc., 59 Temple Place - Suite 330, Boston, MA  02111-1307, USA.

#include "karts/controller/battle_ai.hpp"

#include "items/attachment.hpp"
#include "items/powerup.hpp"
#include "karts/abstract_kart.hpp"
#include "karts/controller/kart_control.hpp"
#include "modes/three_strikes_battle.hpp"

#ifdef AI_DEBUG
#include "irrlicht.h"
#include <iostream>
using namespace irr;
using namespace std;
#endif

<<<<<<< HEAD
#if defined(WIN32) && !defined(__CYGWIN__) && !defined(__MINGW32__)
#define isnan _isnan
#else
#include <math.h>
#endif

BattleAI::BattleAI(AbstractKart *kart)
         : AIBaseController(kart)
=======
BattleAI::BattleAI(AbstractKart *kart,
                   StateManager::ActivePlayer *player)
         : ArenaAI(kart, player)
>>>>>>> 87862c27
{

    reset();

#ifdef AI_DEBUG
    video::SColor col_debug(128, 128, 0, 0);
    m_debug_sphere = irr_driver->addSphere(1.0f, col_debug);
    m_debug_sphere->setVisible(true);
#endif
    m_world = dynamic_cast<ThreeStrikesBattle*>(World::getWorld());
    m_track = m_world->getTrack();

    // Don't call our own setControllerName, since this will add a
    // billboard showing 'AIBaseController' to the kart.
    Controller::setControllerName("BattleAI");

}   // BattleAI

//-----------------------------------------------------------------------------

BattleAI::~BattleAI()
{
#ifdef AI_DEBUG
    irr_driver->removeNode(m_debug_sphere);
#endif
}   //  ~BattleAI

//-----------------------------------------------------------------------------
/** Resets the AI when a race is restarted.
 */
void BattleAI::reset()
{
    ArenaAI::reset();
    AIBaseController::reset();
    m_mini_skid = false;
}   // reset

//-----------------------------------------------------------------------------
void BattleAI::update(float dt)
{
    m_mini_skid = false;
    ArenaAI::update(dt);
}   // update

//-----------------------------------------------------------------------------
void BattleAI::findClosestKart(bool use_difficulty)
{
    float distance = 99999.9f;
    const unsigned int n = m_world->getNumKarts();
    int closest_kart_num = 0;

    for (unsigned int i = 0; i < n; i++)
    {
        const AbstractKart* kart = m_world->getKart(i);
        if (kart->isEliminated()) continue;

        if (kart->getWorldKartId() == m_kart->getWorldKartId())
            continue; // Skip the same kart

        // Test whether takes current difficulty into account for closest kart
        // Notice: it don't affect aiming, this function will be called once
        // more in handleArenaItems, which ignore difficulty.
        if (m_cur_difficulty == RaceManager::DIFFICULTY_EASY && use_difficulty)
        {
            // Skip human players for novice mode unless only human players left
            const AbstractKart* temp = m_world->getKart(i);
            if (temp->getController()->isPlayerController() &&
               (m_world->getCurrentNumKarts() -
                m_world->getCurrentNumPlayers()) > 1)
                continue;
        }
        else if (m_cur_difficulty == RaceManager::DIFFICULTY_BEST && use_difficulty)
        {
            // Skip AI players for supertux mode
            const AbstractKart* temp = m_world->getKart(i);
            if (!(temp->getController()->isPlayerController()))
                continue;
        }

        Vec3 d = kart->getXYZ() - m_kart->getXYZ();
        if (d.length_2d() <= distance)
        {
            distance = d.length_2d();
            closest_kart_num = i;
        }
    }

    const AbstractKart* closest_kart = m_world->getKart(closest_kart_num);
    m_closest_kart_node = m_world->getKartNode(closest_kart_num);
    m_closest_kart_point = closest_kart->getXYZ();

    if (!use_difficulty)
    {
        m_closest_kart = m_world->getKart(closest_kart_num);
        checkPosition(m_closest_kart_point, &m_closest_kart_pos_data);

        // Do a mini-skid to closest kart only when firing target,
        // not straight ahead, not too far, in front of it
        // and with suitable difficulties.
        if (m_closest_kart_pos_data.angle > 0.2f             &&
            m_closest_kart_pos_data.distance < 20.0f         &&
           !m_closest_kart_pos_data.behind                   &&
           (m_cur_difficulty == RaceManager::DIFFICULTY_HARD ||
            m_cur_difficulty == RaceManager::DIFFICULTY_BEST))
            m_mini_skid = true;
    }
}   // findClosestKart

//-----------------------------------------------------------------------------
void BattleAI::findTarget()
{
    // Find a suitable target to drive to, either powerup or kart
    if (m_kart->getPowerup()->getType() == PowerupManager::POWERUP_NOTHING &&
        m_kart->getAttachment()->getType() != Attachment::ATTACH_SWATTER)
        collectItemInArena(&m_target_point , &m_target_node);
    else
    {
        m_target_point = m_closest_kart_point;
        m_target_node  = m_closest_kart_node;
    }
}   // findTarget

// ------------------------------------------------------------------------
int BattleAI::getCurrentNode() const
{
    return m_world->getKartNode(m_kart->getWorldKartId());
}   // getCurrentNode
// ------------------------------------------------------------------------
bool BattleAI::isWaiting() const
{
    return m_world->isStartPhase();
}   // isWaiting<|MERGE_RESOLUTION|>--- conflicted
+++ resolved
@@ -33,7 +33,6 @@
 using namespace std;
 #endif
 
-<<<<<<< HEAD
 #if defined(WIN32) && !defined(__CYGWIN__) && !defined(__MINGW32__)
 #define isnan _isnan
 #else
@@ -41,12 +40,7 @@
 #endif
 
 BattleAI::BattleAI(AbstractKart *kart)
-         : AIBaseController(kart)
-=======
-BattleAI::BattleAI(AbstractKart *kart,
-                   StateManager::ActivePlayer *player)
-         : ArenaAI(kart, player)
->>>>>>> 87862c27
+         : ArenaAI(kart)
 {
 
     reset();
