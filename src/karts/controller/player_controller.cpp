--- conflicted
+++ resolved
@@ -310,20 +310,5 @@
  */
 void PlayerController::handleZipper(bool play_sound)
 {
-<<<<<<< HEAD
-    // Only play a zipper sound if it's not already playing, and
-    // if the material has changed (to avoid machine gun effect
-    // on conveyor belt zippers).
-    if (play_sound || (m_wee_sound->getStatus() != SFXBase::SFX_PLAYING &&
-                       m_kart->getMaterial()!=m_kart->getLastMaterial()      ) )
-    {
-        m_wee_sound->play();
-    }
-
-    // Apply the motion blur according to the speed of the kart
-    irr_driver->giveBoost(m_camera->getIndex());
-
-=======
->>>>>>> 409862db
     m_kart->showZipperFire();
 }   // handleZipper