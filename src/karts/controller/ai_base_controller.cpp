//
//  SuperTuxKart - a fun racing game with go-kart
<<<<<<< HEAD
//  Copyright (C) 2006-2015  Eduardo Hernandez Munoz
//  Copyright (C) 2009-2015  Joerg Henrichs
=======
//  Copyright (C) 2006-2009  Eduardo Hernandez Munoz
//  Copyright (C) 2009, 2010 Joerg Henrichs
>>>>>>> 8e9d518a
//
//  This program is free software; you can redistribute it and/or
//  modify it under the terms of the GNU General Public License
//  as published by the Free Software Foundation; either version 3
//  of the License, or (at your option) any later version.
//
//  This program is distributed in the hope that it will be useful,
//  but WITHOUT ANY WARRANTY; without even the implied warranty of
//  MERCHANTABILITY or FITNESS FOR A PARTICULAR PURPOSE.  See the
//  GNU General Public License for more details.
//
//  You should have received a copy of the GNU General Public License
//  along with this program; if not, write to the Free Software
//  Foundation, Inc., 59 Temple Place - Suite 330, Boston, MA  02111-1307, USA.

#include "karts/controller/ai_base_controller.hpp"

#include "config/user_config.hpp"
#include "karts/abstract_kart.hpp"
#include "karts/kart_properties.hpp"
#include "karts/skidding_properties.hpp"
#include "karts/controller/ai_properties.hpp"
#include "modes/world.hpp"
#include "tracks/track.hpp"
#include "utils/constants.hpp"

#include <assert.h>

bool AIBaseController::m_ai_debug = false;

AIBaseController::AIBaseController(AbstractKart *kart,
                                   StateManager::ActivePlayer *player)
                : Controller(kart, player)
{
    m_kart          = kart;
    m_kart_length   = m_kart->getKartLength();
    m_kart_width    = m_kart->getKartWidth();
    m_ai_properties =
        m_kart->getKartProperties()->getAIPropertiesForDifficulty();

}

void AIBaseController::reset()
{
	m_stuck = false;
	m_collision_times.clear();
}   // reset

void AIBaseController::update(float dt)
{
    m_stuck = false;
}


//-----------------------------------------------------------------------------
/** In debug mode when the user specified --ai-debug on the command line set
 *  the name of the controller as on-screen text, so that the different AI
 *  controllers can be distinguished.
 *  \param name Name of the controller.
*/
void AIBaseController::setControllerName(const std::string &name)
{
#ifdef DEBUG
    if(m_ai_debug && !UserConfigParams::m_camera_debug)
        m_kart->setOnScreenText(core::stringw(name.c_str()).c_str());
#endif
    Controller::setControllerName(name);
}   // setControllerName

//-----------------------------------------------------------------------------
/** Computes the steering angle to reach a certain point. The function will
 *  request steering by setting the steering angle to maximum steer angle
 *  times skidding factor.
 *  \param point Point to steer towards.
 *  \param skidding_factor Increase factor for steering when skidding.
 *  \return Steer angle to use to reach this point.
 */
float AIBaseController::steerToPoint(const Vec3 &point)
{

    // First translate and rotate the point the AI is aiming
    // at into the kart's local coordinate system.
    btQuaternion q(btVector3(0,1,0), -m_kart->getHeading());
    Vec3 p  = point - m_kart->getXYZ();
    Vec3 lc = quatRotate(q, p);

    // The point the kart is aiming at can be reached 'incorrectly' if the
    // point is below the y=x line: Instead of aiming at that point directly
    // the point will be reached on its way 'back' after a more than 90
    // degree turn in the circle, i.e.:
    // |                 So the point p (belolw the y=x line) can not be
    // |  ---\           reached on any circle directly, so it is reached
    // | /    \          on the indicated way. Since this is not the way
    // |/      p         we expect a kart to drive (it will result in the
    // +--------------   kart doing slaloms, not driving straight), the
    // kart will trigger skidding to allow for sharper turns, and hopefully
    // the situation will change so that the point p can then be reached
    // with a normal turn (it usually works out this way quite easily).
    if(fabsf(lc.getX()) > fabsf(lc.getZ()))
    {
        // Explicitely set the steering angle high enough to that the
        // steer function will request skidding. 0.1 is added in case
        // of floating point errors.
        if(lc.getX()>0)
            return  m_kart->getMaxSteerAngle()
                   *m_ai_properties->m_skidding_threshold+0.1f;
        else
            return -m_kart->getMaxSteerAngle()
                   *m_ai_properties->m_skidding_threshold-0.1f;
    }

    // Now compute the nexessary radius for the turn. After getting the
    // kart local coordinates for the point to aim at, the kart is at
    // (0,0) facing straight ahead. The center of the rotation is then
    // on the X axis and can be computed by the fact that the distance
    // to the kart and to the point to aim at must be the same:
    // r*r = (r-x)*(r-x) + y*y
    // where r is the radius (= position on the X axis), and x, y are the
    // local coordinates of the point to aim at. Solving for r
    // results in r = (x*x+y*y)/2x
    float radius = (lc.getX()*lc.getX() + lc.getZ()*lc.getZ())
                 / (2.0f*lc.getX());

    // sin(steern_angle) = wheel_base / radius:
    float sin_steer_angle = m_kart->getKartProperties()->getWheelBase()/radius;

    // If the wheel base is too long (i.e. the minimum radius is too large
    // to actually reach the target), make sure that skidding is used
    if(sin_steer_angle <= -1.0f)
        return -m_kart->getMaxSteerAngle()
               *m_ai_properties->m_skidding_threshold-0.1f;
    if(sin_steer_angle >=  1.0f)
        return  m_kart->getMaxSteerAngle()
               *m_ai_properties->m_skidding_threshold+0.1f;
    float steer_angle     = asin(sin_steer_angle);

    // After doing the exact computation, we now return an 'oversteered'
    // value. This actually helps in making tighter turns, and also in
    // very tight turns on narrow roads (where following the circle might
    // actually take the kart off track) it forces smaller turns.
    // It does not actually hurt to steer too much, since the steering
    // will be adjusted every frame.
    return steer_angle*2.0f;
}   // steerToPoint

//-----------------------------------------------------------------------------
/** Normalises an angle to be between -pi and _ pi.
 *  \param angle Angle to normalise.
 *  \return Normalised angle.
 */
float AIBaseController::normalizeAngle(float angle)
{
    // Add an assert here since we had cases in which an invalid angle
    // was given, resulting in an endless loop (floating point precision,
    // e.g.: 1E17 - 2*M_PI = 1E17
    assert(angle >= -4*M_PI && angle <= 4*M_PI);
    while( angle >  2*M_PI ) angle -= 2*M_PI;
    while( angle < -2*M_PI ) angle += 2*M_PI;

    if( angle > M_PI ) angle -= 2*M_PI;
    else if( angle < -M_PI ) angle += 2*M_PI;

    return angle;
}   // normalizeAngle

//-----------------------------------------------------------------------------
/** Converts the steering angle to a lr steering in the range of -1 to 1.
 *  If the steering angle is too great, it will also trigger skidding. This
 *  function uses a 'time till full steer' value specifying the time it takes
 *  for the wheel to reach full left/right steering similar to player karts
 *  when using a digital input device. The parameter is defined in the kart
 *  properties and helps somewhat to make AI karts more 'pushable' (since
 *  otherwise the karts counter-steer to fast).
 *  It also takes the effect of a plunger into account by restricting the
 *  actual steer angle to 50% of the maximum.
 *  \param angle Steering angle.
 *  \param dt Time step.
 */
void AIBaseController::setSteering(float angle, float dt)
{
    float steer_fraction = angle / m_kart->getMaxSteerAngle();
    if(!doSkid(steer_fraction))
        m_controls->m_skid = KartControl::SC_NONE;
    else
        m_controls->m_skid = steer_fraction > 0 ? KartControl::SC_RIGHT
                                                : KartControl::SC_LEFT;
    float old_steer      = m_controls->m_steer;

    if     (steer_fraction >  1.0f) steer_fraction =  1.0f;
    else if(steer_fraction < -1.0f) steer_fraction = -1.0f;

    if(m_kart->getBlockedByPlungerTime()>0)
    {
        if     (steer_fraction >  0.5f) steer_fraction =  0.5f;
        else if(steer_fraction < -0.5f) steer_fraction = -0.5f;
    }

    // The AI has its own 'time full steer' value (which is the time
    float max_steer_change = dt/m_ai_properties->m_time_full_steer;
    if(old_steer < steer_fraction)
    {
        m_controls->m_steer = (old_steer+max_steer_change > steer_fraction)
                           ? steer_fraction : old_steer+max_steer_change;
    }
    else
    {
        m_controls->m_steer = (old_steer-max_steer_change < steer_fraction)
                           ? steer_fraction : old_steer-max_steer_change;
    }
}   // setSteering

// ----------------------------------------------------------------------------
/** Determines if the kart should skid. The base implementation enables
 *  skidding if a sharp turn is needed (which is for the old skidding
 *  implementation).
 *  \param steer_fraction The steering fraction as computed by the
 *          AIBaseController.
 *  \return True if the kart should skid.
 */

// ------------------------------------------------------------------------
/** Certain AI levels will not receive a slipstream bonus in order to
 *  be not as hard.
 */
bool AIBaseController::disableSlipstreamBonus() const
{
    return m_ai_properties->disableSlipstreamUsage();
}   // disableSlipstreamBonus


bool AIBaseController::doSkid(float steer_fraction)
{
    // Disable skidding when a plunger is in the face
    if(m_kart->getBlockedByPlungerTime()>0) return false;

    // FIXME: Disable skidding for now if the new skidding
    // code is activated, since the AI can not handle this
    // properly.
    if(m_kart->getKartProperties()->getSkiddingProperties()
                                    ->getSkidVisualTime()>0)
        return false;
        
    // Otherwise return if we need a sharp turn (which is
    // for the old skidding implementation).
    return fabsf(steer_fraction)>=m_ai_properties->m_skidding_threshold;
}   // doSkid


//-----------------------------------------------------------------------------
/** This is called when the kart crashed with the terrain. This subroutine
 *  tries to detect if the AI is stuck by determining if a certain number
 *  of collisions happened in a certain amount of time, and if so rescues
 *  the kart.
 *  \paran m Pointer to the material that was hit (NULL if no specific
 *         material was used for the part of the track that was hit).
 */
void AIBaseController::crashed(const Material *m)
{
	// Defines how many collision in what time will trigger a rescue.
	// Note that typically it takes ~0.5 seconds for the AI to hit
	// the track again if it is stuck (i.e. time for the push back plus
	// time for the AI to accelerate and hit the terrain again).
	const unsigned int NUM_COLLISION = 3;
	const float COLLISION_TIME       = 1.5f;

	float time = World::getWorld()->getTime();
	if(m_collision_times.size()==0)
	{
		m_collision_times.push_back(time);
		return;
	}

	// Filter out multiple collisions report caused by single collision
	// (bullet can report a collision more than once per frame, and
	// resolving it can take a few frames as well, causing more reported
	// collisions to happen). The time of 0.2 seconds was experimentally
	// found, typically it takes 0.5 seconds for a kart to be pushed back
	// from the terrain and accelerate to hit the same terrain again.
	if(time - m_collision_times.back() < 0.2f)
		return;


	// Remove all outdated entries, i.e. entries that are older than the
	// collision time plus 1 second. Older entries must be deleted,
	// otherwise a collision that happened (say) 10 seconds ago could
	// contribute to a stuck condition.
	while(m_collision_times.size()>0 &&
		   time - m_collision_times[0] > 1.0f+COLLISION_TIME)
		   m_collision_times.erase(m_collision_times.begin());

	m_collision_times.push_back(time);

	// Now detect if there are enough collision records in the
	// specified time interval.
	if(time - m_collision_times.front() > COLLISION_TIME
		&& m_collision_times.size()>=NUM_COLLISION)
	{
		// We can't call m_kart->forceRescue here, since crased() is
		// called during physics processing, and forceRescue() removes the
		// chassis from the physics world, which would then cause
		// inconsistencies and potentially a crash during the physics
		// processing. So only set a flag, which is tested during update.
		m_stuck = true;
	}

}   // crashed(Material)<|MERGE_RESOLUTION|>--- conflicted
+++ resolved
@@ -1,12 +1,7 @@
 //
 //  SuperTuxKart - a fun racing game with go-kart
-<<<<<<< HEAD
 //  Copyright (C) 2006-2015  Eduardo Hernandez Munoz
 //  Copyright (C) 2009-2015  Joerg Henrichs
-=======
-//  Copyright (C) 2006-2009  Eduardo Hernandez Munoz
-//  Copyright (C) 2009, 2010 Joerg Henrichs
->>>>>>> 8e9d518a
 //
 //  This program is free software; you can redistribute it and/or
 //  modify it under the terms of the GNU General Public License
