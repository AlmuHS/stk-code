//
//  SuperTuxKart - a fun racing game with go-kart
//  Copyright (C) 2008-2015  Joerg Henrichs
//
//  This program is free software; you can redistribute it and/or
//  modify it under the terms of the GNU General Public License
//  as published by the Free Software Foundation; either version 3
//  of the License, or (at your option) any later version.
//
//  This program is distributed in the hope that it will be useful,
//  but WITHOUT ANY WARRANTY; without even the implied warranty of
//  MERCHANTABILITY or FITNESS FOR A PARTICULAR PURPOSE.  See the
//  GNU General Public License for more details.
//
//  You should have received a copy of the GNU General Public License
//  along with this program; if not, write to the Free Software
//  Foundation, Inc., 59 Temple Place - Suite 330, Boston, MA  02111-1307, USA.

#ifndef HEADER_KART_CONTROL_HPP
#define HEADER_KART_CONTROL_HPP


#include <string.h>

/**
  * \ingroup controller
  */
class KartControl
{
public:
    /** The current steering value in [-1, 1]. */
    float m_steer;
    /** Acceleration, in [0, 1]. */
    float m_accel;
    /** True if the kart brakes. */
    bool  m_brake;
    /** True if the kart activates nitro. */
    bool  m_nitro;
    /** The skidding control state: SC_NONE: not pressed;
        SC_NO_DIRECTION: pressed, but no steering;
        SC_LEFT/RIGHT: pressed in the specified direction. */
    enum  SkidControl {SC_NONE, SC_NO_DIRECTION, SC_LEFT, SC_RIGHT}
          m_skid;
    /** True if rescue is selected. */
    bool  m_rescue;
    /** True if fire is selected. */
    bool  m_fire;
    /** True if the kart looks (and shoots) backwards. */
    bool  m_look_back;

    KartControl()
    {
        reset();
    }
    // ------------------------------------------------------------------------
    /** Resets all controls. */
    void reset()
    {
        m_steer     = 0.0f;
        m_accel     = 0.0f;
        m_brake     = false;
        m_nitro     = false;
        m_skid      = SC_NONE;
        m_rescue    = false;
        m_fire      = false;
        m_look_back = false;
    }   // reset
    // ------------------------------------------------------------------------
<<<<<<< HEAD
    /** Tests if two KartControls are equal. 
      */
    bool operator==(const KartControl &other)
    {
        return m_steer     == other.m_steer   &&
               m_accel     == other.m_accel   &&
               m_brake     == other.m_brake   &&
               m_nitro     == other.m_nitro   &&
               m_skid      == other.m_skid    &&
               m_rescue    == other.m_rescue  &&
               m_fire      == other.m_fire    &&
               m_look_back == other.m_look_back;
    }    // operator==

    // ------------------------------------------------------------------------
    /** Return the serialised size in bytes.                                 */
    static int getLength() { return 9; }
    // ------------------------------------------------------------------------
    /** Serialises the kart control into a message.                          */
    void serialise(Message *m) const
    {
        m->addFloat(m_steer);
        m->addFloat(m_accel);
        m->addChar(getButtonsCompressed());
    }   // compress
    // ------------------------------------------------------------------------
    /** Copies the important data from this objects into a memory buffer. */
    void copyToMemory(char *buffer)
    {
        memcpy(buffer,               &m_steer, sizeof(float));
        memcpy(buffer+sizeof(float), &m_accel, sizeof(float));
        buffer[2*sizeof(float)] = getButtonsCompressed();
    }   // copyToMemory

    // ------------------------------------------------------------------------
    /** Restores this object from a previously saved memory  buffer. */
    void setFromMemory(char *buffer)
    {
        memcpy(&m_steer,     buffer                , sizeof(float));
        memcpy(&m_accel,     buffer+  sizeof(float), sizeof(float));
        setButtonsCompressed(buffer[2*sizeof(float)]              );
    }   // setFromMemory

    // ------------------------------------------------------------------------
=======
>>>>>>> 1ef082b2
    void uncompress(char *c)
    {
        m_steer = ((float*)c)[0];
        m_accel = ((float*)c)[1];
        setButtonsCompressed(c[8]);
    }   // uncompress
    // ------------------------------------------------------------------------
    /** Compresses all buttons into a single integer value. */
    char getButtonsCompressed() const
    {
        return  (m_brake     ?  1 : 0)
              + (m_nitro     ?  2 : 0)
              + (m_rescue    ?  4 : 0)
              + (m_fire      ?  8 : 0)
              + (m_look_back ? 16 : 0)
              + (m_skid<<5);             // m_skid is in {0,1,2,3}
    }   // getButtonsCompressed
    // ------------------------------------------------------------------------
    /** Sets the buttons from a compressed representation.
     *  /param c Character containing the compressed representation.
     */
    void setButtonsCompressed(char c)
    {
        m_brake     = (c &  1) != 0;
        m_nitro     = (c &  2) != 0;
        m_rescue    = (c &  4) != 0;
        m_fire      = (c &  8) != 0;
        m_look_back = (c & 16) != 0;
        m_skid      = (SkidControl)((c & 96) >> 5);
    }   // setButtonsCompressed
};

#endif
<|MERGE_RESOLUTION|>--- conflicted
+++ resolved
@@ -66,7 +66,6 @@
         m_look_back = false;
     }   // reset
     // ------------------------------------------------------------------------
-<<<<<<< HEAD
     /** Tests if two KartControls are equal. 
       */
     bool operator==(const KartControl &other)
@@ -84,14 +83,6 @@
     // ------------------------------------------------------------------------
     /** Return the serialised size in bytes.                                 */
     static int getLength() { return 9; }
-    // ------------------------------------------------------------------------
-    /** Serialises the kart control into a message.                          */
-    void serialise(Message *m) const
-    {
-        m->addFloat(m_steer);
-        m->addFloat(m_accel);
-        m->addChar(getButtonsCompressed());
-    }   // compress
     // ------------------------------------------------------------------------
     /** Copies the important data from this objects into a memory buffer. */
     void copyToMemory(char *buffer)
@@ -111,8 +102,6 @@
     }   // setFromMemory
 
     // ------------------------------------------------------------------------
-=======
->>>>>>> 1ef082b2
     void uncompress(char *c)
     {
         m_steer = ((float*)c)[0];
