//
//  SuperTuxKart - a fun racing game with go-kart
//  Copyright (C) 2010-2013 SuperTuxKart-Team
//
//  This program is free software; you can redistribute it and/or
//  modify it under the terms of the GNU General Public License
//  as published by the Free Software Foundation; either version 3
//  of the License, or (at your option) any later version.
//
//  This program is distributed in the hope that it will be useful,
//  but WITHOUT ANY WARRANTY; without even the implied warranty of
//  MERCHANTABILITY or FITNESS FOR A PARTICULAR PURPOSE.  See the
//  GNU General Public License for more details.
//
//  You should have received a copy of the GNU General Public License
//  along with this program; if not, write to the Free Software
//  Foundation, Inc., 59 Temple Place - Suite 330, Boston, MA  02111-1307, USA.


#include "challenges/game_slot.hpp"

#include "challenges/challenge.hpp"
#include "challenges/challenge_data.hpp"
#include "challenges/unlock_manager.hpp"
#include "config/player_manager.hpp"
#include "io/utf_writer.hpp"
#include "io/xml_node.hpp"

//-----------------------------------------------------------------------------
GameSlot::GameSlot(const XMLNode *node)
{
    m_points            = 0;
    m_first_time        = true;
    m_easy_challenges   = 0;
    m_medium_challenges = 0;
    m_hard_challenges   = 0;
    m_current_challenge = NULL;

    // If there is saved data, load it
    if(node)
    {
        node->get("first-time", &m_first_time);

        for(unsigned int i=0; i<node->getNumNodes(); i++)
        {
            const XMLNode *challenge = node->getNode(i);
        }   // for i <getNumNodes
    }   // if node

}   // GameSlot

//-----------------------------------------------------------------------------
GameSlot::~GameSlot()
{
    std::map<std::string, Challenge*>::iterator it;
    for (it = m_challenges_state.begin();it != m_challenges_state.end();it++)
    {
        delete it->second;
    }
} // ~GameSlot
//-----------------------------------------------------------------------------
bool GameSlot::isLocked(const std::string& feature)
{
    return m_locked_features.find(feature)!=m_locked_features.end();
}  // featureIsLocked

//-----------------------------------------------------------------------------
void GameSlot::computeActive()
{
    m_points = 0;
    m_easy_challenges = 0;
    m_medium_challenges = 0;
    m_hard_challenges = 0;

    m_locked_features.clear(); // start afresh

    std::map<std::string, Challenge*>::const_iterator i;
    for(i = m_challenges_state.begin();
        i != m_challenges_state.end();  i++)
    {
        // Changed challenge
        // -----------------
        if((i->second)->isSolvedAtAnyDifficulty())
        {
            // The constructor calls computeActive, which actually locks
            // all features, so unlock the solved ones (and don't try to
            // save the state, since we are currently reading it)

            if (i->second->isSolved(RaceManager::DIFFICULTY_EASY))
            {
                unlockFeature(i->second, RaceManager::DIFFICULTY_EASY,
                              /*save*/ false);
            }
            if (i->second->isSolved(RaceManager::DIFFICULTY_MEDIUM))
            {
                unlockFeature(i->second, RaceManager::DIFFICULTY_MEDIUM,
                              /*save*/ false);
            }
            if (i->second->isSolved(RaceManager::DIFFICULTY_HARD))
            {
                unlockFeature(i->second, RaceManager::DIFFICULTY_HARD,
                              /*save*/ false);
            }

            if (i->second->isSolved(RaceManager::DIFFICULTY_HARD))
            {
                m_points += CHALLENGE_POINTS[RaceManager::DIFFICULTY_HARD];
                m_hard_challenges++;
            }
            else if (i->second->isSolved(RaceManager::DIFFICULTY_MEDIUM))
            {
                m_points += CHALLENGE_POINTS[RaceManager::DIFFICULTY_MEDIUM];
                m_medium_challenges++;
            }
            else if (i->second->isSolved(RaceManager::DIFFICULTY_EASY))
            {
                m_points += CHALLENGE_POINTS[RaceManager::DIFFICULTY_EASY];
                m_easy_challenges++;
            }
        }
        else
        {
            // Otherwise lock the feature
            // --------------------------
            lockFeature(i->second);
        }

        if (i->second->isSolved(RaceManager::DIFFICULTY_HARD))
        {
            // challenge beaten at hardest, nothing more to do here
            continue;
        }
        else if (i->second->isSolved(RaceManager::DIFFICULTY_MEDIUM))
        {
            i->second->setActive(RaceManager::DIFFICULTY_HARD);
        }
        else if (i->second->isSolved(RaceManager::DIFFICULTY_EASY))
        {
            i->second->setActive(RaceManager::DIFFICULTY_HARD);
            i->second->setActive(RaceManager::DIFFICULTY_MEDIUM);
        }
        else
        {
            i->second->setActive(RaceManager::DIFFICULTY_HARD);
            i->second->setActive(RaceManager::DIFFICULTY_MEDIUM);
            i->second->setActive(RaceManager::DIFFICULTY_EASY);
        }
    }   // for i

    // now we have the number of points. Actually lock the tracks
    for (i = m_challenges_state.begin(); i != m_challenges_state.end();  i++)
    {
        if (m_points < i->second->getData()->getNumTrophies())
        {
            if (i->second->getData()->isSingleRace())
                m_locked_features[i->second->getData()->getTrackId()] = true;
            else if (i->second->getData()->isGrandPrix())
                m_locked_features[i->second->getData()->getGPId()] = true;
            else
            {
                // FIXME when more challenge types are implemented.
                assert(false);
            }
        }
    }

    clearUnlocked();


}   // computeActive

//-----------------------------------------------------------------------------

void GameSlot::lockFeature(Challenge *challenge)
{
    const std::vector<ChallengeData::UnlockableFeature>& features =
        challenge->getData()->getFeatures();

    const unsigned int amount = (unsigned int)features.size();
    for (unsigned int n=0; n<amount; n++)
    {
        m_locked_features[features[n].m_name] = true;
    }
}   // lockFeature

//-----------------------------------------------------------------------------
/** Unlocks a feature.
 *  \param c  The challenge that was fulfilled.
 *  \param d Difficulty at which the challenge was solved.
 *  \param do_save If true update the challenge file on disk.
 */
void GameSlot::unlockFeature(Challenge* c, RaceManager::Difficulty d,
                             bool do_save)
{
    const unsigned int amount=(unsigned int)c->getData()->getFeatures().size();
    for (unsigned int n=0; n<amount; n++)
    {
        std::string feature = c->getData()->getFeatures()[n].m_name;
        std::map<std::string,bool>::iterator p=m_locked_features.find(feature);
        if (p == m_locked_features.end())
        {
            c->setSolved(d);
            if(do_save) PlayerManager::get()->save();
            return;
        }
        m_locked_features.erase(p);
    }

    // Add to list of recently unlocked features
    m_unlocked_features.push_back(c->getData());
    c->setSolved(d);  // reset isActive flag

    // Save the new unlock information
    if (do_save) PlayerManager::get()->save();
}   // unlockFeature

//-----------------------------------------------------------------------------
/** Set the current challenge (or NULL if no challenge is done).
 *  \param challenge Pointer to the challenge (or NULL)
 */
void GameSlot::setCurrentChallenge(const std::string &challenge_id)
{
    m_current_challenge = challenge_id=="" ? NULL
                                           : getChallenge(challenge_id);
}   // setCurrentChallenge

//-----------------------------------------------------------------------------
/** This is called when a race is finished. See if there is an active
 *  challenge that was fulfilled.
 */
void GameSlot::raceFinished()
{
    if(m_current_challenge                                           &&
        m_current_challenge->isActive(race_manager->getDifficulty()) &&
        m_current_challenge->getData()->isChallengeFulfilled()           )
    {
        // cast const away so that the challenge can be set to fulfilled.
        // The 'clean' implementation would involve searching the challenge
        // in m_challenges_state, which is a bit of an overkill
        unlockFeature(const_cast<Challenge*>(m_current_challenge),
                      race_manager->getDifficulty());
    }   // if isActive && challenge solved
}   // raceFinished

//-----------------------------------------------------------------------------
/** This is called when a GP is finished. See if there is an active
 *  challenge that was fulfilled.
 */
void GameSlot::grandPrixFinished()
{
    if(m_current_challenge                                           &&
        m_current_challenge->isActive(race_manager->getDifficulty()) &&
        m_current_challenge->getData()->isGPFulfilled()                 )
    {
        unlockFeature(const_cast<Challenge*>(m_current_challenge),
                      race_manager->getDifficulty());
    }   // if isActive && challenge solved

    race_manager->setCoinTarget(0);
}   // grandPrixFinished

//-----------------------------------------------------------------------------
/** Writes the data of this GameSlot to the specified stream.
 *  \param out UTF stream to write to.
 */
void GameSlot::save(UTFWriter &out)
{
<<<<<<< HEAD
    out << L"      <game-slot playerID=\"" << m_player_unique_id
        << L"\" firstTime=\""               << m_first_time  << L"\">\n";
=======
    out << "    <gameslot playerID=\"" << m_player_unique_id.c_str()
        << "\" kart=\""                << m_kart_ident.c_str()
        << "\" firstTime=\""           << StringUtils::toString(m_first_time)
        << "\"> <!-- " << name.c_str() << " -->\n";
>>>>>>> 4fd130b2
    std::map<std::string, Challenge*>::const_iterator i;
    for(i = m_challenges_state.begin();
        i != m_challenges_state.end();  i++)
    {
        if (i->second != NULL)
            i->second->save(out);
    }
    out << "      </game-slot>\n";
}  // save<|MERGE_RESOLUTION|>--- conflicted
+++ resolved
@@ -265,15 +265,10 @@
  */
 void GameSlot::save(UTFWriter &out)
 {
-<<<<<<< HEAD
-    out << L"      <game-slot playerID=\"" << m_player_unique_id
-        << L"\" firstTime=\""               << m_first_time  << L"\">\n";
-=======
     out << "    <gameslot playerID=\"" << m_player_unique_id.c_str()
         << "\" kart=\""                << m_kart_ident.c_str()
         << "\" firstTime=\""           << StringUtils::toString(m_first_time)
         << "\"> <!-- " << name.c_str() << " -->\n";
->>>>>>> 4fd130b2
     std::map<std::string, Challenge*>::const_iterator i;
     for(i = m_challenges_state.begin();
         i != m_challenges_state.end();  i++)
