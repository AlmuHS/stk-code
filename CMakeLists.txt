--- conflicted
+++ resolved
@@ -28,11 +28,7 @@
 option(USE_FRIBIDI "Support for right-to-left languages" ON)
 option(CHECK_ASSETS "Check if assets are installed in ../stk-assets" ON)
 option(USE_SYSTEM_ANGELSCRIPT "Use system angelscript instead of built-in angelscript. If you enable this option, make sure to use a compatible version." OFF)
-<<<<<<< HEAD
 option(USE_SYSTEM_GLEW "Use system GLEW instead of the built-in version, when available." ON)
-option(ENABLE_WAYLAND_DEVICE "Enable Wayland device for linux build" OFF)
-=======
->>>>>>> 2f7d7b67
 
 CMAKE_DEPENDENT_OPTION(BUILD_RECORDER "Build opengl recorder" ON
     "NOT SERVER_ONLY;NOT USE_GLES2;NOT APPLE" OFF)
