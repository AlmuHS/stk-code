--- conflicted
+++ resolved
@@ -1,764 +1,378 @@
-<<<<<<< HEAD
-# root CMakeLists for the SuperTuxKart project
-project(SuperTuxKart)
-set(PROJECT_VERSION "0.8.1")
-
-cmake_minimum_required(VERSION 2.8.1)
-set(CMAKE_MODULE_PATH ${CMAKE_MODULE_PATH} "${PROJECT_SOURCE_DIR}/cmake")
-
-include(BuildTypeSTKRelease)
-if (NOT CMAKE_BUILD_TYPE)
-    message(STATUS "No build type selected, default to STKRelease")
-    set(CMAKE_BUILD_TYPE "STKRelease")
-endif()
-
-option(USE_WIIUSE "Support for wiimote input devices" ON)
-option(USE_FRIBIDI "Support for right-to-left languages" ON)
-option(CHECK_ASSETS "Check if assets are installed in ../stk-assets" ON)
-
-if(UNIX)
-    option(USE_CPP2011 "Activate C++ 2011 mode (GCC only)" OFF)
-endif()
-if(MSVC)
-    # Normally hide the option to build wiiuse on VS, since it depends
-    # on the installation of the Windows DDK (Driver Developer Kit), 
-    # which also needs an absolute path :(
-    option(WIIUSE_BUILD "Build wiiuse lib (only for developers)" OFF)
-    mark_as_advanced(WIIUSE_BUILD)
-else()
-    set(WIIUSE_BUILD ON)
-endif()
-
-if(UNIX AND NOT APPLE)
-    option(USE_XRANDR "Use xrandr instead of vidmode" ON)
-    option(USE_ASAN   "Build with Leak/Address sanitizer" OFF)
-endif()
-
-set(STK_SOURCE_DIR "src")
-set(STK_DATA_DIR "${PROJECT_SOURCE_DIR}/data")
-set(CMAKE_RUNTIME_OUTPUT_DIRECTORY "${PROJECT_BINARY_DIR}/bin")
-
-# Define install paths
-set(STK_INSTALL_BINARY_DIR "bin" CACHE
-    STRING "Install executable to this directory, absolute or relative to CMAKE_INSTALL_PREFIX")
-set(STK_INSTALL_DATA_DIR "share/supertuxkart" CACHE
-    STRING "Install data folder to this directory, absolute or relative to CMAKE_INSTALL_PREFIX")
-
-# Build the Bullet physics library
-add_subdirectory("${PROJECT_SOURCE_DIR}/lib/bullet")
-include_directories("${PROJECT_SOURCE_DIR}/lib/bullet/src")
-
-# Build the ENet UDP network library
-add_subdirectory("${PROJECT_SOURCE_DIR}/lib/enet")
-include_directories("${PROJECT_SOURCE_DIR}/lib/enet/include")
-
-# Build the irrlicht library
-add_subdirectory("${PROJECT_SOURCE_DIR}/lib/irrlicht")
-include_directories("${PROJECT_SOURCE_DIR}/lib/irrlicht/include")
-
-# Build the Wiiuse library
-# Note: wiiuse MUST be declared after irrlicht, since otherwise
-# (at least on VS) irrlicht will find wiiuse io.h file because
-# of the added include directory.
-if(USE_WIIUSE)
-    if(WIIUSE_BUILD)
-        add_subdirectory("${PROJECT_SOURCE_DIR}/lib/wiiuse")
-    endif()
-    include_directories("${PROJECT_SOURCE_DIR}/lib/wiiuse")
-endif()
-
-
-# Build the angelscript library
-add_subdirectory("${PROJECT_SOURCE_DIR}/lib/angelscript/projects/cmake")
-include_directories("${PROJECT_SOURCE_DIR}/lib/angelscript/include")
-
-
-
-# Build the angelscript library
-add_subdirectory("${PROJECT_SOURCE_DIR}/lib/angelscript/projects/cmake")
-include_directories("${PROJECT_SOURCE_DIR}/lib/angelscript/include")
-
-
-
-# Set include paths
-include_directories(${STK_SOURCE_DIR})
-
-# These variables enable MSVC to find libraries located in "dependencies"
-if(MSVC)
-    set(ENV{PATH} ${PROJECT_SOURCE_DIR}/dependencies/include)
-    set(ENV{LIB} ${PROJECT_SOURCE_DIR}/dependencies/lib)
-    set(ENV{OPENALDIR} ${PROJECT_SOURCE_DIR}/dependencies)
-    add_definitions(/D_IRR_STATIC_LIB_)
-endif()
-
-if(APPLE)
-    set(CMAKE_C_FLAGS "${CMAKE_C_FLAGS} -arch i386")
-    set(CMAKE_CXX_FLAGS "${CMAKE_CXX_FLAGS} -arch i386 -F/Library/Frameworks")
-elseif(MSVC)
-    set(CMAKE_CXX_FLAGS "${CMAKE_CXX_FLAGS} /MP")   # Enable multi-processor compilation (faster)
-endif()
-
-# OpenAL
-if(APPLE)
-    # In theory it would be cleaner to let CMake detect the right dependencies. In practice, this means that if a OSX user has
-    # unix-style installs of Vorbis/Ogg/OpenAL/etc. they will be picked up over our frameworks. This is blocking when I make releases :
-    # the mac I use to make STK releases does have other installs of vorbis/ogg/etc. which aren't compatible with STK, so letting
-    # CMake pick the library it wants essentially means I can't build.
-    set(CMAKE_CXX_FLAGS "${CMAKE_CXX_FLAGS} -framework OpenAL")
-    set(OPENAL_LIBRARY)
-else()
-    find_package(OpenAL REQUIRED)
-    include_directories(${OPENAL_INCLUDE_DIR})
-endif()
-
-# OggVorbis
-if(APPLE)
-    # In theory it would be cleaner to let CMake detect the right dependencies. In practice, this means that if a OSX user has
-    # unix-style installs of Vorbis/Ogg/OpenAL/etc. they will be picked up over our frameworks. This is blocking when I make releases :
-    # the mac I use to make STK releases does have other installs of vorbis/ogg/etc. which aren't compatible with STK, so letting
-    # CMake pick the library it wants essentially means I can't build.
-    set(CMAKE_CXX_FLAGS "${CMAKE_C_FLAGS} -I/Library/Frameworks/Ogg.framework/Versions/A/Headers -I/Library/Frameworks/Vorbis.framework/Versions/A/Headers")
-else()
-    find_package(OggVorbis REQUIRED)
-    include_directories(${OGGVORBIS_INCLUDE_DIRS})
-endif()
-
-# Fribidi
-if(USE_FRIBIDI)
-    find_package(Fribidi)
-    if(FRIBIDI_FOUND)
-        include_directories(${FRIBIDI_INCLUDE_DIRS})
-    else()
-        message(FATAL_ERROR "Fribidi not found. "
-            "Either install fribidi or disable bidi support with -DUSE_FRIBIDI=0 "
-            "(if you don't use a right-to-left language then you don't need this).")
-    endif()
-endif()
-
-
-if(UNIX)
-#    if(USE_CPP2011)
-        add_definitions("-std=gnu++0x")
-#    endif()
-endif()
-
-# OpenGL
-find_package(OpenGL REQUIRED)
-include_directories(${OPENGL_INCLUDE_DIR})
-
-if(UNIX AND NOT APPLE)
-    if(USE_XRANDR)
-        find_package(Xrandr REQUIRED)
-    else()
-        find_library(IRRLICHT_XF86VM_LIBRARY Xxf86vm)
-        mark_as_advanced(IRRLICHT_XF86VM_LIBRARY)
-    endif()
-endif()
-
-    
-# Set some compiler options
-if(UNIX)
-    add_definitions(-Wall)
-endif()
-
-if(WIN32)
-    # By default windows.h has macros defined for min and max that screw up everything
-    add_definitions(-DNOMINMAX)
-
-    # And shut up about unsafe stuff
-    add_definitions(-D_CRT_SECURE_NO_WARNINGS)
-    # VS will automatically add NDEBUG for release mode, but only _DEBUG in debug mode.
-    # Since STK uses DEBUG, this is added for debug compilation only:
-    set_property(DIRECTORY PROPERTY COMPILE_DEFINITIONS_DEBUG DEBUG)
-else()
-    # All non VS generators used create only a single compile mode, so
-    # compile flags can be simplye be added
-    if(CMAKE_BUILD_TYPE MATCHES Debug)
-        add_definitions(-DDEBUG)
-    else()
-        add_definitions(-DNDEBUG)
-    endif()
-endif()
-
-# TODO: remove this switch
-add_definitions(-DHAVE_OGGVORBIS)
-
-
-# Provides list of source and header files (STK_SOURCES and STK_HEADERS)
-include(sources.cmake)
-
-# Generate source groups useful for MSVC project explorer
-include(cmake/SourceGroupFunctions.cmake)
-source_group_hierarchy(STK_SOURCES STK_HEADERS)
-
-
-if(APPLE)
-    # icon files to copy in the bundle
-    set(OSX_ICON_FILES ${PROJECT_SOURCE_DIR}/data/supertuxkart.icns)
-    set_source_files_properties(${OSX_ICON_FILES} PROPERTIES MACOSX_PACKAGE_LOCATION Resources)
-    set(STK_SOURCES ${STK_SOURCES} ${OSX_ICON_FILES})
-
-    # build the executable and create an app bundle
-    add_executable(supertuxkart MACOSX_BUNDLE ${STK_SOURCES})
-
-    find_library(IOKIT_LIBRARY IOKit)
-    find_library(QUICKTIME_LIBRARY QuickTime)
-    find_library(CARBON_LIBRARY Carbon)
-    find_library(AUDIOUNIT_LIBRARY AudioUnit)
-    find_library(COCOA_LIBRARY Cocoa)
-
-    target_link_libraries(supertuxkart
-         ${IOKIT_LIBRARY}
-         ${QUICKTIME_LIBRARY}
-         ${CARBON_LIBRARY}
-         ${AUDIOUNIT_LIBRARY}
-         ${COCOA_LIBRARY})
-
-    # configure CMake to use a custom Info.plist
-    set_target_properties(supertuxkart PROPERTIES
-        MACOSX_BUNDLE_INFO_PLIST ${PROJECT_SOURCE_DIR}/data/SuperTuxKart-Info.plist)
-
-    if(CMAKE_GENERATOR MATCHES "Xcode")
-        add_custom_command(TARGET supertuxkart POST_BUILD
-            COMMAND ln -f -s ${PROJECT_SOURCE_DIR}/data ${CMAKE_BINARY_DIR}/bin/\${CONFIGURATION}/supertuxkart.app/Contents/Resources)
-    else()
-        add_custom_command(TARGET supertuxkart POST_BUILD
-            COMMAND ln -f -s ${PROJECT_SOURCE_DIR}/data ${CMAKE_BINARY_DIR}/bin/supertuxkart.app/Contents/Resources)
-    endif()
-else()
-    find_library(PTHREAD_LIBRARY NAMES pthread pthreadVC2 PATHS ${PROJECT_SOURCE_DIR}/dependencies/lib)
-    mark_as_advanced(PTHREAD_LIBRARY)
-
-    # Set data dir (absolute or relative to CMAKE_INSTALL_PREFIX)
-    get_filename_component(STK_INSTALL_DATA_DIR_ABSOLUTE ${STK_INSTALL_DATA_DIR} ABSOLUTE)
-    if(${STK_INSTALL_DATA_DIR_ABSOLUTE} STREQUAL ${STK_INSTALL_DATA_DIR})
-        add_definitions(-DSUPERTUXKART_DATADIR=\"${STK_INSTALL_DATA_DIR_ABSOLUTE}\")
-    else()
-        add_definitions(-DSUPERTUXKART_DATADIR=\"${CMAKE_INSTALL_PREFIX}/${STK_INSTALL_DATA_DIR}\")
-    endif()
-
-    # Build the final executable
-    add_executable(supertuxkart ${STK_SOURCES} ${STK_HEADERS})
-    target_link_libraries(supertuxkart ${PTHREAD_LIBRARY})
-endif()
-
-# CURL
-if(WIN32)
-    target_link_libraries(supertuxkart ${PROJECT_SOURCE_DIR}/dependencies/lib/libcurldll.a)
-else()
-    find_package(CURL REQUIRED)
-    include_directories(${CURL_INCLUDE_DIRS})
-endif()
-
-# Common library dependencies
-target_link_libraries(supertuxkart
-    bulletdynamics
-    bulletcollision
-    bulletmath
-    enet
-    stkirrlicht
-    angelscript
-    ${CURL_LIBRARIES}
-    ${OGGVORBIS_LIBRARIES}
-    ${OPENAL_LIBRARY}
-    ${OPENGL_LIBRARIES})
-    
-if(UNIX AND NOT APPLE)
-    if(USE_XRANDR)
-        target_link_libraries(supertuxkart ${XRANDR_LIBRARIES})
-    else()
-        target_link_libraries(supertuxkart ${IRRLICHT_XF86VM_LIBRARY})
-    endif()
-    if(USE_ASAN)
-        add_definitions("-fsanitize=address")
-        add_definitions("-fno-omit-frame-pointer")
-        target_link_libraries(supertuxkart "-fsanitize=address")
-    endif()
-endif()
-
-if(APPLE)
-    # In theory it would be cleaner to let CMake detect the right dependencies. In practice, this means that if a OSX user has
-    # unix-style installs of Vorbis/Ogg/OpenAL/etc. they will be picked up over our frameworks. This is blocking when I make releases :
-    # the mac I use to make STK releases does have other installs of vorbis/ogg/etc. which aren't compatible with STK, so letting
-    # CMake pick the library it wants essentially means I can't build.
-    set_target_properties(supertuxkart PROPERTIES LINK_FLAGS "-arch i386 -F/Library/Frameworks -framework OpenAL -framework Ogg -framework Vorbis")
-    set(CMAKE_CXX_FLAGS "${CMAKE_CXX_FLAGS} -I/Library/Frameworks/OpenAL.framework/Versions/A/Headers")
-endif()
-
-if(USE_FRIBIDI)
-    target_link_libraries(supertuxkart ${FRIBIDI_LIBRARIES})
-    add_definitions(-DENABLE_BIDI)
-endif()
-
-# Wiiuse
-# ------
-if(USE_WIIUSE)
-    if(APPLE)
-        find_library(BLUETOOTH_LIBRARY NAMES IOBluetooth PATHS /Developer/Library/Frameworks/IOBluetooth.framework)
-        target_link_libraries(supertuxkart wiiuse ${BLUETOOTH_LIBRARY})
-    elseif(MSVC)
-        add_definitions("/DWIIUSE_STATIC")
-        if(WIIUSE_BUILD)
-            target_link_libraries(supertuxkart wiiuse)
-        else()
-            target_link_libraries(supertuxkart ${PROJECT_SOURCE_DIR}/dependencies/lib/wiiuse.lib)
-        endif()
-    else()
-        target_link_libraries(supertuxkart wiiuse bluetooth)
-    endif()
-    add_definitions(-DENABLE_WIIUSE)
-
-endif()
-
-if(MSVC)
-  target_link_libraries(supertuxkart iphlpapi.lib)
-  add_custom_command(TARGET supertuxkart POST_BUILD
-    COMMAND ${CMAKE_COMMAND} -E copy_directory
-        "${PROJECT_SOURCE_DIR}/dependencies/dll"
-        $<TARGET_FILE_DIR:supertuxkart>) 
-  add_custom_target(stkshaders SOURCES ${STK_SHADERS})
-endif()
-
-# Optional tools
-add_subdirectory(tools/font_tool)
-
-
-# ==== Make dist target ====
-if(MSVC)
-  # Don't create a dist target for VS
-else()
-  add_custom_target(dist
-    COMMAND rm -rf ${CMAKE_BINARY_DIR}/SuperTuxKart-${PROJECT_VERSION} && rm -f ${CMAKE_BINARY_DIR}/SuperTuxKart-${PROJECT_VERSION}.tar.bz2
-            && echo "Exporting..."
-            && svn export ${PROJECT_SOURCE_DIR} ${CMAKE_BINARY_DIR}/SuperTuxKart-${PROJECT_VERSION}
-            && echo "Compressing..."
-            && cd ${CMAKE_BINARY_DIR}
-            && tar -cjf ${CMAKE_BINARY_DIR}/SuperTuxKart-${PROJECT_VERSION}.tar.bz2 ./SuperTuxKart-${PROJECT_VERSION}
-            && echo "Done, cleaning up"
-            && rm -rf ${CMAKE_BINARY_DIR}/SuperTuxKart-${PROJECT_VERSION}
-    WORKING_DIRECTORY ${CMAKE_SOURCE_DIR}
-  )
-endif()
-
-
-# ==== Checking if data folder exists ====
-if(NOT IS_DIRECTORY ${CMAKE_CURRENT_SOURCE_DIR}/data)
-  message( FATAL_ERROR "${CMAKE_CURRENT_SOURCE_DIR}/data folder doesn't exist" )
-endif()
-
-# ==== Checking if stk-assets folder exists ====
-if(CHECK_ASSETS)
-  if((IS_DIRECTORY ${CMAKE_CURRENT_SOURCE_DIR}/data/karts) AND 
-       (IS_DIRECTORY ${CMAKE_CURRENT_SOURCE_DIR}/data/library) AND 
-       (IS_DIRECTORY ${CMAKE_CURRENT_SOURCE_DIR}/data/music) AND 
-       (IS_DIRECTORY ${CMAKE_CURRENT_SOURCE_DIR}/data/sfx) AND
-       (IS_DIRECTORY ${CMAKE_CURRENT_SOURCE_DIR}/data/textures) AND
-       (IS_DIRECTORY ${CMAKE_CURRENT_SOURCE_DIR}/data/tracks))
-    message(STATUS "Assets found in data directory")
-  elseif(IS_DIRECTORY ${CMAKE_CURRENT_SOURCE_DIR}/../stk-assets)
-    set(STK_ASSETS_DIR ${CMAKE_CURRENT_SOURCE_DIR}/../stk-assets/)
-    message(STATUS "Assets found")
-  elseif(IS_DIRECTORY ${CMAKE_CURRENT_SOURCE_DIR}/../supertuxkart-assets)
-    set(STK_ASSETS_DIR ${CMAKE_CURRENT_SOURCE_DIR}/../supertuxkart-assets/)
-    message(STATUS "Assets found")
-  else()
-    set (CUR_DIR ${CMAKE_CURRENT_SOURCE_DIR})
-    get_filename_component(PARENT_DIR ${CUR_DIR} PATH)
-    message( FATAL_ERROR "${PARENT_DIR}/stk-assets folder doesn't exist. "
-      "Please download the stk-assets, or disable this test with -DCHECK_ASSETS=off." )
-  endif()
-endif()
-
-
-# ==== Install target ====
-install(TARGETS supertuxkart RUNTIME DESTINATION ${STK_INSTALL_BINARY_DIR} BUNDLE DESTINATION .)
-install(DIRECTORY ${STK_DATA_DIR} DESTINATION ${STK_INSTALL_DATA_DIR} PATTERN ".svn" EXCLUDE PATTERN ".git" EXCLUDE)
-if(STK_ASSETS_DIR AND CHECK_ASSETS)
-  install(DIRECTORY ${STK_ASSETS_DIR} DESTINATION ${STK_INSTALL_DATA_DIR}/data PATTERN ".svn" EXCLUDE PATTERN ".git" EXCLUDE)
-endif()
-install(FILES ${PROJECT_BINARY_DIR}/supertuxkart.desktop DESTINATION share/applications)
-install(FILES data/supertuxkart_32.png data/supertuxkart_128.png DESTINATION share/pixmaps)
-install(FILES data/supertuxkart.appdata DESTINATION share/appdata)
-
-
-set(PREFIX ${CMAKE_INSTALL_PREFIX})
-configure_file(data/supertuxkart_desktop.template supertuxkart.desktop)
-add_dependencies(supertuxkart supertuxkart.desktop)
->>>>>>> 7111eb55eeced3f44df7f069652ebb627616684a
-=======
-# root CMakeLists for the SuperTuxKart project
-project(SuperTuxKart)
-set(PROJECT_VERSION "0.8.1")
-
-cmake_minimum_required(VERSION 2.8.1)
-set(CMAKE_MODULE_PATH ${CMAKE_MODULE_PATH} "${PROJECT_SOURCE_DIR}/cmake")
-
-include(BuildTypeSTKRelease)
-if (NOT CMAKE_BUILD_TYPE)
-    message(STATUS "No build type selected, default to STKRelease")
-    set(CMAKE_BUILD_TYPE "STKRelease")
-endif()
-
-option(USE_WIIUSE "Support for wiimote input devices" ON)
-option(USE_FRIBIDI "Support for right-to-left languages" ON)
-option(CHECK_ASSETS "Check if assets are installed in ../stk-assets" ON)
-
-if(UNIX)
-    option(USE_CPP2011 "Activate C++ 2011 mode (GCC only)" OFF)
-endif()
-if(MSVC)
-    # Normally hide the option to build wiiuse on VS, since it depends
-    # on the installation of the Windows DDK (Driver Developer Kit), 
-    # which also needs an absolute path :(
-    option(WIIUSE_BUILD "Build wiiuse lib (only for developers)" OFF)
-    mark_as_advanced(WIIUSE_BUILD)
-else()
-    set(WIIUSE_BUILD ON)
-endif()
-
-if(UNIX AND NOT APPLE)
-    option(USE_XRANDR "Use xrandr instead of vidmode" ON)
-    option(USE_ASAN   "Build with Leak/Address sanitizer" OFF)
-endif()
-
-set(STK_SOURCE_DIR "src")
-set(STK_DATA_DIR "${PROJECT_SOURCE_DIR}/data")
-set(CMAKE_RUNTIME_OUTPUT_DIRECTORY "${PROJECT_BINARY_DIR}/bin")
-
-# Define install paths
-set(STK_INSTALL_BINARY_DIR "bin" CACHE
-    STRING "Install executable to this directory, absolute or relative to CMAKE_INSTALL_PREFIX")
-set(STK_INSTALL_DATA_DIR "share/supertuxkart" CACHE
-    STRING "Install data folder to this directory, absolute or relative to CMAKE_INSTALL_PREFIX")
-
-# Build the Bullet physics library
-add_subdirectory("${PROJECT_SOURCE_DIR}/lib/bullet")
-include_directories("${PROJECT_SOURCE_DIR}/lib/bullet/src")
-
-# Build the ENet UDP network library
-add_subdirectory("${PROJECT_SOURCE_DIR}/lib/enet")
-include_directories("${PROJECT_SOURCE_DIR}/lib/enet/include")
-
-# Build the irrlicht library
-add_subdirectory("${PROJECT_SOURCE_DIR}/lib/irrlicht")
-include_directories("${PROJECT_SOURCE_DIR}/lib/irrlicht/include")
-
-# Build the Wiiuse library
-# Note: wiiuse MUST be declared after irrlicht, since otherwise
-# (at least on VS) irrlicht will find wiiuse io.h file because
-# of the added include directory.
-if(USE_WIIUSE)
-    if(WIIUSE_BUILD)
-        add_subdirectory("${PROJECT_SOURCE_DIR}/lib/wiiuse")
-    endif()
-    include_directories("${PROJECT_SOURCE_DIR}/lib/wiiuse")
-endif()
-
-
-# Set include paths
-include_directories(${STK_SOURCE_DIR})
-
-# These variables enable MSVC to find libraries located in "dependencies"
-if(MSVC)
-    set(ENV{PATH} ${PROJECT_SOURCE_DIR}/dependencies/include)
-    set(ENV{LIB} ${PROJECT_SOURCE_DIR}/dependencies/lib)
-    set(ENV{OPENALDIR} ${PROJECT_SOURCE_DIR}/dependencies)
-    add_definitions(/D_IRR_STATIC_LIB_)
-endif()
-
-if(APPLE)
-    set(CMAKE_C_FLAGS "${CMAKE_C_FLAGS} -arch i386")
-    set(CMAKE_CXX_FLAGS "${CMAKE_CXX_FLAGS} -arch i386 -F/Library/Frameworks")
-elseif(MSVC)
-    set(CMAKE_CXX_FLAGS "${CMAKE_CXX_FLAGS} /MP")   # Enable multi-processor compilation (faster)
-endif()
-
-# OpenAL
-if(APPLE)
-    # In theory it would be cleaner to let CMake detect the right dependencies. In practice, this means that if a OSX user has
-    # unix-style installs of Vorbis/Ogg/OpenAL/etc. they will be picked up over our frameworks. This is blocking when I make releases :
-    # the mac I use to make STK releases does have other installs of vorbis/ogg/etc. which aren't compatible with STK, so letting
-    # CMake pick the library it wants essentially means I can't build.
-    set(CMAKE_CXX_FLAGS "${CMAKE_CXX_FLAGS} -framework OpenAL")
-    set(OPENAL_LIBRARY)
-else()
-    find_package(OpenAL REQUIRED)
-    include_directories(${OPENAL_INCLUDE_DIR})
-endif()
-
-# OggVorbis
-if(APPLE)
-    # In theory it would be cleaner to let CMake detect the right dependencies. In practice, this means that if a OSX user has
-    # unix-style installs of Vorbis/Ogg/OpenAL/etc. they will be picked up over our frameworks. This is blocking when I make releases :
-    # the mac I use to make STK releases does have other installs of vorbis/ogg/etc. which aren't compatible with STK, so letting
-    # CMake pick the library it wants essentially means I can't build.
-    set(CMAKE_CXX_FLAGS "${CMAKE_C_FLAGS} -I/Library/Frameworks/Ogg.framework/Versions/A/Headers -I/Library/Frameworks/Vorbis.framework/Versions/A/Headers")
-else()
-    find_package(OggVorbis REQUIRED)
-    include_directories(${OGGVORBIS_INCLUDE_DIRS})
-endif()
-
-# Fribidi
-if(USE_FRIBIDI)
-    find_package(Fribidi)
-    if(FRIBIDI_FOUND)
-        include_directories(${FRIBIDI_INCLUDE_DIRS})
-    else()
-        message(FATAL_ERROR "Fribidi not found. "
-            "Either install fribidi or disable bidi support with -DUSE_FRIBIDI=0 "
-            "(if you don't use a right-to-left language then you don't need this).")
-    endif()
-endif()
-
-
-if(UNIX)
-#    if(USE_CPP2011)
-        add_definitions("-std=gnu++0x")
-#    endif()
-endif()
-
-# OpenGL
-find_package(OpenGL REQUIRED)
-include_directories(${OPENGL_INCLUDE_DIR})
-
-if(UNIX AND NOT APPLE)
-    if(USE_XRANDR)
-        find_package(Xrandr REQUIRED)
-        if(NOT XRANDR_FOUND)
-            message(FATAL_ERROR "XRANDR not found.")
-        endif()
-    else()
-        find_library(IRRLICHT_XF86VM_LIBRARY Xxf86vm)
-        mark_as_advanced(IRRLICHT_XF86VM_LIBRARY)
-    endif()
-endif()
-
-    
-# Set some compiler options
-if(UNIX)
-    add_definitions(-Wall)
-endif()
-
-if(WIN32)
-    # By default windows.h has macros defined for min and max that screw up everything
-    add_definitions(-DNOMINMAX)
-
-    # And shut up about unsafe stuff
-    add_definitions(-D_CRT_SECURE_NO_WARNINGS)
-    # VS will automatically add NDEBUG for release mode, but only _DEBUG in debug mode.
-    # Since STK uses DEBUG, this is added for debug compilation only:
-    set_property(DIRECTORY PROPERTY COMPILE_DEFINITIONS_DEBUG DEBUG)
-else()
-    # All non VS generators used create only a single compile mode, so
-    # compile flags can be simplye be added
-    if(CMAKE_BUILD_TYPE MATCHES Debug)
-        add_definitions(-DDEBUG)
-    else()
-        add_definitions(-DNDEBUG)
-    endif()
-endif()
-
-# TODO: remove this switch
-add_definitions(-DHAVE_OGGVORBIS)
-
-
-# Provides list of source and header files (STK_SOURCES and STK_HEADERS)
-include(sources.cmake)
-
-# Generate source groups useful for MSVC project explorer
-include(cmake/SourceGroupFunctions.cmake)
-source_group_hierarchy(STK_SOURCES STK_HEADERS)
-
-
-if(APPLE)
-    # icon files to copy in the bundle
-    set(OSX_ICON_FILES ${PROJECT_SOURCE_DIR}/data/supertuxkart.icns)
-    set_source_files_properties(${OSX_ICON_FILES} PROPERTIES MACOSX_PACKAGE_LOCATION Resources)
-    set(STK_SOURCES ${STK_SOURCES} ${OSX_ICON_FILES})
-
-    # build the executable and create an app bundle
-    add_executable(supertuxkart MACOSX_BUNDLE ${STK_SOURCES})
-
-    find_library(IOKIT_LIBRARY IOKit)
-    find_library(QUICKTIME_LIBRARY QuickTime)
-    find_library(CARBON_LIBRARY Carbon)
-    find_library(AUDIOUNIT_LIBRARY AudioUnit)
-    find_library(COCOA_LIBRARY Cocoa)
-
-    target_link_libraries(supertuxkart
-         ${IOKIT_LIBRARY}
-         ${QUICKTIME_LIBRARY}
-         ${CARBON_LIBRARY}
-         ${AUDIOUNIT_LIBRARY}
-         ${COCOA_LIBRARY})
-
-    # configure CMake to use a custom Info.plist
-    set_target_properties(supertuxkart PROPERTIES
-        MACOSX_BUNDLE_INFO_PLIST ${PROJECT_SOURCE_DIR}/data/SuperTuxKart-Info.plist)
-
-    if(CMAKE_GENERATOR MATCHES "Xcode")
-        add_custom_command(TARGET supertuxkart POST_BUILD
-            COMMAND ln -f -s ${PROJECT_SOURCE_DIR}/data ${CMAKE_BINARY_DIR}/bin/\${CONFIGURATION}/supertuxkart.app/Contents/Resources)
-    else()
-        add_custom_command(TARGET supertuxkart POST_BUILD
-            COMMAND ln -f -s ${PROJECT_SOURCE_DIR}/data ${CMAKE_BINARY_DIR}/bin/supertuxkart.app/Contents/Resources)
-    endif()
-else()
-    find_library(PTHREAD_LIBRARY NAMES pthread pthreadVC2 PATHS ${PROJECT_SOURCE_DIR}/dependencies/lib)
-    mark_as_advanced(PTHREAD_LIBRARY)
-
-    # Set data dir (absolute or relative to CMAKE_INSTALL_PREFIX)
-    get_filename_component(STK_INSTALL_DATA_DIR_ABSOLUTE ${STK_INSTALL_DATA_DIR} ABSOLUTE)
-    if(${STK_INSTALL_DATA_DIR_ABSOLUTE} STREQUAL ${STK_INSTALL_DATA_DIR})
-        add_definitions(-DSUPERTUXKART_DATADIR=\"${STK_INSTALL_DATA_DIR_ABSOLUTE}\")
-    else()
-        add_definitions(-DSUPERTUXKART_DATADIR=\"${CMAKE_INSTALL_PREFIX}/${STK_INSTALL_DATA_DIR}\")
-    endif()
-
-    # Build the final executable
-    add_executable(supertuxkart ${STK_SOURCES} ${STK_HEADERS})
-    target_link_libraries(supertuxkart ${PTHREAD_LIBRARY})
-endif()
-
-# CURL
-if(WIN32)
-    target_link_libraries(supertuxkart ${PROJECT_SOURCE_DIR}/dependencies/lib/libcurldll.a)
-else()
-    find_package(CURL REQUIRED)
-    include_directories(${CURL_INCLUDE_DIRS})
-endif()
-
-# Common library dependencies
-target_link_libraries(supertuxkart
-    bulletdynamics
-    bulletcollision
-    bulletmath
-    enet
-    stkirrlicht
-    ${CURL_LIBRARIES}
-    ${OGGVORBIS_LIBRARIES}
-    ${OPENAL_LIBRARY}
-    ${OPENGL_LIBRARIES})
-    
-if(UNIX AND NOT APPLE)
-    if(USE_XRANDR)
-        target_link_libraries(supertuxkart ${XRANDR_LIBRARIES})
-    else()
-        target_link_libraries(supertuxkart ${IRRLICHT_XF86VM_LIBRARY})
-    endif()
-    if(USE_ASAN)
-        add_definitions("-fsanitize=address")
-        add_definitions("-fno-omit-frame-pointer")
-        target_link_libraries(supertuxkart "-fsanitize=address")
-    endif()
-endif()
-
-if(APPLE)
-    # In theory it would be cleaner to let CMake detect the right dependencies. In practice, this means that if a OSX user has
-    # unix-style installs of Vorbis/Ogg/OpenAL/etc. they will be picked up over our frameworks. This is blocking when I make releases :
-    # the mac I use to make STK releases does have other installs of vorbis/ogg/etc. which aren't compatible with STK, so letting
-    # CMake pick the library it wants essentially means I can't build.
-    set_target_properties(supertuxkart PROPERTIES LINK_FLAGS "-arch i386 -F/Library/Frameworks -framework OpenAL -framework Ogg -framework Vorbis")
-    set(CMAKE_CXX_FLAGS "${CMAKE_CXX_FLAGS} -I/Library/Frameworks/OpenAL.framework/Versions/A/Headers")
-endif()
-
-if(USE_FRIBIDI)
-    target_link_libraries(supertuxkart ${FRIBIDI_LIBRARIES})
-    add_definitions(-DENABLE_BIDI)
-endif()
-
-# Wiiuse
-# ------
-if(USE_WIIUSE)
-    if(APPLE)
-        find_library(BLUETOOTH_LIBRARY NAMES IOBluetooth PATHS /Developer/Library/Frameworks/IOBluetooth.framework)
-        target_link_libraries(supertuxkart wiiuse ${BLUETOOTH_LIBRARY})
-    elseif(MSVC)
-        add_definitions("/DWIIUSE_STATIC")
-        if(WIIUSE_BUILD)
-            target_link_libraries(supertuxkart wiiuse)
-        else()
-            target_link_libraries(supertuxkart ${PROJECT_SOURCE_DIR}/dependencies/lib/wiiuse.lib)
-        endif()
-    else()
-        target_link_libraries(supertuxkart wiiuse bluetooth)
-    endif()
-    add_definitions(-DENABLE_WIIUSE)
-
-endif()
-
-if(MSVC)
-  target_link_libraries(supertuxkart iphlpapi.lib)
-  add_custom_command(TARGET supertuxkart POST_BUILD
-    COMMAND ${CMAKE_COMMAND} -E copy_directory
-        "${PROJECT_SOURCE_DIR}/dependencies/dll"
-        $<TARGET_FILE_DIR:supertuxkart>) 
-  add_custom_target(stkshaders SOURCES ${STK_SHADERS})
-endif()
-
-# Optional tools
-add_subdirectory(tools/font_tool)
-
-
-# ==== Make dist target ====
-if(MSVC)
-  # Don't create a dist target for VS
-else()
-  add_custom_target(dist
-    COMMAND rm -rf ${CMAKE_BINARY_DIR}/SuperTuxKart-${PROJECT_VERSION} && rm -f ${CMAKE_BINARY_DIR}/SuperTuxKart-${PROJECT_VERSION}.tar.bz2
-            && echo "Exporting..."
-            && svn export ${PROJECT_SOURCE_DIR} ${CMAKE_BINARY_DIR}/SuperTuxKart-${PROJECT_VERSION}
-            && echo "Compressing..."
-            && cd ${CMAKE_BINARY_DIR}
-            && tar -cjf ${CMAKE_BINARY_DIR}/SuperTuxKart-${PROJECT_VERSION}.tar.bz2 ./SuperTuxKart-${PROJECT_VERSION}
-            && echo "Done, cleaning up"
-            && rm -rf ${CMAKE_BINARY_DIR}/SuperTuxKart-${PROJECT_VERSION}
-    WORKING_DIRECTORY ${CMAKE_SOURCE_DIR}
-  )
-endif()
-
-
-# ==== Checking if data folder exists ====
-if(NOT IS_DIRECTORY ${CMAKE_CURRENT_SOURCE_DIR}/data)
-  message( FATAL_ERROR "${CMAKE_CURRENT_SOURCE_DIR}/data folder doesn't exist" )
-endif()
-
-# ==== Checking if stk-assets folder exists ====
-if(CHECK_ASSETS)
-  if((IS_DIRECTORY ${CMAKE_CURRENT_SOURCE_DIR}/data/karts) AND 
-       (IS_DIRECTORY ${CMAKE_CURRENT_SOURCE_DIR}/data/library) AND 
-       (IS_DIRECTORY ${CMAKE_CURRENT_SOURCE_DIR}/data/music) AND 
-       (IS_DIRECTORY ${CMAKE_CURRENT_SOURCE_DIR}/data/sfx) AND
-       (IS_DIRECTORY ${CMAKE_CURRENT_SOURCE_DIR}/data/textures) AND
-       (IS_DIRECTORY ${CMAKE_CURRENT_SOURCE_DIR}/data/tracks))
-    message(STATUS "Assets found in data directory")
-  elseif(IS_DIRECTORY ${CMAKE_CURRENT_SOURCE_DIR}/../stk-assets)
-    set(STK_ASSETS_DIR ${CMAKE_CURRENT_SOURCE_DIR}/../stk-assets/)
-    message(STATUS "Assets found")
-  elseif(IS_DIRECTORY ${CMAKE_CURRENT_SOURCE_DIR}/../supertuxkart-assets)
-    set(STK_ASSETS_DIR ${CMAKE_CURRENT_SOURCE_DIR}/../supertuxkart-assets/)
-    message(STATUS "Assets found")
-  else()
-    set (CUR_DIR ${CMAKE_CURRENT_SOURCE_DIR})
-    get_filename_component(PARENT_DIR ${CUR_DIR} PATH)
-    message( FATAL_ERROR "${PARENT_DIR}/stk-assets folder doesn't exist. "
-      "Please download the stk-assets, or disable this test with -DCHECK_ASSETS=off." )
-  endif()
-endif()
-
-
-# ==== Install target ====
-install(TARGETS supertuxkart RUNTIME DESTINATION ${STK_INSTALL_BINARY_DIR} BUNDLE DESTINATION .)
-install(DIRECTORY ${STK_DATA_DIR} DESTINATION ${STK_INSTALL_DATA_DIR} PATTERN ".svn" EXCLUDE PATTERN ".git" EXCLUDE)
-if(STK_ASSETS_DIR AND CHECK_ASSETS)
-  install(DIRECTORY ${STK_ASSETS_DIR} DESTINATION ${STK_INSTALL_DATA_DIR}/data PATTERN ".svn" EXCLUDE PATTERN ".git" EXCLUDE)
-endif()
-install(FILES ${PROJECT_BINARY_DIR}/supertuxkart.desktop DESTINATION share/applications)
-install(FILES data/supertuxkart_32.png data/supertuxkart_128.png DESTINATION share/pixmaps)
-install(FILES data/supertuxkart.appdata DESTINATION share/appdata)
-
-
-set(PREFIX ${CMAKE_INSTALL_PREFIX})
-configure_file(data/supertuxkart_desktop.template supertuxkart.desktop)
-add_dependencies(supertuxkart supertuxkart.desktop)
->>>>>>> 21683251
+# root CMakeLists for the SuperTuxKart project
+project(SuperTuxKart)
+set(PROJECT_VERSION "0.8.1")
+
+cmake_minimum_required(VERSION 2.8.1)
+set(CMAKE_MODULE_PATH ${CMAKE_MODULE_PATH} "${PROJECT_SOURCE_DIR}/cmake")
+
+include(BuildTypeSTKRelease)
+if (NOT CMAKE_BUILD_TYPE)
+    message(STATUS "No build type selected, default to STKRelease")
+    set(CMAKE_BUILD_TYPE "STKRelease")
+endif()
+
+option(USE_WIIUSE "Support for wiimote input devices" ON)
+option(USE_FRIBIDI "Support for right-to-left languages" ON)
+option(CHECK_ASSETS "Check if assets are installed in ../stk-assets" ON)
+
+if(UNIX)
+    option(USE_CPP2011 "Activate C++ 2011 mode (GCC only)" OFF)
+endif()
+if(MSVC)
+    # Normally hide the option to build wiiuse on VS, since it depends
+    # on the installation of the Windows DDK (Driver Developer Kit), 
+    # which also needs an absolute path :(
+    option(WIIUSE_BUILD "Build wiiuse lib (only for developers)" OFF)
+    mark_as_advanced(WIIUSE_BUILD)
+else()
+    set(WIIUSE_BUILD ON)
+endif()
+
+if(UNIX AND NOT APPLE)
+    option(USE_XRANDR "Use xrandr instead of vidmode" ON)
+    option(USE_ASAN   "Build with Leak/Address sanitizer" OFF)
+endif()
+
+set(STK_SOURCE_DIR "src")
+set(STK_DATA_DIR "${PROJECT_SOURCE_DIR}/data")
+set(CMAKE_RUNTIME_OUTPUT_DIRECTORY "${PROJECT_BINARY_DIR}/bin")
+
+# Define install paths
+set(STK_INSTALL_BINARY_DIR "bin" CACHE
+    STRING "Install executable to this directory, absolute or relative to CMAKE_INSTALL_PREFIX")
+set(STK_INSTALL_DATA_DIR "share/supertuxkart" CACHE
+    STRING "Install data folder to this directory, absolute or relative to CMAKE_INSTALL_PREFIX")
+
+# Build the Bullet physics library
+add_subdirectory("${PROJECT_SOURCE_DIR}/lib/bullet")
+include_directories("${PROJECT_SOURCE_DIR}/lib/bullet/src")
+
+# Build the ENet UDP network library
+add_subdirectory("${PROJECT_SOURCE_DIR}/lib/enet")
+include_directories("${PROJECT_SOURCE_DIR}/lib/enet/include")
+
+# Build the irrlicht library
+add_subdirectory("${PROJECT_SOURCE_DIR}/lib/irrlicht")
+include_directories("${PROJECT_SOURCE_DIR}/lib/irrlicht/include")
+
+# Build the Wiiuse library
+# Note: wiiuse MUST be declared after irrlicht, since otherwise
+# (at least on VS) irrlicht will find wiiuse io.h file because
+# of the added include directory.
+if(USE_WIIUSE)
+    if(WIIUSE_BUILD)
+        add_subdirectory("${PROJECT_SOURCE_DIR}/lib/wiiuse")
+    endif()
+    include_directories("${PROJECT_SOURCE_DIR}/lib/wiiuse")
+endif()
+
+# Build the angelscript library
+add_subdirectory("${PROJECT_SOURCE_DIR}/lib/angelscript/projects/cmake")
+include_directories("${PROJECT_SOURCE_DIR}/lib/angelscript/include")
+# Set include paths
+include_directories(${STK_SOURCE_DIR})
+
+# These variables enable MSVC to find libraries located in "dependencies"
+if(MSVC)
+    set(ENV{PATH} ${PROJECT_SOURCE_DIR}/dependencies/include)
+    set(ENV{LIB} ${PROJECT_SOURCE_DIR}/dependencies/lib)
+    set(ENV{OPENALDIR} ${PROJECT_SOURCE_DIR}/dependencies)
+    add_definitions(/D_IRR_STATIC_LIB_)
+endif()
+
+if(APPLE)
+    set(CMAKE_C_FLAGS "${CMAKE_C_FLAGS} -arch i386")
+    set(CMAKE_CXX_FLAGS "${CMAKE_CXX_FLAGS} -arch i386 -F/Library/Frameworks")
+elseif(MSVC)
+    set(CMAKE_CXX_FLAGS "${CMAKE_CXX_FLAGS} /MP")   # Enable multi-processor compilation (faster)
+endif()
+
+# OpenAL
+if(APPLE)
+    # In theory it would be cleaner to let CMake detect the right dependencies. In practice, this means that if a OSX user has
+    # unix-style installs of Vorbis/Ogg/OpenAL/etc. they will be picked up over our frameworks. This is blocking when I make releases :
+    # the mac I use to make STK releases does have other installs of vorbis/ogg/etc. which aren't compatible with STK, so letting
+    # CMake pick the library it wants essentially means I can't build.
+    set(CMAKE_CXX_FLAGS "${CMAKE_CXX_FLAGS} -framework OpenAL")
+    set(OPENAL_LIBRARY)
+else()
+    find_package(OpenAL REQUIRED)
+    include_directories(${OPENAL_INCLUDE_DIR})
+endif()
+
+# OggVorbis
+if(APPLE)
+    # In theory it would be cleaner to let CMake detect the right dependencies. In practice, this means that if a OSX user has
+    # unix-style installs of Vorbis/Ogg/OpenAL/etc. they will be picked up over our frameworks. This is blocking when I make releases :
+    # the mac I use to make STK releases does have other installs of vorbis/ogg/etc. which aren't compatible with STK, so letting
+    # CMake pick the library it wants essentially means I can't build.
+    set(CMAKE_CXX_FLAGS "${CMAKE_C_FLAGS} -I/Library/Frameworks/Ogg.framework/Versions/A/Headers -I/Library/Frameworks/Vorbis.framework/Versions/A/Headers")
+else()
+    find_package(OggVorbis REQUIRED)
+    include_directories(${OGGVORBIS_INCLUDE_DIRS})
+endif()
+
+# Fribidi
+if(USE_FRIBIDI)
+    find_package(Fribidi)
+    if(FRIBIDI_FOUND)
+        include_directories(${FRIBIDI_INCLUDE_DIRS})
+    else()
+        message(FATAL_ERROR "Fribidi not found. "
+            "Either install fribidi or disable bidi support with -DUSE_FRIBIDI=0 "
+            "(if you don't use a right-to-left language then you don't need this).")
+    endif()
+endif()
+
+
+if(UNIX)
+#    if(USE_CPP2011)
+        add_definitions("-std=gnu++0x")
+#    endif()
+endif()
+
+# OpenGL
+find_package(OpenGL REQUIRED)
+include_directories(${OPENGL_INCLUDE_DIR})
+
+if(UNIX AND NOT APPLE)
+    if(USE_XRANDR)
+        find_package(Xrandr REQUIRED)
+        if(NOT XRANDR_FOUND)
+            message(FATAL_ERROR "XRANDR not found.")
+        endif()
+    else()
+        find_library(IRRLICHT_XF86VM_LIBRARY Xxf86vm)
+        mark_as_advanced(IRRLICHT_XF86VM_LIBRARY)
+    endif()
+endif()
+
+    
+# Set some compiler options
+if(UNIX)
+    add_definitions(-Wall)
+endif()
+
+if(WIN32)
+    # By default windows.h has macros defined for min and max that screw up everything
+    add_definitions(-DNOMINMAX)
+
+    # And shut up about unsafe stuff
+    add_definitions(-D_CRT_SECURE_NO_WARNINGS)
+    # VS will automatically add NDEBUG for release mode, but only _DEBUG in debug mode.
+    # Since STK uses DEBUG, this is added for debug compilation only:
+    set_property(DIRECTORY PROPERTY COMPILE_DEFINITIONS_DEBUG DEBUG)
+else()
+    # All non VS generators used create only a single compile mode, so
+    # compile flags can be simplye be added
+    if(CMAKE_BUILD_TYPE MATCHES Debug)
+        add_definitions(-DDEBUG)
+    else()
+        add_definitions(-DNDEBUG)
+    endif()
+endif()
+
+# TODO: remove this switch
+add_definitions(-DHAVE_OGGVORBIS)
+
+
+# Provides list of source and header files (STK_SOURCES and STK_HEADERS)
+include(sources.cmake)
+
+# Generate source groups useful for MSVC project explorer
+include(cmake/SourceGroupFunctions.cmake)
+source_group_hierarchy(STK_SOURCES STK_HEADERS)
+
+
+if(APPLE)
+    # icon files to copy in the bundle
+    set(OSX_ICON_FILES ${PROJECT_SOURCE_DIR}/data/supertuxkart.icns)
+    set_source_files_properties(${OSX_ICON_FILES} PROPERTIES MACOSX_PACKAGE_LOCATION Resources)
+    set(STK_SOURCES ${STK_SOURCES} ${OSX_ICON_FILES})
+
+    # build the executable and create an app bundle
+    add_executable(supertuxkart MACOSX_BUNDLE ${STK_SOURCES})
+
+    find_library(IOKIT_LIBRARY IOKit)
+    find_library(QUICKTIME_LIBRARY QuickTime)
+    find_library(CARBON_LIBRARY Carbon)
+    find_library(AUDIOUNIT_LIBRARY AudioUnit)
+    find_library(COCOA_LIBRARY Cocoa)
+
+    target_link_libraries(supertuxkart
+         ${IOKIT_LIBRARY}
+         ${QUICKTIME_LIBRARY}
+         ${CARBON_LIBRARY}
+         ${AUDIOUNIT_LIBRARY}
+         ${COCOA_LIBRARY})
+
+    # configure CMake to use a custom Info.plist
+    set_target_properties(supertuxkart PROPERTIES
+        MACOSX_BUNDLE_INFO_PLIST ${PROJECT_SOURCE_DIR}/data/SuperTuxKart-Info.plist)
+
+    if(CMAKE_GENERATOR MATCHES "Xcode")
+        add_custom_command(TARGET supertuxkart POST_BUILD
+            COMMAND ln -f -s ${PROJECT_SOURCE_DIR}/data ${CMAKE_BINARY_DIR}/bin/\${CONFIGURATION}/supertuxkart.app/Contents/Resources)
+    else()
+        add_custom_command(TARGET supertuxkart POST_BUILD
+            COMMAND ln -f -s ${PROJECT_SOURCE_DIR}/data ${CMAKE_BINARY_DIR}/bin/supertuxkart.app/Contents/Resources)
+    endif()
+else()
+    find_library(PTHREAD_LIBRARY NAMES pthread pthreadVC2 PATHS ${PROJECT_SOURCE_DIR}/dependencies/lib)
+    mark_as_advanced(PTHREAD_LIBRARY)
+
+    # Set data dir (absolute or relative to CMAKE_INSTALL_PREFIX)
+    get_filename_component(STK_INSTALL_DATA_DIR_ABSOLUTE ${STK_INSTALL_DATA_DIR} ABSOLUTE)
+    if(${STK_INSTALL_DATA_DIR_ABSOLUTE} STREQUAL ${STK_INSTALL_DATA_DIR})
+        add_definitions(-DSUPERTUXKART_DATADIR=\"${STK_INSTALL_DATA_DIR_ABSOLUTE}\")
+    else()
+        add_definitions(-DSUPERTUXKART_DATADIR=\"${CMAKE_INSTALL_PREFIX}/${STK_INSTALL_DATA_DIR}\")
+    endif()
+
+    # Build the final executable
+    add_executable(supertuxkart ${STK_SOURCES} ${STK_HEADERS})
+    target_link_libraries(supertuxkart ${PTHREAD_LIBRARY})
+endif()
+
+# CURL
+if(WIN32)
+    target_link_libraries(supertuxkart ${PROJECT_SOURCE_DIR}/dependencies/lib/libcurldll.a)
+else()
+    find_package(CURL REQUIRED)
+    include_directories(${CURL_INCLUDE_DIRS})
+endif()
+
+# Common library dependencies
+target_link_libraries(supertuxkart
+    bulletdynamics
+    bulletcollision
+    bulletmath
+    enet
+    stkirrlicht
+    angelscript
+    ${CURL_LIBRARIES}
+    ${OGGVORBIS_LIBRARIES}
+    ${OPENAL_LIBRARY}
+    ${OPENGL_LIBRARIES})
+    
+if(UNIX AND NOT APPLE)
+    if(USE_XRANDR)
+        target_link_libraries(supertuxkart ${XRANDR_LIBRARIES})
+    else()
+        target_link_libraries(supertuxkart ${IRRLICHT_XF86VM_LIBRARY})
+    endif()
+    if(USE_ASAN)
+        add_definitions("-fsanitize=address")
+        add_definitions("-fno-omit-frame-pointer")
+        target_link_libraries(supertuxkart "-fsanitize=address")
+    endif()
+endif()
+
+if(APPLE)
+    # In theory it would be cleaner to let CMake detect the right dependencies. In practice, this means that if a OSX user has
+    # unix-style installs of Vorbis/Ogg/OpenAL/etc. they will be picked up over our frameworks. This is blocking when I make releases :
+    # the mac I use to make STK releases does have other installs of vorbis/ogg/etc. which aren't compatible with STK, so letting
+    # CMake pick the library it wants essentially means I can't build.
+    set_target_properties(supertuxkart PROPERTIES LINK_FLAGS "-arch i386 -F/Library/Frameworks -framework OpenAL -framework Ogg -framework Vorbis")
+    set(CMAKE_CXX_FLAGS "${CMAKE_CXX_FLAGS} -I/Library/Frameworks/OpenAL.framework/Versions/A/Headers")
+endif()
+
+if(USE_FRIBIDI)
+    target_link_libraries(supertuxkart ${FRIBIDI_LIBRARIES})
+    add_definitions(-DENABLE_BIDI)
+endif()
+
+# Wiiuse
+# ------
+if(USE_WIIUSE)
+    if(APPLE)
+        find_library(BLUETOOTH_LIBRARY NAMES IOBluetooth PATHS /Developer/Library/Frameworks/IOBluetooth.framework)
+        target_link_libraries(supertuxkart wiiuse ${BLUETOOTH_LIBRARY})
+    elseif(MSVC)
+        add_definitions("/DWIIUSE_STATIC")
+        if(WIIUSE_BUILD)
+            target_link_libraries(supertuxkart wiiuse)
+        else()
+            target_link_libraries(supertuxkart ${PROJECT_SOURCE_DIR}/dependencies/lib/wiiuse.lib)
+        endif()
+    else()
+        target_link_libraries(supertuxkart wiiuse bluetooth)
+    endif()
+    add_definitions(-DENABLE_WIIUSE)
+
+endif()
+
+if(MSVC)
+  target_link_libraries(supertuxkart iphlpapi.lib)
+  add_custom_command(TARGET supertuxkart POST_BUILD
+    COMMAND ${CMAKE_COMMAND} -E copy_directory
+        "${PROJECT_SOURCE_DIR}/dependencies/dll"
+        $<TARGET_FILE_DIR:supertuxkart>) 
+  add_custom_target(stkshaders SOURCES ${STK_SHADERS})
+endif()
+
+# Optional tools
+add_subdirectory(tools/font_tool)
+
+
+# ==== Make dist target ====
+if(MSVC)
+  # Don't create a dist target for VS
+else()
+  add_custom_target(dist
+    COMMAND rm -rf ${CMAKE_BINARY_DIR}/SuperTuxKart-${PROJECT_VERSION} && rm -f ${CMAKE_BINARY_DIR}/SuperTuxKart-${PROJECT_VERSION}.tar.bz2
+            && echo "Exporting..."
+            && svn export ${PROJECT_SOURCE_DIR} ${CMAKE_BINARY_DIR}/SuperTuxKart-${PROJECT_VERSION}
+            && echo "Compressing..."
+            && cd ${CMAKE_BINARY_DIR}
+            && tar -cjf ${CMAKE_BINARY_DIR}/SuperTuxKart-${PROJECT_VERSION}.tar.bz2 ./SuperTuxKart-${PROJECT_VERSION}
+            && echo "Done, cleaning up"
+            && rm -rf ${CMAKE_BINARY_DIR}/SuperTuxKart-${PROJECT_VERSION}
+    WORKING_DIRECTORY ${CMAKE_SOURCE_DIR}
+  )
+endif()
+
+
+# ==== Checking if data folder exists ====
+if(NOT IS_DIRECTORY ${CMAKE_CURRENT_SOURCE_DIR}/data)
+  message( FATAL_ERROR "${CMAKE_CURRENT_SOURCE_DIR}/data folder doesn't exist" )
+endif()
+
+# ==== Checking if stk-assets folder exists ====
+if(CHECK_ASSETS)
+  if((IS_DIRECTORY ${CMAKE_CURRENT_SOURCE_DIR}/data/karts) AND 
+       (IS_DIRECTORY ${CMAKE_CURRENT_SOURCE_DIR}/data/library) AND 
+       (IS_DIRECTORY ${CMAKE_CURRENT_SOURCE_DIR}/data/music) AND 
+       (IS_DIRECTORY ${CMAKE_CURRENT_SOURCE_DIR}/data/sfx) AND
+       (IS_DIRECTORY ${CMAKE_CURRENT_SOURCE_DIR}/data/textures) AND
+       (IS_DIRECTORY ${CMAKE_CURRENT_SOURCE_DIR}/data/tracks))
+    message(STATUS "Assets found in data directory")
+  elseif(IS_DIRECTORY ${CMAKE_CURRENT_SOURCE_DIR}/../stk-assets)
+    set(STK_ASSETS_DIR ${CMAKE_CURRENT_SOURCE_DIR}/../stk-assets/)
+    message(STATUS "Assets found")
+  elseif(IS_DIRECTORY ${CMAKE_CURRENT_SOURCE_DIR}/../supertuxkart-assets)
+    set(STK_ASSETS_DIR ${CMAKE_CURRENT_SOURCE_DIR}/../supertuxkart-assets/)
+    message(STATUS "Assets found")
+  else()
+    set (CUR_DIR ${CMAKE_CURRENT_SOURCE_DIR})
+    get_filename_component(PARENT_DIR ${CUR_DIR} PATH)
+    message( FATAL_ERROR "${PARENT_DIR}/stk-assets folder doesn't exist. "
+      "Please download the stk-assets, or disable this test with -DCHECK_ASSETS=off." )
+  endif()
+endif()
+
+
+# ==== Install target ====
+install(TARGETS supertuxkart RUNTIME DESTINATION ${STK_INSTALL_BINARY_DIR} BUNDLE DESTINATION .)
+install(DIRECTORY ${STK_DATA_DIR} DESTINATION ${STK_INSTALL_DATA_DIR} PATTERN ".svn" EXCLUDE PATTERN ".git" EXCLUDE)
+if(STK_ASSETS_DIR AND CHECK_ASSETS)
+  install(DIRECTORY ${STK_ASSETS_DIR} DESTINATION ${STK_INSTALL_DATA_DIR}/data PATTERN ".svn" EXCLUDE PATTERN ".git" EXCLUDE)
+endif()
+install(FILES ${PROJECT_BINARY_DIR}/supertuxkart.desktop DESTINATION share/applications)
+install(FILES data/supertuxkart_32.png data/supertuxkart_128.png DESTINATION share/pixmaps)
+install(FILES data/supertuxkart.appdata DESTINATION share/appdata)
+
+
+set(PREFIX ${CMAKE_INSTALL_PREFIX})
+configure_file(data/supertuxkart_desktop.template supertuxkart.desktop)
+add_dependencies(supertuxkart supertuxkart.desktop)